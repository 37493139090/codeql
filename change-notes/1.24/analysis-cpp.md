--- conflicted
+++ resolved
@@ -13,20 +13,16 @@
 
 | **Query**                  | **Expected impact**    | **Change**                                                       |
 |----------------------------|------------------------|------------------------------------------------------------------|
-<<<<<<< HEAD
 | Buffer not sufficient for string (`cpp/overflow-calculated`) | More true positive results | This query now identifies a wider variety of buffer allocations using the `semmle.code.cpp.models.interfaces.Allocation` library. |
 | No space for zero terminator (`cpp/no-space-for-terminator`) | More true positive results | This query now identifies a wider variety of buffer allocations using the `semmle.code.cpp.models.interfaces.Allocation` library. |
-=======
 | Hard-coded Japanese era start date (`cpp/japanese-era/exact-era-date`) |  | This query is no longer run on LGTM. |
->>>>>>> 8b1892d9
 | No space for zero terminator (`cpp/no-space-for-terminator`) | Fewer false positive results | This query has been modified to be more conservative when identifying which pointers point to null-terminated strings.  This approach produces fewer, more accurate results. |
 
 ## Changes to libraries
 
-<<<<<<< HEAD
+* 
 * Created the `semmle.code.cpp.models.interfaces.Allocation` library to model allocation such as `new` expressions and calls to `malloc`. This in intended to replace the functionality in `semmle.code.cpp.commons.Alloc` with a more consistent and useful interface.
 * Created the `semmle.code.cpp.models.interfaces.Deallocation` library to model deallocation such as `delete` expressions and calls to `free`. This in intended to replace the functionality in `semmle.code.cpp.commons.Alloc` with a more consistent and useful interface.
-=======
 * The new class `StackVariable` should be used in place of `LocalScopeVariable`
   in most cases. The difference is that `StackVariable` does not include
   variables declared with `static` or `thread_local`.
@@ -34,5 +30,4 @@
     be changed from `LocalScopeVariable` to `StackVariable`, while queries
     about the _name or scope_ of variables should remain unchanged.
   * The `LocalScopeVariableReachability` library is deprecated in favor of
-    `StackVariableReachability`. The functionality is the same.
->>>>>>> 8b1892d9
+    `StackVariableReachability`. The functionality is the same.