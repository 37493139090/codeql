# Improvements to JavaScript analysis

## General improvements

* Support for the following frameworks and libraries has been improved:
  - [react](https://www.npmjs.com/package/react)
  - [typeahead.js](https://www.npmjs.com/package/typeahead.js)
  - [Handlebars](https://www.npmjs.com/package/handlebars)

- Imports with the `.js` extension can now be resolved to a TypeScript file,
  when the import refers to a file generated by TypeScript.

## New queries

| **Query**                                                                       | **Tags**                                                          | **Purpose**                                                                                                                                                                            |
|---------------------------------------------------------------------------------|-------------------------------------------------------------------|----------------------------------------------------------------------------------------------------------------------------------------------------------------------------------------|
| Cross-site scripting through exception (`js/xss-through-exception`) | security, external/cwe/cwe-079, external/cwe/cwe-116              | Highlights potential XSS vulnerabilities where an exception is written to the DOM. Results are not shown on LGTM by default. |

## Changes to existing queries

| **Query**                      | **Expected impact**          | **Change**                                                                |
|--------------------------------|------------------------------|---------------------------------------------------------------------------|
| Clear-text logging of sensitive information (`js/clear-text-logging`) | More results | More results involving `process.env` and indirect calls to logging methods are recognized. |
| Incomplete string escaping or encoding (`js/incomplete-sanitization`) | Fewer false positive results | This query now recognizes additional cases where a single replacement is likely to be intentional. |
| Unbound event handler receiver (`js/unbound-event-handler-receiver`) | Fewer false positive results | This query now recognizes additional ways event handler receivers can be bound. | 

<<<<<<< HEAD
## Changes to libraries
=======
## Changes to libraries

* The predicates `RegExpTerm.getSuccessor` and `RegExpTerm.getPredecessor` have been changed to reflect textual, not operational, matching order. This only makes a difference in lookbehind assertions, which are operationally matched backwards. Previously, `getSuccessor` would mimick this, so in an assertion `(?<=ab)` the term `b` would be considered the predecessor, not the successor, of `a`. Textually, however, `a` is still matched before `b`, and this is the order we now follow.
>>>>>>> f958916c
<|MERGE_RESOLUTION|>--- conflicted
+++ resolved
@@ -24,10 +24,6 @@
 | Incomplete string escaping or encoding (`js/incomplete-sanitization`) | Fewer false positive results | This query now recognizes additional cases where a single replacement is likely to be intentional. |
 | Unbound event handler receiver (`js/unbound-event-handler-receiver`) | Fewer false positive results | This query now recognizes additional ways event handler receivers can be bound. | 
 
-<<<<<<< HEAD
-## Changes to libraries
-=======
 ## Changes to libraries
 
 * The predicates `RegExpTerm.getSuccessor` and `RegExpTerm.getPredecessor` have been changed to reflect textual, not operational, matching order. This only makes a difference in lookbehind assertions, which are operationally matched backwards. Previously, `getSuccessor` would mimick this, so in an assertion `(?<=ab)` the term `b` would be considered the predecessor, not the successor, of `a`. Textually, however, `a` is still matched before `b`, and this is the order we now follow.
->>>>>>> f958916c
