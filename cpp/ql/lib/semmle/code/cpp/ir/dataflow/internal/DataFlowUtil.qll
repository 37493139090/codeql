--- conflicted
+++ resolved
@@ -54,14 +54,11 @@
     Ssa::hasRawIndirectInstruction(node.asInstruction(), indirectionIndex)
   } or
   TFinalParameterNode(Parameter p, int indirectionIndex) {
-<<<<<<< HEAD
     hasFinalParameterNode(_, p, indirectionIndex)
-=======
     exists(Ssa::FinalParameterUse use |
       use.getParameter() = p and
       use.getIndirectionIndex() = indirectionIndex
     )
->>>>>>> 3ab6f222
   } or
   TFinalGlobalValue(Ssa::GlobalUse globalUse) or
   TInitialGlobalValue(Ssa::GlobalDef globalUse) or
