--- conflicted
+++ resolved
@@ -1967,7 +1967,6 @@
    * special cases that should only apply to local dataflow.
    */
   cached
-<<<<<<< HEAD
   predicate localFlowStep(Node nodeFrom, Node nodeTo) {
     // common dataflow steps
     simpleLocalFlowStep(nodeFrom, nodeTo)
@@ -1977,9 +1976,7 @@
     // the dots).
     FlowSummaryImpl::Private::Steps::summaryThroughStepValue(nodeFrom, nodeTo, _)
   }
-=======
   predicate localFlowStep(Node nodeFrom, Node nodeTo) { simpleLocalFlowStep(nodeFrom, nodeTo, _) }
->>>>>>> 91f2ea57
 
   private predicate indirectionOperandFlow(RawIndirectOperand nodeFrom, Node nodeTo) {
     nodeFrom != nodeTo and
@@ -2087,16 +2084,13 @@
     // Reverse flow: data that flows from the definition node back into the indirection returned
     // by a function. This allows data to flow 'in' through references returned by a modeled
     // function such as `operator[]`.
-<<<<<<< HEAD
     reverseFlow(nodeFrom, nodeTo)
     or
     // models-as-data summarized flow
     FlowSummaryImpl::Private::Steps::summaryLocalStep(nodeFrom.(FlowSummaryNode).getSummaryNode(),
       nodeTo.(FlowSummaryNode).getSummaryNode(), true)
-=======
     reverseFlow(nodeFrom, nodeTo) and
     model = ""
->>>>>>> 91f2ea57
   }
 
   private predicate simpleInstructionLocalFlowStep(Operand opFrom, Instruction iTo) {
