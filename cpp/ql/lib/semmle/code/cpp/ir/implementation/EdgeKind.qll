/**
 * Provides classes that specify the conditions under which control flows along a given edge.
 */

private import internal.EdgeKindInternal
private import codeql.util.Boolean

private newtype TEdgeKind =
  TGotoEdge() or // Single successor (including fall-through)
  TTrueEdge() or // 'true' edge of conditional branch
  TFalseEdge() or // 'false' edge of conditional branch
  TExceptionEdge(Boolean isSeh) or // Thrown exception, true for SEH exceptions, false otherwise
  TDefaultEdge() or // 'default' label of switch
  TCaseEdge(string minValue, string maxValue) {
    // Case label of switch
    Language::hasCaseEdge(minValue, maxValue)
  }

/**
 * Represents the kind of an edge in the IR control flow graph. Each
 * `Instruction` or `IRBlock` has at most one successor of any single
 * `EdgeKind`.
 */
abstract private class EdgeKindImpl extends TEdgeKind {
  /** Gets a textual representation of this edge kind. */
  abstract string toString();
}

final class EdgeKind = EdgeKindImpl;

/**
 * A "goto" edge, representing the unconditional successor of an `Instruction`
 * or `IRBlock`.
 */
class GotoEdge extends EdgeKindImpl, TGotoEdge {
  final override string toString() { result = "Goto" }
}

/**
 * A "true" edge, representing the successor of a conditional branch when the
 * condition is non-zero.
 */
class TrueEdge extends EdgeKindImpl, TTrueEdge {
  final override string toString() { result = "True" }
}

/**
 * A "false" edge, representing the successor of a conditional branch when the
 * condition is zero.
 */
class FalseEdge extends EdgeKindImpl, TFalseEdge {
  final override string toString() { result = "False" }
}

/**
 * An "exception" edge, representing the successor of an instruction when that
 * instruction's evaluation throws an exception.
 */
<<<<<<< HEAD
class ExceptionEdge extends EdgeKind, TExceptionEdge {
  Boolean isSeh; //true for Structured Exception Handling, false for C++ exceptions

  ExceptionEdge() { this = TExceptionEdge(isSeh) }

  /**
   * Holds if the exception is a Structured Exception Handling (SEH) exception.
   */
  final predicate isSeh() { isSeh = true }

  final override string toString() {
    if isSeh = true then result = "SEH Exception" else result = "C++ Exception"
  }
=======
class ExceptionEdge extends EdgeKindImpl, TExceptionEdge {
  final override string toString() { result = "Exception" }
>>>>>>> 667abb19
}

/**
 * A "default" edge, representing the successor of a `Switch` instruction when
 * none of the case values matches the condition value.
 */
class DefaultEdge extends EdgeKindImpl, TDefaultEdge {
  final override string toString() { result = "Default" }
}

/**
 * A "case" edge, representing the successor of a `Switch` instruction when the
 * the condition value matches a corresponding `case` label.
 */
class CaseEdge extends EdgeKindImpl, TCaseEdge {
  string minValue;
  string maxValue;

  CaseEdge() { this = TCaseEdge(minValue, maxValue) }

  final override string toString() {
    if minValue = maxValue
    then result = "Case[" + minValue + "]"
    else result = "Case[" + minValue + ".." + maxValue + "]"
  }

  /**
   * Gets the smallest value of the switch expression for which control will flow along this edge.
   */
  final string getMinValue() { result = minValue }

  /**
   * Gets the largest value of the switch expression for which control will flow along this edge.
   */
  final string getMaxValue() { result = maxValue }

  /**
   * Gets the unique value of the switch expression for which control will
   * flow along this edge, if any.
   */
  final string getValue() {
    minValue = maxValue and
    result = minValue
  }
}

/**
 * Predicates to access the single instance of each `EdgeKind` class.
 */
module EdgeKind {
  /**
   * Gets the single instance of the `GotoEdge` class.
   */
  GotoEdge gotoEdge() { result = TGotoEdge() }

  /**
   * Gets the single instance of the `TrueEdge` class.
   */
  TrueEdge trueEdge() { result = TTrueEdge() }

  /**
   * Gets the single instance of the `FalseEdge` class.
   */
  FalseEdge falseEdge() { result = TFalseEdge() }

  /**
   * Gets the single instance of the `ExceptionEdge` class.
   * Gets the instance of the `ExceptionEdge` class.
   * `isSeh` is true if the exception is an SEH exception, and false for a C++ edge.
   */
  ExceptionEdge exceptionEdge(Boolean isSeh) { result = TExceptionEdge(isSeh) }

  /**
   * Gets the single instance of the `DefaultEdge` class.
   */
  DefaultEdge defaultEdge() { result = TDefaultEdge() }

  /**
   * Gets the `CaseEdge` representing a `case` label with the specified lower and upper bounds.
   * For example:
   * ```
   * switch (x) {
   *   case 1:  // Edge kind is `caseEdge("1", "1")`
   *     return x;
   *   case 2...8:  // Edge kind is `caseEdge("2", "8")`
   *     return x - 1;
   *   default:  // Edge kind is `defaultEdge()`
   *     return 0;
   *  }
   * ```
   */
  CaseEdge caseEdge(string minValue, string maxValue) { result = TCaseEdge(minValue, maxValue) }
}<|MERGE_RESOLUTION|>--- conflicted
+++ resolved
@@ -3,13 +3,12 @@
  */
 
 private import internal.EdgeKindInternal
-private import codeql.util.Boolean
 
 private newtype TEdgeKind =
   TGotoEdge() or // Single successor (including fall-through)
   TTrueEdge() or // 'true' edge of conditional branch
   TFalseEdge() or // 'false' edge of conditional branch
-  TExceptionEdge(Boolean isSeh) or // Thrown exception, true for SEH exceptions, false otherwise
+  TExceptionEdge() or // Thrown exception
   TDefaultEdge() or // 'default' label of switch
   TCaseEdge(string minValue, string maxValue) {
     // Case label of switch
@@ -56,24 +55,8 @@
  * An "exception" edge, representing the successor of an instruction when that
  * instruction's evaluation throws an exception.
  */
-<<<<<<< HEAD
-class ExceptionEdge extends EdgeKind, TExceptionEdge {
-  Boolean isSeh; //true for Structured Exception Handling, false for C++ exceptions
-
-  ExceptionEdge() { this = TExceptionEdge(isSeh) }
-
-  /**
-   * Holds if the exception is a Structured Exception Handling (SEH) exception.
-   */
-  final predicate isSeh() { isSeh = true }
-
-  final override string toString() {
-    if isSeh = true then result = "SEH Exception" else result = "C++ Exception"
-  }
-=======
 class ExceptionEdge extends EdgeKindImpl, TExceptionEdge {
   final override string toString() { result = "Exception" }
->>>>>>> 667abb19
 }
 
 /**
@@ -141,10 +124,8 @@
 
   /**
    * Gets the single instance of the `ExceptionEdge` class.
-   * Gets the instance of the `ExceptionEdge` class.
-   * `isSeh` is true if the exception is an SEH exception, and false for a C++ edge.
    */
-  ExceptionEdge exceptionEdge(Boolean isSeh) { result = TExceptionEdge(isSeh) }
+  ExceptionEdge exceptionEdge() { result = TExceptionEdge() }
 
   /**
    * Gets the single instance of the `DefaultEdge` class.
