/**
 * @name Exposure of system data to an unauthorized control sphere
 * @description Exposing system data or debugging information helps
 *              an adversary learn about the system and form an
 *              attack plan.
 * @kind path-problem
 * @problem.severity warning
 * @security-severity 6.5
 * @precision high
 * @id cpp/system-data-exposure
 * @tags security
 *       external/cwe/cwe-497
 */

import cpp
import semmle.code.cpp.ir.dataflow.TaintTracking
import semmle.code.cpp.models.interfaces.FlowSource
import DataFlow::PathGraph
<<<<<<< HEAD
import SystemData
=======

/**
 * An element that should not be exposed to an adversary.
 */
abstract class SystemData extends Element {
  /**
   * Gets an expression that is part of this `SystemData`.
   */
  abstract Expr getAnExpr();
}

/**
 * Data originating from the environment.
 */
class EnvData extends SystemData {
  EnvData() {
    // identify risky looking environment variables only
    this.(EnvironmentRead)
        .getEnvironmentVariable()
        .toLowerCase()
        .regexpMatch(".*(user|host|admin|root|home|path|http|ssl|snmp|sock|port|proxy|pass|token|crypt|key).*")
  }

  override Expr getAnExpr() { result = this }
}

/**
 * Data originating from a call to `mysql_get_client_info()`.
 */
class SqlClientInfo extends SystemData {
  SqlClientInfo() { this.(FunctionCall).getTarget().hasName("mysql_get_client_info") }

  override Expr getAnExpr() { result = this }
}

private predicate sqlConnectInfo(FunctionCall source, VariableAccess use) {
  (
    source.getTarget().hasName("mysql_connect") or
    source.getTarget().hasName("mysql_real_connect")
  ) and
  use = source.getAnArgument()
}

/**
 * Data passed into an SQL connect function.
 */
class SqlConnectInfo extends SystemData {
  SqlConnectInfo() { sqlConnectInfo(this, _) }

  override Expr getAnExpr() { sqlConnectInfo(this, result) }
}

private predicate posixSystemInfo(FunctionCall source, Element use) {
  // size_t confstr(int name, char *buf, size_t len)
  //  - various OS / system strings, such as the libc version
  // int statvfs(const char *__path, struct statvfs *__buf)
  // int fstatvfs(int __fd, struct statvfs *__buf)
  //  - various filesystem parameters
  // int uname(struct utsname *buf)
  //  - OS name and version
  source.getTarget().hasName(["confstr", "statvfs", "fstatvfs", "uname"]) and
  use = source.getArgument(1)
}

/**
 * Data obtained from a POSIX system information call.
 */
class PosixSystemInfo extends SystemData {
  PosixSystemInfo() { posixSystemInfo(this, _) }

  override Expr getAnExpr() { posixSystemInfo(this, result) }
}

private predicate posixPWInfo(FunctionCall source, Element use) {
  // struct passwd *getpwnam(const char *name);
  // struct passwd *getpwuid(uid_t uid);
  // struct passwd *getpwent(void);
  // struct group  *getgrnam(const char *name);
  // struct group  *getgrgid(gid_t);
  // struct group  *getgrent(void);
  source
      .getTarget()
      .hasName(["getpwnam", "getpwuid", "getpwent", "getgrnam", "getgrgid", "getgrent"]) and
  use = source
  or
  // int getpwnam_r(const char *name, struct passwd *pwd,
  //                char *buf, size_t buflen, struct passwd **result);
  // int getpwuid_r(uid_t uid, struct passwd *pwd,
  //                char *buf, size_t buflen, struct passwd **result);
  // int getgrgid_r(gid_t gid, struct group *grp,
  //                char *buf, size_t buflen, struct group **result);
  // int getgrnam_r(const char *name, struct group *grp,
  //                char *buf, size_t buflen, struct group **result);
  source.getTarget().hasName(["getpwnam_r", "getpwuid_r", "getgrgid_r", "getgrnam_r"]) and
  use = source.getArgument([1, 2, 4])
  or
  // int getpwent_r(struct passwd *pwd, char *buffer, size_t bufsize,
  //                struct passwd **result);
  // int getgrent_r(struct group *gbuf, char *buf,
  //                size_t buflen, struct group **gbufp);
  source.getTarget().hasName(["getpwent_r", "getgrent_r"]) and
  use = source.getArgument([0, 1, 3])
}

/**
 * Data obtained from a POSIX user/password/group database information call.
 */
class PosixPWInfo extends SystemData {
  PosixPWInfo() { posixPWInfo(this, _) }

  override Expr getAnExpr() { posixPWInfo(this, result) }
}

private predicate windowsSystemInfo(FunctionCall source, Element use) {
  // DWORD WINAPI GetVersion(void);
  source.getTarget().hasGlobalName("GetVersion") and
  use = source
  or
  // BOOL WINAPI GetVersionEx(_Inout_ LPOSVERSIONINFO lpVersionInfo);
  // void WINAPI GetSystemInfo(_Out_ LPSYSTEM_INFO lpSystemInfo);
  // void WINAPI GetNativeSystemInfo(_Out_ LPSYSTEM_INFO lpSystemInfo);
  source
      .getTarget()
      .hasGlobalName([
          "GetVersionEx", "GetVersionExA", "GetVersionExW", "GetSystemInfo", "GetNativeSystemInfo"
        ]) and
  use = source.getArgument(0)
}

/**
 * Data obtained from a Windows system information call.
 */
class WindowsSystemInfo extends SystemData {
  WindowsSystemInfo() { windowsSystemInfo(this, _) }

  override Expr getAnExpr() { windowsSystemInfo(this, result) }
}

private predicate windowsFolderPath(FunctionCall source, Element use) {
  // BOOL SHGetSpecialFolderPath(
  //         HWND   hwndOwner,
  //   _Out_ LPTSTR lpszPath,
  //   _In_  int    csidl,
  //   _In_  BOOL   fCreate
  // );
  source
      .getTarget()
      .hasGlobalName([
          "SHGetSpecialFolderPath", "SHGetSpecialFolderPathA", "SHGetSpecialFolderPathW"
        ]) and
  use = source.getArgument(1)
  or
  // HRESULT SHGetKnownFolderPath(
  //   _In_     REFKNOWNFOLDERID rfid,
  //   _In_     DWORD            dwFlags,
  //   _In_opt_ HANDLE           hToken,
  //   _Out_    PWSTR            *ppszPath
  // );
  source.getTarget().hasGlobalName("SHGetKnownFolderPath") and
  use = source.getArgument(3)
  or
  // HRESULT SHGetFolderPath(
  //   _In_  HWND   hwndOwner,
  //   _In_  int    nFolder,
  //   _In_  HANDLE hToken,
  //   _In_  DWORD  dwFlags,
  //   _Out_ LPTSTR pszPath
  // );
  source.getTarget().hasGlobalName(["SHGetFolderPath", "SHGetFolderPathA", "SHGetFolderPathW"]) and
  use = source.getArgument(4)
  or
  // HRESULT SHGetFolderPathAndSubDir(
  //   _In_  HWND    hwnd,
  //   _In_  int     csidl,
  //   _In_  HANDLE  hToken,
  //   _In_  DWORD   dwFlags,
  //   _In_  LPCTSTR pszSubDir,
  //   _Out_ LPTSTR  pszPath
  // );
  source
      .getTarget()
      .hasGlobalName([
          "SHGetFolderPathAndSubDir", "SHGetFolderPathAndSubDirA", "SHGetFolderPathAndSubDirW"
        ]) and
  use = source.getArgument(5)
}

/**
 * Data obtained about Windows special paths (for example, the
 * location of `System32`).
 */
class WindowsFolderPath extends SystemData {
  WindowsFolderPath() { windowsFolderPath(this, _) }

  override Expr getAnExpr() { windowsFolderPath(this, result) }
}

private predicate logonUser(FunctionCall source, VariableAccess use) {
  source.getTarget().hasGlobalName(["LogonUser", "LogonUserW", "LogonUserA"]) and
  use = source.getAnArgument()
}

/**
 * Data passed into a `LogonUser` (Windows) function.
 */
class LogonUser extends SystemData {
  LogonUser() { logonUser(this, _) }

  override Expr getAnExpr() { logonUser(this, result) }
}

private predicate regQuery(FunctionCall source, VariableAccess use) {
  // LONG WINAPI RegQueryValue(
  //   _In_        HKEY    hKey,
  //   _In_opt_    LPCTSTR lpSubKey,
  //   _Out_opt_   LPTSTR  lpValue,
  //   _Inout_opt_ PLONG   lpcbValue
  // );
  source.getTarget().hasGlobalName(["RegQueryValue", "RegQueryValueA", "RegQueryValueW"]) and
  use = source.getArgument(2)
  or
  // LONG WINAPI RegQueryMultipleValues(
  //   _In_        HKEY    hKey,
  //   _Out_       PVALENT val_list,
  //   _In_        DWORD   num_vals,
  //   _Out_opt_   LPTSTR  lpValueBuf,
  //   _Inout_opt_ LPDWORD ldwTotsize
  // );
  source
      .getTarget()
      .hasGlobalName([
          "RegQueryMultipleValues", "RegQueryMultipleValuesA", "RegQueryMultipleValuesW"
        ]) and
  use = source.getArgument(3)
  or
  // LONG WINAPI RegQueryValueEx(
  //   _In_        HKEY    hKey,
  //   _In_opt_    LPCTSTR lpValueName,
  //   _Reserved_  LPDWORD lpReserved,
  //   _Out_opt_   LPDWORD lpType,
  //   _Out_opt_   LPBYTE  lpData,
  //   _Inout_opt_ LPDWORD lpcbData
  // );
  source.getTarget().hasGlobalName(["RegQueryValueEx", "RegQueryValueExA", "RegQueryValueExW"]) and
  use = source.getArgument(4)
  or
  // LONG WINAPI RegGetValue(
  //   _In_        HKEY    hkey,
  //   _In_opt_    LPCTSTR lpSubKey,
  //   _In_opt_    LPCTSTR lpValue,
  //   _In_opt_    DWORD   dwFlags,
  //   _Out_opt_   LPDWORD pdwType,
  //   _Out_opt_   PVOID   pvData,
  //   _Inout_opt_ LPDWORD pcbData
  // );
  source.getTarget().hasGlobalName(["RegGetValue", "RegGetValueA", "RegGetValueW"]) and
  use = source.getArgument(5)
}

/**
 * Data read from the Windows registry.
 */
class RegQuery extends SystemData {
  RegQuery() { regQuery(this, _) }

  override Expr getAnExpr() { regQuery(this, result) }
}
>>>>>>> 8acd8ea0

class ExposedSystemDataConfiguration extends TaintTracking::Configuration {
  ExposedSystemDataConfiguration() { this = "ExposedSystemDataConfiguration" }

  override predicate isSource(DataFlow::Node source) { source = any(SystemData sd).getAnExpr() }

  override predicate isSink(DataFlow::Node sink) {
    exists(FunctionCall fc, FunctionInput input, int arg |
      fc.getTarget().(RemoteFlowSinkFunction).hasRemoteFlowSink(input, _) and
      input.isParameterDeref(arg) and
      fc.getArgument(arg).getAChild*() = sink.asExpr()
    )
  }
}

from ExposedSystemDataConfiguration config, DataFlow::PathNode source, DataFlow::PathNode sink
where
  config.hasFlowPath(source, sink) and
  not exists(
    DataFlow::Node alt // remove duplicate results on conversions
  |
    config.hasFlow(source.getNode(), alt) and
    alt.asConvertedExpr() = sink.getNode().asExpr() and
    alt != sink.getNode()
  )
select sink, source, sink, "This operation exposes system data from $@.", source,
  source.getNode().toString()<|MERGE_RESOLUTION|>--- conflicted
+++ resolved
@@ -16,19 +16,7 @@
 import semmle.code.cpp.ir.dataflow.TaintTracking
 import semmle.code.cpp.models.interfaces.FlowSource
 import DataFlow::PathGraph
-<<<<<<< HEAD
 import SystemData
-=======
-
-/**
- * An element that should not be exposed to an adversary.
- */
-abstract class SystemData extends Element {
-  /**
-   * Gets an expression that is part of this `SystemData`.
-   */
-  abstract Expr getAnExpr();
-}
 
 /**
  * Data originating from the environment.
@@ -48,8 +36,8 @@
 /**
  * Data originating from a call to `mysql_get_client_info()`.
  */
-class SqlClientInfo extends SystemData {
-  SqlClientInfo() { this.(FunctionCall).getTarget().hasName("mysql_get_client_info") }
+class SQLClientInfo extends SystemData {
+  SQLClientInfo() { this.(FunctionCall).getTarget().hasName("mysql_get_client_info") }
 
   override Expr getAnExpr() { result = this }
 }
@@ -65,8 +53,8 @@
 /**
  * Data passed into an SQL connect function.
  */
-class SqlConnectInfo extends SystemData {
-  SqlConnectInfo() { sqlConnectInfo(this, _) }
+class SQLConnectInfo extends SystemData {
+  SQLConnectInfo() { sqlConnectInfo(this, _) }
 
   override Expr getAnExpr() { sqlConnectInfo(this, result) }
 }
@@ -286,7 +274,6 @@
 
   override Expr getAnExpr() { regQuery(this, result) }
 }
->>>>>>> 8acd8ea0
 
 class ExposedSystemDataConfiguration extends TaintTracking::Configuration {
   ExposedSystemDataConfiguration() { this = "ExposedSystemDataConfiguration" }
