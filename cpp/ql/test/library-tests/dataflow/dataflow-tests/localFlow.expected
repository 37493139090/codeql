| example.c:15:37:15:37 | b | example.c:19:6:19:6 | b |
| example.c:15:44:15:46 | pos | example.c:24:24:24:26 | pos |
| example.c:15:44:15:46 | pos | example.c:28:23:28:25 | pos |
| example.c:17:19:17:22 | {...} | example.c:24:2:24:7 | coords |
| example.c:17:19:17:22 | {...} | example.c:24:13:24:18 | coords |
| example.c:17:19:17:22 | {...} | example.c:26:2:26:7 | coords |
| example.c:17:19:17:22 | {...} | example.c:26:19:26:24 | coords |
| example.c:24:2:24:7 | coords [post update] | example.c:26:2:26:7 | coords |
| example.c:24:2:24:7 | coords [post update] | example.c:26:19:26:24 | coords |
| example.c:24:13:24:18 | coords [post update] | example.c:24:2:24:7 | coords |
| example.c:24:13:24:18 | coords [post update] | example.c:26:2:26:7 | coords |
| example.c:24:13:24:18 | coords [post update] | example.c:26:19:26:24 | coords |
| example.c:24:13:24:30 | ... = ... | example.c:24:2:24:30 | ... = ... |
| example.c:24:24:24:30 | ... + ... | example.c:24:13:24:30 | ... = ... |
| example.c:26:13:26:16 | call to getX | example.c:26:2:26:25 | ... = ... |
| example.c:26:18:26:24 | ref arg & ... | example.c:26:2:26:7 | coords |
| example.c:26:18:26:24 | ref arg & ... | example.c:26:19:26:24 | coords [inner post update] |
| example.c:26:19:26:24 | coords | example.c:26:18:26:24 | & ... |
| example.c:26:19:26:24 | coords [inner post update] | example.c:26:18:26:24 | & ... |
| example.c:28:22:28:25 | ref arg & ... | example.c:28:23:28:25 | pos [inner post update] |
| example.c:28:23:28:25 | pos | example.c:28:22:28:25 | & ... |
| example.c:28:23:28:25 | pos [inner post update] | example.c:28:22:28:25 | & ... |
| test.cpp:6:12:6:17 | call to source | test.cpp:7:8:7:9 | t1 |
| test.cpp:6:12:6:17 | call to source | test.cpp:8:8:8:9 | t1 |
| test.cpp:6:12:6:17 | call to source | test.cpp:9:8:9:9 | t1 |
| test.cpp:6:12:6:17 | call to source | test.cpp:11:7:11:8 | t1 |
| test.cpp:8:8:8:9 | t1 | test.cpp:8:3:8:9 | ... = ... |
| test.cpp:8:8:8:9 | t1 | test.cpp:10:8:10:9 | t2 |
| test.cpp:8:8:8:9 | t1 | test.cpp:15:8:15:9 | t2 |
| test.cpp:8:8:8:9 | t1 | test.cpp:24:10:24:11 | t2 |
| test.cpp:12:10:12:10 | 0 | test.cpp:12:5:12:10 | ... = ... |
| test.cpp:12:10:12:10 | 0 | test.cpp:13:10:13:11 | t2 |
| test.cpp:12:10:12:10 | 0 | test.cpp:15:8:15:9 | t2 |
| test.cpp:12:10:12:10 | 0 | test.cpp:24:10:24:11 | t2 |
| test.cpp:17:8:17:8 | 0 | test.cpp:17:3:17:8 | ... = ... |
| test.cpp:17:8:17:8 | 0 | test.cpp:21:8:21:9 | t1 |
| test.cpp:17:8:17:8 | 0 | test.cpp:23:23:23:24 | t1 |
| test.cpp:17:8:17:8 | 0 | test.cpp:26:8:26:9 | t1 |
| test.cpp:19:10:19:11 | t2 | test.cpp:19:5:19:11 | ... = ... |
| test.cpp:23:15:23:16 | 0 | test.cpp:23:19:23:19 | i |
| test.cpp:23:15:23:16 | 0 | test.cpp:23:27:23:27 | i |
| test.cpp:23:27:23:27 | i | test.cpp:23:27:23:29 | ... ++ |
| test.cpp:24:10:24:11 | t2 | test.cpp:23:23:23:24 | t1 |
| test.cpp:24:10:24:11 | t2 | test.cpp:24:5:24:11 | ... = ... |
| test.cpp:24:10:24:11 | t2 | test.cpp:26:8:26:9 | t1 |
| test.cpp:382:48:382:54 | source1 | test.cpp:384:17:384:23 | source1 |
| test.cpp:383:12:383:13 | 0 | test.cpp:384:11:384:13 | tmp |
| test.cpp:383:12:383:13 | 0 | test.cpp:384:33:384:35 | tmp |
| test.cpp:383:12:383:13 | 0 | test.cpp:385:8:385:10 | tmp |
| test.cpp:384:10:384:13 | & ... | test.cpp:384:3:384:8 | call to memcpy |
<<<<<<< HEAD
| test.cpp:384:10:384:13 | ref arg & ... | test.cpp:384:3:384:8 | call to memcpy |
| test.cpp:384:10:384:13 | ref arg & ... | test.cpp:384:11:384:13 | tmp [inner post update] |
=======
| test.cpp:384:10:384:13 | ref arg & ... | test.cpp:384:33:384:35 | tmp |
>>>>>>> 52d8acc1
| test.cpp:384:10:384:13 | ref arg & ... | test.cpp:385:8:385:10 | tmp |
| test.cpp:384:11:384:13 | tmp | test.cpp:384:10:384:13 | & ... |
| test.cpp:384:11:384:13 | tmp [inner post update] | test.cpp:384:10:384:13 | & ... |
| test.cpp:384:17:384:23 | source1 | test.cpp:384:10:384:13 | ref arg & ... |
| test.cpp:384:17:384:23 | source1 | test.cpp:384:16:384:23 | & ... |
| test.cpp:388:53:388:59 | source1 | test.cpp:391:17:391:23 | source1 |
| test.cpp:388:66:388:66 | b | test.cpp:393:7:393:7 | b |
| test.cpp:389:12:389:13 | 0 | test.cpp:390:19:390:21 | tmp |
| test.cpp:389:12:389:13 | 0 | test.cpp:391:11:391:13 | tmp |
| test.cpp:389:12:389:13 | 0 | test.cpp:391:33:391:35 | tmp |
| test.cpp:389:12:389:13 | 0 | test.cpp:392:8:392:10 | tmp |
| test.cpp:389:12:389:13 | 0 | test.cpp:394:10:394:12 | tmp |
| test.cpp:390:19:390:21 | tmp | test.cpp:390:18:390:21 | & ... |
| test.cpp:391:10:391:13 | & ... | test.cpp:391:3:391:8 | call to memcpy |
<<<<<<< HEAD
| test.cpp:391:10:391:13 | ref arg & ... | test.cpp:391:3:391:8 | call to memcpy |
| test.cpp:391:10:391:13 | ref arg & ... | test.cpp:391:11:391:13 | tmp [inner post update] |
=======
| test.cpp:391:10:391:13 | ref arg & ... | test.cpp:391:33:391:35 | tmp |
>>>>>>> 52d8acc1
| test.cpp:391:10:391:13 | ref arg & ... | test.cpp:392:8:392:10 | tmp |
| test.cpp:391:10:391:13 | ref arg & ... | test.cpp:394:10:394:12 | tmp |
| test.cpp:391:11:391:13 | tmp | test.cpp:391:10:391:13 | & ... |
| test.cpp:391:11:391:13 | tmp [inner post update] | test.cpp:391:10:391:13 | & ... |
| test.cpp:391:17:391:23 | source1 | test.cpp:391:10:391:13 | ref arg & ... |
| test.cpp:391:17:391:23 | source1 | test.cpp:391:16:391:23 | & ... |<|MERGE_RESOLUTION|>--- conflicted
+++ resolved
@@ -16,10 +16,8 @@
 | example.c:26:18:26:24 | ref arg & ... | example.c:26:2:26:7 | coords |
 | example.c:26:18:26:24 | ref arg & ... | example.c:26:19:26:24 | coords [inner post update] |
 | example.c:26:19:26:24 | coords | example.c:26:18:26:24 | & ... |
-| example.c:26:19:26:24 | coords [inner post update] | example.c:26:18:26:24 | & ... |
 | example.c:28:22:28:25 | ref arg & ... | example.c:28:23:28:25 | pos [inner post update] |
 | example.c:28:23:28:25 | pos | example.c:28:22:28:25 | & ... |
-| example.c:28:23:28:25 | pos [inner post update] | example.c:28:22:28:25 | & ... |
 | test.cpp:6:12:6:17 | call to source | test.cpp:7:8:7:9 | t1 |
 | test.cpp:6:12:6:17 | call to source | test.cpp:8:8:8:9 | t1 |
 | test.cpp:6:12:6:17 | call to source | test.cpp:9:8:9:9 | t1 |
@@ -48,15 +46,9 @@
 | test.cpp:383:12:383:13 | 0 | test.cpp:384:33:384:35 | tmp |
 | test.cpp:383:12:383:13 | 0 | test.cpp:385:8:385:10 | tmp |
 | test.cpp:384:10:384:13 | & ... | test.cpp:384:3:384:8 | call to memcpy |
-<<<<<<< HEAD
-| test.cpp:384:10:384:13 | ref arg & ... | test.cpp:384:3:384:8 | call to memcpy |
 | test.cpp:384:10:384:13 | ref arg & ... | test.cpp:384:11:384:13 | tmp [inner post update] |
-=======
-| test.cpp:384:10:384:13 | ref arg & ... | test.cpp:384:33:384:35 | tmp |
->>>>>>> 52d8acc1
 | test.cpp:384:10:384:13 | ref arg & ... | test.cpp:385:8:385:10 | tmp |
 | test.cpp:384:11:384:13 | tmp | test.cpp:384:10:384:13 | & ... |
-| test.cpp:384:11:384:13 | tmp [inner post update] | test.cpp:384:10:384:13 | & ... |
 | test.cpp:384:17:384:23 | source1 | test.cpp:384:10:384:13 | ref arg & ... |
 | test.cpp:384:17:384:23 | source1 | test.cpp:384:16:384:23 | & ... |
 | test.cpp:388:53:388:59 | source1 | test.cpp:391:17:391:23 | source1 |
@@ -68,15 +60,9 @@
 | test.cpp:389:12:389:13 | 0 | test.cpp:394:10:394:12 | tmp |
 | test.cpp:390:19:390:21 | tmp | test.cpp:390:18:390:21 | & ... |
 | test.cpp:391:10:391:13 | & ... | test.cpp:391:3:391:8 | call to memcpy |
-<<<<<<< HEAD
-| test.cpp:391:10:391:13 | ref arg & ... | test.cpp:391:3:391:8 | call to memcpy |
 | test.cpp:391:10:391:13 | ref arg & ... | test.cpp:391:11:391:13 | tmp [inner post update] |
-=======
-| test.cpp:391:10:391:13 | ref arg & ... | test.cpp:391:33:391:35 | tmp |
->>>>>>> 52d8acc1
 | test.cpp:391:10:391:13 | ref arg & ... | test.cpp:392:8:392:10 | tmp |
 | test.cpp:391:10:391:13 | ref arg & ... | test.cpp:394:10:394:12 | tmp |
 | test.cpp:391:11:391:13 | tmp | test.cpp:391:10:391:13 | & ... |
-| test.cpp:391:11:391:13 | tmp [inner post update] | test.cpp:391:10:391:13 | & ... |
 | test.cpp:391:17:391:23 | source1 | test.cpp:391:10:391:13 | ref arg & ... |
 | test.cpp:391:17:391:23 | source1 | test.cpp:391:16:391:23 | & ... |