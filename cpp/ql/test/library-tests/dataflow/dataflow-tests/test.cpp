int source();
void sink(int); void sink(const int *); void sink(int **);

void intraprocedural_with_local_flow() {
  int t2;
  int t1 = source();
  sink(t1); // $ ast,ir
  t2 = t1;
  sink(t1); // $ ast,ir
  sink(t2); // $ ast,ir
  if (t1) {
    t2 = 0;
    sink(t2); // clean
  }
  sink(t2); // $ ast,ir

  t1 = 0;
  while (false) {
    t1 = t2;
  }
  sink(t1); // clean (because loop condition is `false`)

  for (int i = 0; i < t1; i++) {
    t1 = t2;
  }
  sink(t1); // $ ast,ir
}

static void callee(int t, int c) {
  sink(t); // $ ast,ir // (from first call in caller() function)
  sink(c); // $ ast,ir // (from second call in caller() function)
}

void caller() {
  callee(source(), 0);
  callee(1, source());
}

void branching(bool b) {
  {
    int t1 = 1, t2 = 2;
    int t = source();
    sink(t ? t1 : t2); // clean

    t = b ? t1 : t2;
    sink(t); // clean
  }

  {
    int t1 = source(), t = 0;
    if (b) {
      t = t1;
    } else {
      t = 1;
    }


    sink(t); // $ ast,ir
  }
}

namespace std {
  template<class T> T&& move(T& t) noexcept; // simplified signature
}

void identityOperations(int* source1) {
  const int *x1 = std::move(source1);
  int* x2 = const_cast<int*>(x1);
  int* x3 = (x2);
  const int* x4 = (const int *)x3;
  sink(x4);  // $ ast,ir
}

void trackUninitialized() {
  int u1;
  sink(u1); // $ ast,ir
  u1 = 2;
  sink(u1); // clean

  int i1 = 1;
  sink(i1); // clean

  int u2;
  sink(i1 ? u2 : 1); // $ ast,ir
  i1 = u2;
  sink(i1); // $ ast,ir
}

void local_references(int &source1, int clean1) {
  sink(source1); // $ ast,ir
  source1 = clean1;
  sink(source1); // clean

  // The next two test cases show that the analysis does not understand the "&"
  // on the type at all. It does not understand that the initialization creates
  // an alias, so it does not understand when two variables change on one
  // assignment. This leads to both overapproximation and underapproximation of
  // flows.
  {
    int t = source();
    int &ref = t;
    t = clean1;
    sink(ref); // $ SPURIOUS: ast,ir
  }

  {
    int t = clean1;
    int &ref = t;
    t = source();
    sink(ref); // $ MISSING: ast,ir
  }
}

int alwaysAssignSource(int *out) {
  *out = source();
  return 0;
}

int alwaysAssign0(int *out) {
  *out = 0;
  return 0;
}

int alwaysAssignInput(int *out, int in) {
  *out = in;
  return 0;
}
// TODO: call the above

// Tests for flow through functions that return a parameter, or a value obtained from a parameter
// These also test some cases for tracking non-parameter sources returned to a function call

int returnParameter(int p) {
  return p; // considered clean unless the caller passes taint into p, which the analysis will handle separately
}

void callReturnParameter() {
  int x = returnParameter(source());
  int y = x;
  sink(y); // $ ast,ir
}

int returnSourceParameter(int s) {
  sink(s); // $ ast,ir // from line 151
  return s; // considered clean unless the caller passes taint into the parameter source
}

void callReturnSourceParameter() {
  int x = returnSourceParameter(0);
  sink(x); // clean
  int y = returnSourceParameter(source());
  sink(y); // $ ast,ir
}

int returnSourceParameter2(int s) {
  int x = s;
  sink(x); // $ ast,ir // from line 164
  return x; // considered clean unless the caller passes taint into the parameter source
}

void callReturnSourceParameter2() {
  int x = returnSourceParameter2(0);
  sink(x); // clean
  int y = returnSourceParameter2(source());
  sink(y); // $ ast,ir
}

// Tests for non-parameter sources returned to a function call

int returnSource() {
  int x = source(); // taints the return value
  return x;
}

void callReturnSource() {
  int x = returnSource();
  int y = x;
  sink(y); // $ ast,ir
}

// TESTS WITH BARRIERS: none of these should have results

void barrier(...);

class BarrierTests {
  // Tests for flow through functions that return a parameter, or a value obtained from a parameter
  // These also test some cases for tracking non-parameter sources returned to a function call

  int returnParameter(int p) {
    return p; // considered clean unless the caller passes taint into p, which the analysis will handle separately
  }

  void callReturnParameter() {
    int x = returnParameter(source());
    int barrier = x;
    int y = barrier;
    sink(y); // no longer tainted
  }

  int returnSourceParameter(int source) {
    int barrier = source;
    sink(barrier); // no longer tainted
    return barrier; // clean
  }

  void callReturnSourceParameter() {
    int x = returnSourceParameter(0);
    sink(x); // clean
    int y = returnSourceParameter(source());
    sink(y); // no longer tainted
  }

  int returnSourceParameter2(int source) {
    int barrier = source;
    int x = barrier;
    sink(x); // no longer tainted
    return x; // clean
  }

  void callReturnSourceParameter2() {
    int x = returnSourceParameter2(0);
    sink(x); // clean
    int y = returnSourceParameter2(source());
    sink(y); // no longer tainted
  }

  // Tests for non-parameter sources returned to a function call

  int returnSource() {
    int x = source();
    int barrier = x;
    return barrier;
  }

  void callReturnSource() {
    int x = returnSource();
    int y = x;
    sink(y); // no longer tainted
  }
};
// Tests for interprocedural flow (as above) involving nested function calls
namespace NestedTests {
  class FlowIntoParameter {
    void level0() {
      level1(source());
      safelevel1(source());
    }

    void level1(int x) {
      int y = x;
      level2(y);
    }

    void safelevel1(int x) {
      int barrier = x;
      level2(barrier);
      }

    void level2(int x) {
      sink(x); // $ ast,ir // tainted from call to level1() but not from call to safelevel1()
    }
  };
  class FlowThroughFunctionReturn {
    void level0() {
      int x = level1(source());
      sink(x); // $ ast,ir
      x = safelevel1(source());
      sink(x); // no longer tainted
    }

    int level1(int x) {
      int y = x;
      return level2(y);
    }

    int safelevel1(int x) {
      int barrier = x;
      return level2(barrier);
    }

    int level2(int x) {
      int y = x;
      return y;
    }
  };
  class FlowOutOfFunction {
      void level0() {
        int x = level1();
        sink(x); // $ ast,ir
        x = safelevel1();
        sink(x); // no longer tainted
      }

      int level1() {
        int y = level2();
        return y;
      }

      int safelevel1() {
        int barrier = level2();
        return barrier;
      }

      int level2() {
        int y = source();
        return y;
      }

      // the next three functions describe a case that should not be picked up
      // by the flow-out-of-function case, but only by the flow-through-function case
      // a poor heuristic to prevent that will lead to the clean sink being flagged

      void f() {
	g(source());
      }
      void g(int p) {
	int x = h(p);
	sink(x); // $ ast,ir  // tainted from f
	int y = h(0);
	sink(y); // clean
	f();
      }
      int h(int p) {
	return p;
      }
    };
}

namespace FlowThroughGlobals {
  int globalVar;

  void taintGlobal() {
    globalVar = source();
  }

  void f() {
    sink(globalVar); // $ ir=333:17 ir=347:17 // tainted or clean? Not sure.
    taintGlobal();
    sink(globalVar); // $ ir=333:17 ir=347:17 MISSING: ast
  }

  void calledAfterTaint() {
    sink(globalVar); // $ ir=333:17 ir=347:17 MISSING: ast
  }

  void taintAndCall() {
    globalVar = source();
    calledAfterTaint();
    sink(globalVar); // $ ast ir=333:17 ir=347:17
  }
}

// This is similar to FlowThroughGlobals, only with a non-static data member
// instead of a global.
class FlowThroughFields {
  int field = 0;

  void taintField() {
    field = source();
  }

  void f() {
    sink(field); // tainted or clean? Not sure.
    taintField();
    sink(field); // $ ast,ir
  }

  void calledAfterTaint() {
    sink(field); // $ ast,ir
  }

  void taintAndCall() {
    field = source();
    calledAfterTaint();
    sink(field); // $ ast,ir
  }
};

typedef unsigned long size_t;
void *memcpy(void *dest, const void *src, size_t count);

void flowThroughMemcpy_ssa_with_local_flow(int source1) {
  int tmp = 0;
  memcpy(&tmp, &source1, sizeof tmp);
  sink(tmp); // $ ast,ir
}

void flowThroughMemcpy_blockvar_with_local_flow(int source1, int b) {
  int tmp = 0;
  int *capture = &tmp;
  memcpy(&tmp, &source1, sizeof tmp);
  sink(tmp); // $ ast,ir
  if (b) {
    sink(tmp); // $ ast,ir
  }
}

void cleanedByMemcpy_ssa(int clean1) { // currently modeled with BlockVar, not SSA
  int tmp;
  memcpy(&tmp, &clean1, sizeof tmp);
  sink(tmp); // $ SPURIOUS: ast,ir
}

void cleanedByMemcpy_blockvar(int clean1) {
  int tmp;
  int *capture = &tmp;
  memcpy(&tmp, &clean1, sizeof tmp);
  sink(tmp); // $ SPURIOUS: ast,ir
}

void intRefSource(int &ref_source);
void intPointerSource(int *ref_source);
void intArraySource(int ref_source[], size_t len);

void intRefSourceCaller() {
  int local;
  intRefSource(local);
  sink(local); // $ ast,ir=416:7 ast,ir=417:16
}

void intPointerSourceCaller() {
  int local;
  intPointerSource(&local);
  sink(local); // $ ast,ir=422:7 ast,ir=423:20
}
// The IR results for this test _are_ equivalent to the AST ones.
// The IR annotation is just "ir" because the sink of the unitialized source at
// `433:7` (i.e., the declaration `int local[1];`) is value of `local`, but the sink
// of the source from `intPointerSource` value of `*local` (i.e., the indirection node
// of `local`). So unlike AST dataflow, each of these two sinks correspond to a unique
// source, and thus we don't need to attach a location annotation to it.
void intPointerSourceCaller2() {
  int local[1];
  intPointerSource(local);
  sink(local); // $ ast=433:7 ast=434:20 ir
  sink(*local); // $ ast=433:7 ast=434:20 ir
}

void intArraySourceCaller() {
  int local;
  intArraySource(&local, 1);
  sink(local); // $ ast,ir=440:7 ast,ir=441:18
}

// The IR results for this test _are_ equivalent to the AST ones.
// See the comment on `intPointerSourceCaller2` for an explanation.
void intArraySourceCaller2() {
  int local[2];
  intArraySource(local, 2);
  sink(local); // $ ast=448:7 ast=449:18 ir
  sink(*local); // $ ast=448:7 ast=449:18 ir
}

///////////////////////////////////////////////////////////////////////////////

void throughStmtExpr(int source1, int clean1) {
  sink( ({ source1; }) ); // $ ast,ir
  sink( ({ clean1; }) ); // clean

  int local = ({
    int tmp;
    if (clean1)
      tmp = source1;
    else
      tmp = clean1;
    tmp;
  });
  sink(local); // $ ast,ir
}

void intOutparamSource(int *p) {
  *p = source();
}

void viaOutparam() {
  int x = 0;
  intOutparamSource(&x);
  sink(x); // $ ast,ir
}

void writes_to_content(void*);

struct MyStruct {
  int* content; 
};

void local_field_flow_def_by_ref_steps_with_local_flow(MyStruct * s) {
  writes_to_content(s->content);
  int* p_content = s->content;
  sink(*p_content);
}

bool unknown();

void regression_with_phi_flow(int clean1) {
  int x = 0;
  while (unknown()) {
    x = clean1;
    if (unknown()) { }
    sink(x); // clean
    x = source();
  }
}

int intOutparamSourceMissingReturn(int *p) {
  *p = source();
  // return deliberately omitted to test IR dataflow behavior
}

void viaOutparamMissingReturn() {
  int x = 0;
  intOutparamSourceMissingReturn(&x);
  sink(x); // $ ast MISSING: ir
}

void uncertain_definition() {
  int stackArray[2];
  int clean = 0;
  stackArray[0] = source();
  stackArray[1] = clean;
  sink(stackArray[0]); // $ ast=519:19 ir SPURIOUS: ast=517:7
}

void set_through_const_pointer(int x, const int **e)
{
  *e = &x;
}

void test_set_through_const_pointer(int *e)
{
  set_through_const_pointer(source(), &e);
  sink(*e); // $ ir MISSING: ast
}

<<<<<<< HEAD
void sink_then_source(int* p) {
    sink(*p);
    *p = source(); // $ SPURIOUS: ir=537:10 ir=541:9
=======
void sink_then_source_1(int* p) {
    sink(*p); // clean
    *p = source();
}

void sink_then_source_2(int* p, int y) {
    sink(y); // $ SPURIOUS: ast
    *p = source();
>>>>>>> 508027e0
}

void test_sink_then_source() {
  {
    int x;
    sink_then_source_1(&x);
  }
  {
    int y;
    sink_then_source_2(&y, y);
  }
}<|MERGE_RESOLUTION|>--- conflicted
+++ resolved
@@ -532,20 +532,14 @@
   sink(*e); // $ ir MISSING: ast
 }
 
-<<<<<<< HEAD
-void sink_then_source(int* p) {
-    sink(*p);
-    *p = source(); // $ SPURIOUS: ir=537:10 ir=541:9
-=======
 void sink_then_source_1(int* p) {
-    sink(*p); // clean
+    sink(*p); // $ SPURIOUS: ir=537:10 ir=547:9
     *p = source();
 }
 
 void sink_then_source_2(int* p, int y) {
-    sink(y); // $ SPURIOUS: ast
+    sink(y); // $ SPURIOUS: ast ir=542:10 ir=551:9
     *p = source();
->>>>>>> 508027e0
 }
 
 void test_sink_then_source() {
