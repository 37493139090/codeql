--- conflicted
+++ resolved
@@ -398,7 +398,6 @@
 	std::vector<int>::iterator i11 = v11.begin();
 	vector_iterator_assign_wrapper(i11, source());
 	sink(v11); // tainted [NOT DETECTED by IR]
-<<<<<<< HEAD
 
 	std::vector<int>::iterator i12 = v12.begin();
 	*i12++ = 0;
@@ -449,7 +448,7 @@
 		auto it = std::back_inserter(out);
 		*++it = source();
 		sink(out); // tainted [NOT DETECTED by IR]
-=======
+	}
 }
 
 void *memcpy(void *s1, const void *s2, size_t n);
@@ -485,6 +484,5 @@
 		memcpy(&cs[offs + 1], src.c_str(), len);
 		sink(src); // tainted
 		sink(cs); // tainted [NOT DETECTED by IR]
->>>>>>> 6218a48e
 	}
 }