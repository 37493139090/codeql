--- conflicted
+++ resolved
@@ -2189,7 +2189,6 @@
 
 static ClassWithDestructor global_class_with_destructor;
 
-<<<<<<< HEAD
 namespace vacuous_destructor_call {
     template<typename T>
     T& get(T& t) { return t; }
@@ -2208,7 +2207,8 @@
         int i;
         call_destructor(i);
     }
-=======
+}
+
 void TryCatchDestructors(bool b) {
   try {
     String s;
@@ -2314,7 +2314,6 @@
 void VoidReturnDestructors() {
     String s;
     return VoidFunc();
->>>>>>> f7b2de80
 }
 
 // semmle-extractor-options: -std=c++20 --clang