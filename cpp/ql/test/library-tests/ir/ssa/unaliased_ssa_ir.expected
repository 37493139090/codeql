ssa.cpp:
#   13| int ChiPhiNode(Point*, bool, bool)
#   13|   Block 0
#   13|     v0_0(void)           = EnterFunction               : 
#   13|     mu0_1(unknown)       = AliasedDefinition           : 
#   13|     mu0_2(unknown)       = UnmodeledDefinition         : 
#   13|     r0_3(glval<Point *>) = VariableAddress[p]          : 
#   13|     m0_4(Point *)        = InitializeParameter[p]      : &:r0_3
#   13|     r0_5(Point *)        = Load                        : &:r0_3, m0_4
#   13|     mu0_6(unknown)       = InitializeIndirection[p]    : &:r0_5
#   13|     r0_7(glval<bool>)    = VariableAddress[which1]     : 
#   13|     m0_8(bool)           = InitializeParameter[which1] : &:r0_7
#   13|     r0_9(glval<bool>)    = VariableAddress[which2]     : 
#   13|     m0_10(bool)          = InitializeParameter[which2] : &:r0_9
#   14|     r0_11(glval<bool>)   = VariableAddress[which1]     : 
#   14|     r0_12(bool)          = Load                        : &:r0_11, m0_8
#   14|     v0_13(void)          = ConditionalBranch           : r0_12
#-----|   False -> Block 2
#-----|   True -> Block 1

#   15|   Block 1
#   15|     r1_0(glval<Point *>) = VariableAddress[p] : 
#   15|     r1_1(Point *)        = Load               : &:r1_0, m0_4
#   15|     r1_2(glval<int>)     = FieldAddress[x]    : r1_1
#   15|     r1_3(int)            = Load               : &:r1_2, ~mu0_2
#   15|     r1_4(int)            = Constant[1]        : 
#   15|     r1_5(int)            = Add                : r1_3, r1_4
#   15|     mu1_6(int)           = Store              : &:r1_2, r1_5
#-----|   Goto -> Block 3

#   18|   Block 2
#   18|     r2_0(glval<Point *>) = VariableAddress[p] : 
#   18|     r2_1(Point *)        = Load               : &:r2_0, m0_4
#   18|     r2_2(glval<int>)     = FieldAddress[y]    : r2_1
#   18|     r2_3(int)            = Load               : &:r2_2, ~mu0_2
#   18|     r2_4(int)            = Constant[1]        : 
#   18|     r2_5(int)            = Add                : r2_3, r2_4
#   18|     mu2_6(int)           = Store              : &:r2_2, r2_5
#-----|   Goto -> Block 3

#   21|   Block 3
#   21|     r3_0(glval<bool>) = VariableAddress[which2] : 
#   21|     r3_1(bool)        = Load                    : &:r3_0, m0_10
#   21|     v3_2(void)        = ConditionalBranch       : r3_1
#-----|   False -> Block 5
#-----|   True -> Block 4

#   22|   Block 4
#   22|     r4_0(glval<Point *>) = VariableAddress[p] : 
#   22|     r4_1(Point *)        = Load               : &:r4_0, m0_4
#   22|     r4_2(glval<int>)     = FieldAddress[x]    : r4_1
#   22|     r4_3(int)            = Load               : &:r4_2, ~mu0_2
#   22|     r4_4(int)            = Constant[1]        : 
#   22|     r4_5(int)            = Add                : r4_3, r4_4
#   22|     mu4_6(int)           = Store              : &:r4_2, r4_5
#-----|   Goto -> Block 6

#   25|   Block 5
#   25|     r5_0(glval<Point *>) = VariableAddress[p] : 
#   25|     r5_1(Point *)        = Load               : &:r5_0, m0_4
#   25|     r5_2(glval<int>)     = FieldAddress[y]    : r5_1
#   25|     r5_3(int)            = Load               : &:r5_2, ~mu0_2
#   25|     r5_4(int)            = Constant[1]        : 
#   25|     r5_5(int)            = Add                : r5_3, r5_4
#   25|     mu5_6(int)           = Store              : &:r5_2, r5_5
#-----|   Goto -> Block 6

#   28|   Block 6
#   28|     r6_0(glval<int>)     = VariableAddress[#return] : 
#   28|     r6_1(glval<Point *>) = VariableAddress[p]       : 
#   28|     r6_2(Point *)        = Load                     : &:r6_1, m0_4
#   28|     r6_3(glval<int>)     = FieldAddress[x]          : r6_2
#   28|     r6_4(int)            = Load                     : &:r6_3, ~mu0_2
#   28|     r6_5(glval<Point *>) = VariableAddress[p]       : 
#   28|     r6_6(Point *)        = Load                     : &:r6_5, m0_4
#   28|     r6_7(glval<int>)     = FieldAddress[y]          : r6_6
#   28|     r6_8(int)            = Load                     : &:r6_7, ~mu0_2
#   28|     r6_9(int)            = Add                      : r6_4, r6_8
#   28|     m6_10(int)           = Store                    : &:r6_0, r6_9
#   13|     v6_11(void)          = ReturnIndirection        : &:r0_5, ~mu0_2
#   13|     r6_12(glval<int>)    = VariableAddress[#return] : 
#   13|     v6_13(void)          = ReturnValue              : &:r6_12, m6_10
#   13|     v6_14(void)          = UnmodeledUse             : mu*
#   13|     v6_15(void)          = ExitFunction             : 

#   31| int UnreachableViaGoto()
#   31|   Block 0
#   31|     v0_0(void)       = EnterFunction            : 
#   31|     mu0_1(unknown)   = AliasedDefinition        : 
#   31|     mu0_2(unknown)   = UnmodeledDefinition      : 
#   32|     v0_3(void)       = NoOp                     : 
#   34|     v0_4(void)       = NoOp                     : 
#   35|     r0_5(glval<int>) = VariableAddress[#return] : 
#   35|     r0_6(int)        = Constant[0]              : 
#   35|     m0_7(int)        = Store                    : &:r0_5, r0_6
#   31|     r0_8(glval<int>) = VariableAddress[#return] : 
#   31|     v0_9(void)       = ReturnValue              : &:r0_8, m0_7
#   31|     v0_10(void)      = UnmodeledUse             : mu*
#   31|     v0_11(void)      = ExitFunction             : 

#   38| int UnreachableIf(bool)
#   38|   Block 0
#   38|     v0_0(void)         = EnterFunction          : 
#   38|     mu0_1(unknown)     = AliasedDefinition      : 
#   38|     mu0_2(unknown)     = UnmodeledDefinition    : 
#   38|     r0_3(glval<bool>)  = VariableAddress[b]     : 
#   38|     m0_4(bool)         = InitializeParameter[b] : &:r0_3
#   39|     r0_5(glval<int>)   = VariableAddress[x]     : 
#   39|     r0_6(int)          = Constant[5]            : 
#   39|     m0_7(int)          = Store                  : &:r0_5, r0_6
#   40|     r0_8(glval<int>)   = VariableAddress[y]     : 
#   40|     r0_9(int)          = Constant[10]           : 
#   40|     m0_10(int)         = Store                  : &:r0_8, r0_9
#   41|     r0_11(glval<bool>) = VariableAddress[b]     : 
#   41|     r0_12(bool)        = Load                   : &:r0_11, m0_4
#   41|     v0_13(void)        = ConditionalBranch      : r0_12
#-----|   False -> Block 5
#-----|   True -> Block 2

#   38|   Block 1
#   38|     m1_0(int)        = Phi                      : from 3:m3_2, from 4:m4_2, from 6:m6_2, from 7:m7_2
#   38|     r1_1(glval<int>) = VariableAddress[#return] : 
#   38|     v1_2(void)       = ReturnValue              : &:r1_1, m1_0
#   38|     v1_3(void)       = UnmodeledUse             : mu*
#   38|     v1_4(void)       = ExitFunction             : 

#   42|   Block 2
#   42|     r2_0(glval<int>) = VariableAddress[x] : 
#   42|     r2_1(int)        = Load               : &:r2_0, m0_7
#   42|     r2_2(glval<int>) = VariableAddress[y] : 
#   42|     r2_3(int)        = Load               : &:r2_2, m0_10
#   42|     r2_4(bool)       = CompareEQ          : r2_1, r2_3
#   42|     v2_5(void)       = ConditionalBranch  : r2_4
#-----|   False -> Block 4
#-----|   True -> Block 3

#   43|   Block 3
#   43|     r3_0(glval<int>) = VariableAddress[#return] : 
#   43|     r3_1(int)        = Constant[1]              : 
#   43|     m3_2(int)        = Store                    : &:r3_0, r3_1
#-----|   Goto -> Block 1

#   46|   Block 4
#   46|     r4_0(glval<int>) = VariableAddress[#return] : 
#   46|     r4_1(int)        = Constant[0]              : 
#   46|     m4_2(int)        = Store                    : &:r4_0, r4_1
#-----|   Goto -> Block 1

#   50|   Block 5
#   50|     r5_0(glval<int>) = VariableAddress[x] : 
#   50|     r5_1(int)        = Load               : &:r5_0, m0_7
#   50|     r5_2(glval<int>) = VariableAddress[y] : 
#   50|     r5_3(int)        = Load               : &:r5_2, m0_10
#   50|     r5_4(bool)       = CompareLT          : r5_1, r5_3
#   50|     v5_5(void)       = ConditionalBranch  : r5_4
#-----|   False -> Block 7
#-----|   True -> Block 6

#   51|   Block 6
#   51|     r6_0(glval<int>) = VariableAddress[#return] : 
#   51|     r6_1(int)        = Constant[0]              : 
#   51|     m6_2(int)        = Store                    : &:r6_0, r6_1
#-----|   Goto -> Block 1

#   54|   Block 7
#   54|     r7_0(glval<int>) = VariableAddress[#return] : 
#   54|     r7_1(int)        = Constant[1]              : 
#   54|     m7_2(int)        = Store                    : &:r7_0, r7_1
#-----|   Goto -> Block 1

#   59| int DoWhileFalse()
#   59|   Block 0
#   59|     v0_0(void)       = EnterFunction       : 
#   59|     mu0_1(unknown)   = AliasedDefinition   : 
#   59|     mu0_2(unknown)   = UnmodeledDefinition : 
#   60|     r0_3(glval<int>) = VariableAddress[i]  : 
#   60|     r0_4(int)        = Constant[0]         : 
#   60|     m0_5(int)        = Store               : &:r0_3, r0_4
#   62|     r0_6(glval<int>) = VariableAddress[i]  : 
#   62|     r0_7(int)        = Load                : &:r0_6, m0_5
#   62|     r0_8(int)        = Constant[1]         : 
#   62|     r0_9(int)        = Add                 : r0_7, r0_8
#   62|     m0_10(int)       = Store               : &:r0_6, r0_9
#   63|     r0_11(bool)      = Constant[0]         : 
#   63|     v0_12(void)      = ConditionalBranch   : r0_11
#-----|   False -> Block 1
#-----|   True -> Block 2

#   65|   Block 1
#   65|     r1_0(glval<int>) = VariableAddress[#return] : 
#   65|     r1_1(glval<int>) = VariableAddress[i]       : 
#   65|     r1_2(int)        = Load                     : &:r1_1, m0_10
#   65|     m1_3(int)        = Store                    : &:r1_0, r1_2
#   59|     r1_4(glval<int>) = VariableAddress[#return] : 
#   59|     v1_5(void)       = ReturnValue              : &:r1_4, m1_3
#   59|     v1_6(void)       = UnmodeledUse             : mu*
#   59|     v1_7(void)       = ExitFunction             : 

#   59|   Block 2
#   59|     v2_0(void) = Unreached : 

#   68| void chiNodeAtEndOfLoop(int, char*)
#   68|   Block 0
#   68|     v0_0(void)          = EnterFunction            : 
#   68|     mu0_1(unknown)      = AliasedDefinition        : 
#   68|     mu0_2(unknown)      = UnmodeledDefinition      : 
#   68|     r0_3(glval<int>)    = VariableAddress[n]       : 
#   68|     m0_4(int)           = InitializeParameter[n]   : &:r0_3
#   68|     r0_5(glval<char *>) = VariableAddress[p]       : 
#   68|     m0_6(char *)        = InitializeParameter[p]   : &:r0_5
#   68|     r0_7(char *)        = Load                     : &:r0_5, m0_6
#   68|     mu0_8(unknown)      = InitializeIndirection[p] : &:r0_7
#-----|   Goto -> Block 3

#   70|   Block 1
#   70|     r1_0(char)          = Constant[0]        : 
#   70|     r1_1(glval<char *>) = VariableAddress[p] : 
#   70|     r1_2(char *)        = Load               : &:r1_1, m3_1
#   70|     r1_3(int)           = Constant[1]        : 
#   70|     r1_4(char *)        = PointerAdd[1]      : r1_2, r1_3
#   70|     m1_5(char *)        = Store              : &:r1_1, r1_4
#   70|     mu1_6(char)         = Store              : &:r1_2, r1_0
#-----|   Goto (back edge) -> Block 3

#   71|   Block 2
#   71|     v2_0(void) = NoOp              : 
#   68|     v2_1(void) = ReturnIndirection : &:r0_7, ~mu0_2
#   68|     v2_2(void) = ReturnVoid        : 
#   68|     v2_3(void) = UnmodeledUse      : mu*
#   68|     v2_4(void) = ExitFunction      : 

#   69|   Block 3
#   69|     m3_0(int)        = Phi                : from 0:m0_4, from 1:m3_6
#   69|     m3_1(char *)     = Phi                : from 0:m0_6, from 1:m1_5
#   69|     r3_2(glval<int>) = VariableAddress[n] : 
#   69|     r3_3(int)        = Load               : &:r3_2, m3_0
#   69|     r3_4(int)        = Constant[1]        : 
#   69|     r3_5(int)        = Sub                : r3_3, r3_4
#   69|     m3_6(int)        = Store              : &:r3_2, r3_5
#   69|     r3_7(int)        = Constant[0]        : 
#   69|     r3_8(bool)       = CompareGT          : r3_3, r3_7
#   69|     v3_9(void)       = ConditionalBranch  : r3_8
#-----|   False -> Block 2
#-----|   True -> Block 1

#   75| void ScalarPhi(bool)
#   75|   Block 0
#   75|     v0_0(void)         = EnterFunction          : 
#   75|     mu0_1(unknown)     = AliasedDefinition      : 
#   75|     mu0_2(unknown)     = UnmodeledDefinition    : 
#   75|     r0_3(glval<bool>)  = VariableAddress[b]     : 
#   75|     m0_4(bool)         = InitializeParameter[b] : &:r0_3
#   76|     r0_5(glval<int>)   = VariableAddress[x]     : 
#   76|     r0_6(int)          = Constant[0]            : 
#   76|     m0_7(int)          = Store                  : &:r0_5, r0_6
#   77|     r0_8(glval<int>)   = VariableAddress[y]     : 
#   77|     r0_9(int)          = Constant[1]            : 
#   77|     m0_10(int)         = Store                  : &:r0_8, r0_9
#   78|     r0_11(glval<int>)  = VariableAddress[z]     : 
#   78|     r0_12(int)         = Constant[2]            : 
#   78|     m0_13(int)         = Store                  : &:r0_11, r0_12
#   79|     r0_14(glval<bool>) = VariableAddress[b]     : 
#   79|     r0_15(bool)        = Load                   : &:r0_14, m0_4
#   79|     v0_16(void)        = ConditionalBranch      : r0_15
#-----|   False -> Block 2
#-----|   True -> Block 1

#   80|   Block 1
#   80|     r1_0(int)        = Constant[3]        : 
#   80|     r1_1(glval<int>) = VariableAddress[x] : 
#   80|     m1_2(int)        = Store              : &:r1_1, r1_0
#   81|     r1_3(int)        = Constant[4]        : 
#   81|     r1_4(glval<int>) = VariableAddress[y] : 
#   81|     m1_5(int)        = Store              : &:r1_4, r1_3
#-----|   Goto -> Block 3

#   84|   Block 2
#   84|     r2_0(int)        = Constant[5]        : 
#   84|     r2_1(glval<int>) = VariableAddress[x] : 
#   84|     m2_2(int)        = Store              : &:r2_1, r2_0
#-----|   Goto -> Block 3

#   86|   Block 3
#   86|     m3_0(int)         = Phi                      : from 1:m1_2, from 2:m2_2
#   86|     m3_1(int)         = Phi                      : from 1:m1_5, from 2:m0_10
#   86|     r3_2(glval<int>)  = VariableAddress[x_merge] : 
#   86|     r3_3(glval<int>)  = VariableAddress[x]       : 
#   86|     r3_4(int)         = Load                     : &:r3_3, m3_0
#   86|     m3_5(int)         = Store                    : &:r3_2, r3_4
#   87|     r3_6(glval<int>)  = VariableAddress[y_merge] : 
#   87|     r3_7(glval<int>)  = VariableAddress[y]       : 
#   87|     r3_8(int)         = Load                     : &:r3_7, m3_1
#   87|     m3_9(int)         = Store                    : &:r3_6, r3_8
#   88|     r3_10(glval<int>) = VariableAddress[z_merge] : 
#   88|     r3_11(glval<int>) = VariableAddress[z]       : 
#   88|     r3_12(int)        = Load                     : &:r3_11, m0_13
#   88|     m3_13(int)        = Store                    : &:r3_10, r3_12
#   89|     v3_14(void)       = NoOp                     : 
#   75|     v3_15(void)       = ReturnVoid               : 
#   75|     v3_16(void)       = UnmodeledUse             : mu*
#   75|     v3_17(void)       = ExitFunction             : 

#   91| void MustExactlyOverlap(Point)
#   91|   Block 0
#   91|     v0_0(void)         = EnterFunction          : 
#   91|     mu0_1(unknown)     = AliasedDefinition      : 
#   91|     mu0_2(unknown)     = UnmodeledDefinition    : 
#   91|     r0_3(glval<Point>) = VariableAddress[a]     : 
#   91|     m0_4(Point)        = InitializeParameter[a] : &:r0_3
#   92|     r0_5(glval<Point>) = VariableAddress[b]     : 
#   92|     r0_6(glval<Point>) = VariableAddress[a]     : 
#   92|     r0_7(Point)        = Load                   : &:r0_6, m0_4
#   92|     m0_8(Point)        = Store                  : &:r0_5, r0_7
#   93|     v0_9(void)         = NoOp                   : 
#   91|     v0_10(void)        = ReturnVoid             : 
#   91|     v0_11(void)        = UnmodeledUse           : mu*
#   91|     v0_12(void)        = ExitFunction           : 

#   95| void MustExactlyOverlapEscaped(Point)
#   95|   Block 0
#   95|     v0_0(void)           = EnterFunction                : 
#   95|     mu0_1(unknown)       = AliasedDefinition            : 
#   95|     mu0_2(unknown)       = UnmodeledDefinition          : 
#   95|     r0_3(glval<Point>)   = VariableAddress[a]           : 
#   95|     mu0_4(Point)         = InitializeParameter[a]       : &:r0_3
#   96|     r0_5(glval<Point>)   = VariableAddress[b]           : 
#   96|     r0_6(glval<Point>)   = VariableAddress[a]           : 
#   96|     r0_7(Point)          = Load                         : &:r0_6, ~mu0_2
#   96|     m0_8(Point)          = Store                        : &:r0_5, r0_7
#   97|     r0_9(glval<unknown>) = FunctionAddress[Escape]      : 
#   97|     r0_10(glval<Point>)  = VariableAddress[a]           : 
#   97|     r0_11(void *)        = Convert                      : r0_10
#   97|     v0_12(void)          = Call                         : func:r0_9, 0:r0_11
#   97|     mu0_13(unknown)      = ^CallSideEffect              : ~mu0_2
#   97|     v0_14(void)          = ^IndirectReadSideEffect[0]   : &:r0_11, ~mu0_2
#   97|     mu0_15(unknown)      = ^BufferMayWriteSideEffect[0] : &:r0_11
#   98|     v0_16(void)          = NoOp                         : 
#   95|     v0_17(void)          = ReturnVoid                   : 
#   95|     v0_18(void)          = UnmodeledUse                 : mu*
#   95|     v0_19(void)          = ExitFunction                 : 

#  100| void MustTotallyOverlap(Point)
#  100|   Block 0
#  100|     v0_0(void)          = EnterFunction          : 
#  100|     mu0_1(unknown)      = AliasedDefinition      : 
#  100|     mu0_2(unknown)      = UnmodeledDefinition    : 
#  100|     r0_3(glval<Point>)  = VariableAddress[a]     : 
#  100|     mu0_4(Point)        = InitializeParameter[a] : &:r0_3
#  101|     r0_5(glval<int>)    = VariableAddress[x]     : 
#  101|     r0_6(glval<Point>)  = VariableAddress[a]     : 
#  101|     r0_7(glval<int>)    = FieldAddress[x]        : r0_6
#  101|     r0_8(int)           = Load                   : &:r0_7, ~mu0_2
#  101|     m0_9(int)           = Store                  : &:r0_5, r0_8
#  102|     r0_10(glval<int>)   = VariableAddress[y]     : 
#  102|     r0_11(glval<Point>) = VariableAddress[a]     : 
#  102|     r0_12(glval<int>)   = FieldAddress[y]        : r0_11
#  102|     r0_13(int)          = Load                   : &:r0_12, ~mu0_2
#  102|     m0_14(int)          = Store                  : &:r0_10, r0_13
#  103|     v0_15(void)         = NoOp                   : 
#  100|     v0_16(void)         = ReturnVoid             : 
#  100|     v0_17(void)         = UnmodeledUse           : mu*
#  100|     v0_18(void)         = ExitFunction           : 

#  105| void MustTotallyOverlapEscaped(Point)
#  105|   Block 0
#  105|     v0_0(void)            = EnterFunction                : 
#  105|     mu0_1(unknown)        = AliasedDefinition            : 
#  105|     mu0_2(unknown)        = UnmodeledDefinition          : 
#  105|     r0_3(glval<Point>)    = VariableAddress[a]           : 
#  105|     mu0_4(Point)          = InitializeParameter[a]       : &:r0_3
#  106|     r0_5(glval<int>)      = VariableAddress[x]           : 
#  106|     r0_6(glval<Point>)    = VariableAddress[a]           : 
#  106|     r0_7(glval<int>)      = FieldAddress[x]              : r0_6
#  106|     r0_8(int)             = Load                         : &:r0_7, ~mu0_2
#  106|     m0_9(int)             = Store                        : &:r0_5, r0_8
#  107|     r0_10(glval<int>)     = VariableAddress[y]           : 
#  107|     r0_11(glval<Point>)   = VariableAddress[a]           : 
#  107|     r0_12(glval<int>)     = FieldAddress[y]              : r0_11
#  107|     r0_13(int)            = Load                         : &:r0_12, ~mu0_2
#  107|     m0_14(int)            = Store                        : &:r0_10, r0_13
#  108|     r0_15(glval<unknown>) = FunctionAddress[Escape]      : 
#  108|     r0_16(glval<Point>)   = VariableAddress[a]           : 
#  108|     r0_17(void *)         = Convert                      : r0_16
#  108|     v0_18(void)           = Call                         : func:r0_15, 0:r0_17
#  108|     mu0_19(unknown)       = ^CallSideEffect              : ~mu0_2
#  108|     v0_20(void)           = ^IndirectReadSideEffect[0]   : &:r0_17, ~mu0_2
#  108|     mu0_21(unknown)       = ^BufferMayWriteSideEffect[0] : &:r0_17
#  109|     v0_22(void)           = NoOp                         : 
#  105|     v0_23(void)           = ReturnVoid                   : 
#  105|     v0_24(void)           = UnmodeledUse                 : mu*
#  105|     v0_25(void)           = ExitFunction                 : 

#  111| void MayPartiallyOverlap(int, int)
#  111|   Block 0
#  111|     v0_0(void)          = EnterFunction          : 
#  111|     mu0_1(unknown)      = AliasedDefinition      : 
#  111|     mu0_2(unknown)      = UnmodeledDefinition    : 
#  111|     r0_3(glval<int>)    = VariableAddress[x]     : 
#  111|     m0_4(int)           = InitializeParameter[x] : &:r0_3
#  111|     r0_5(glval<int>)    = VariableAddress[y]     : 
#  111|     m0_6(int)           = InitializeParameter[y] : &:r0_5
#  112|     r0_7(glval<Point>)  = VariableAddress[a]     : 
#  112|     mu0_8(Point)        = Uninitialized[a]       : &:r0_7
#  112|     r0_9(glval<int>)    = FieldAddress[x]        : r0_7
#  112|     r0_10(glval<int>)   = VariableAddress[x]     : 
#  112|     r0_11(int)          = Load                   : &:r0_10, m0_4
#  112|     mu0_12(int)         = Store                  : &:r0_9, r0_11
#  112|     r0_13(glval<int>)   = FieldAddress[y]        : r0_7
#  112|     r0_14(glval<int>)   = VariableAddress[y]     : 
#  112|     r0_15(int)          = Load                   : &:r0_14, m0_6
#  112|     mu0_16(int)         = Store                  : &:r0_13, r0_15
#  113|     r0_17(glval<Point>) = VariableAddress[b]     : 
#  113|     r0_18(glval<Point>) = VariableAddress[a]     : 
#  113|     r0_19(Point)        = Load                   : &:r0_18, ~mu0_2
#  113|     m0_20(Point)        = Store                  : &:r0_17, r0_19
#  114|     v0_21(void)         = NoOp                   : 
#  111|     v0_22(void)         = ReturnVoid             : 
#  111|     v0_23(void)         = UnmodeledUse           : mu*
#  111|     v0_24(void)         = ExitFunction           : 

#  116| void MayPartiallyOverlapEscaped(int, int)
#  116|   Block 0
#  116|     v0_0(void)            = EnterFunction                : 
#  116|     mu0_1(unknown)        = AliasedDefinition            : 
#  116|     mu0_2(unknown)        = UnmodeledDefinition          : 
#  116|     r0_3(glval<int>)      = VariableAddress[x]           : 
#  116|     m0_4(int)             = InitializeParameter[x]       : &:r0_3
#  116|     r0_5(glval<int>)      = VariableAddress[y]           : 
#  116|     m0_6(int)             = InitializeParameter[y]       : &:r0_5
#  117|     r0_7(glval<Point>)    = VariableAddress[a]           : 
#  117|     mu0_8(Point)          = Uninitialized[a]             : &:r0_7
#  117|     r0_9(glval<int>)      = FieldAddress[x]              : r0_7
#  117|     r0_10(glval<int>)     = VariableAddress[x]           : 
#  117|     r0_11(int)            = Load                         : &:r0_10, m0_4
#  117|     mu0_12(int)           = Store                        : &:r0_9, r0_11
#  117|     r0_13(glval<int>)     = FieldAddress[y]              : r0_7
#  117|     r0_14(glval<int>)     = VariableAddress[y]           : 
#  117|     r0_15(int)            = Load                         : &:r0_14, m0_6
#  117|     mu0_16(int)           = Store                        : &:r0_13, r0_15
#  118|     r0_17(glval<Point>)   = VariableAddress[b]           : 
#  118|     r0_18(glval<Point>)   = VariableAddress[a]           : 
#  118|     r0_19(Point)          = Load                         : &:r0_18, ~mu0_2
#  118|     m0_20(Point)          = Store                        : &:r0_17, r0_19
#  119|     r0_21(glval<unknown>) = FunctionAddress[Escape]      : 
#  119|     r0_22(glval<Point>)   = VariableAddress[a]           : 
#  119|     r0_23(void *)         = Convert                      : r0_22
#  119|     v0_24(void)           = Call                         : func:r0_21, 0:r0_23
#  119|     mu0_25(unknown)       = ^CallSideEffect              : ~mu0_2
#  119|     v0_26(void)           = ^IndirectReadSideEffect[0]   : &:r0_23, ~mu0_2
#  119|     mu0_27(unknown)       = ^BufferMayWriteSideEffect[0] : &:r0_23
#  120|     v0_28(void)           = NoOp                         : 
#  116|     v0_29(void)           = ReturnVoid                   : 
#  116|     v0_30(void)           = UnmodeledUse                 : mu*
#  116|     v0_31(void)           = ExitFunction                 : 

#  122| void MergeMustExactlyOverlap(bool, int, int)
#  122|   Block 0
#  122|     v0_0(void)         = EnterFunction           : 
#  122|     mu0_1(unknown)     = AliasedDefinition       : 
#  122|     mu0_2(unknown)     = UnmodeledDefinition     : 
#  122|     r0_3(glval<bool>)  = VariableAddress[c]      : 
#  122|     m0_4(bool)         = InitializeParameter[c]  : &:r0_3
#  122|     r0_5(glval<int>)   = VariableAddress[x1]     : 
#  122|     m0_6(int)          = InitializeParameter[x1] : &:r0_5
#  122|     r0_7(glval<int>)   = VariableAddress[x2]     : 
#  122|     m0_8(int)          = InitializeParameter[x2] : &:r0_7
#  123|     r0_9(glval<Point>) = VariableAddress[a]      : 
#  123|     mu0_10(Point)      = Uninitialized[a]        : &:r0_9
#  123|     r0_11(glval<int>)  = FieldAddress[x]         : r0_9
#  123|     r0_12(int)         = Constant[0]             : 
#  123|     mu0_13(int)        = Store                   : &:r0_11, r0_12
#  123|     r0_14(glval<int>)  = FieldAddress[y]         : r0_9
#  123|     r0_15(int)         = Constant[0]             : 
#  123|     mu0_16(int)        = Store                   : &:r0_14, r0_15
#  124|     r0_17(glval<bool>) = VariableAddress[c]      : 
#  124|     r0_18(bool)        = Load                    : &:r0_17, m0_4
#  124|     v0_19(void)        = ConditionalBranch       : r0_18
#-----|   False -> Block 2
#-----|   True -> Block 1

#  125|   Block 1
#  125|     r1_0(glval<int>)   = VariableAddress[x1] : 
#  125|     r1_1(int)          = Load                : &:r1_0, m0_6
#  125|     r1_2(glval<Point>) = VariableAddress[a]  : 
#  125|     r1_3(glval<int>)   = FieldAddress[x]     : r1_2
#  125|     mu1_4(int)         = Store               : &:r1_3, r1_1
#-----|   Goto -> Block 3

#  128|   Block 2
#  128|     r2_0(glval<int>)   = VariableAddress[x2] : 
#  128|     r2_1(int)          = Load                : &:r2_0, m0_8
#  128|     r2_2(glval<Point>) = VariableAddress[a]  : 
#  128|     r2_3(glval<int>)   = FieldAddress[x]     : r2_2
#  128|     mu2_4(int)         = Store               : &:r2_3, r2_1
#-----|   Goto -> Block 3

#  130|   Block 3
#  130|     r3_0(glval<int>)   = VariableAddress[x] : 
#  130|     r3_1(glval<Point>) = VariableAddress[a] : 
#  130|     r3_2(glval<int>)   = FieldAddress[x]    : r3_1
#  130|     r3_3(int)          = Load               : &:r3_2, ~mu0_2
#  130|     m3_4(int)          = Store              : &:r3_0, r3_3
#  131|     r3_5(glval<Point>) = VariableAddress[b] : 
#  131|     r3_6(glval<Point>) = VariableAddress[a] : 
#  131|     r3_7(Point)        = Load               : &:r3_6, ~mu0_2
#  131|     m3_8(Point)        = Store              : &:r3_5, r3_7
#  132|     v3_9(void)         = NoOp               : 
#  122|     v3_10(void)        = ReturnVoid         : 
#  122|     v3_11(void)        = UnmodeledUse       : mu*
#  122|     v3_12(void)        = ExitFunction       : 

#  134| void MergeMustExactlyWithMustTotallyOverlap(bool, Point, int)
#  134|   Block 0
#  134|     v0_0(void)         = EnterFunction           : 
#  134|     mu0_1(unknown)     = AliasedDefinition       : 
#  134|     mu0_2(unknown)     = UnmodeledDefinition     : 
#  134|     r0_3(glval<bool>)  = VariableAddress[c]      : 
#  134|     m0_4(bool)         = InitializeParameter[c]  : &:r0_3
#  134|     r0_5(glval<Point>) = VariableAddress[p]      : 
#  134|     m0_6(Point)        = InitializeParameter[p]  : &:r0_5
#  134|     r0_7(glval<int>)   = VariableAddress[x1]     : 
#  134|     m0_8(int)          = InitializeParameter[x1] : &:r0_7
#  135|     r0_9(glval<Point>) = VariableAddress[a]      : 
#  135|     mu0_10(Point)      = Uninitialized[a]        : &:r0_9
#  135|     r0_11(glval<int>)  = FieldAddress[x]         : r0_9
#  135|     r0_12(int)         = Constant[0]             : 
#  135|     mu0_13(int)        = Store                   : &:r0_11, r0_12
#  135|     r0_14(glval<int>)  = FieldAddress[y]         : r0_9
#  135|     r0_15(int)         = Constant[0]             : 
#  135|     mu0_16(int)        = Store                   : &:r0_14, r0_15
#  136|     r0_17(glval<bool>) = VariableAddress[c]      : 
#  136|     r0_18(bool)        = Load                    : &:r0_17, m0_4
#  136|     v0_19(void)        = ConditionalBranch       : r0_18
#-----|   False -> Block 2
#-----|   True -> Block 1

#  137|   Block 1
#  137|     r1_0(glval<int>)   = VariableAddress[x1] : 
#  137|     r1_1(int)          = Load                : &:r1_0, m0_8
#  137|     r1_2(glval<Point>) = VariableAddress[a]  : 
#  137|     r1_3(glval<int>)   = FieldAddress[x]     : r1_2
#  137|     mu1_4(int)         = Store               : &:r1_3, r1_1
#-----|   Goto -> Block 3

#  140|   Block 2
#  140|     r2_0(glval<Point>) = VariableAddress[p] : 
#  140|     r2_1(Point)        = Load               : &:r2_0, m0_6
#  140|     r2_2(glval<Point>) = VariableAddress[a] : 
#  140|     mu2_3(Point)       = Store              : &:r2_2, r2_1
#-----|   Goto -> Block 3

#  142|   Block 3
#  142|     r3_0(glval<int>)   = VariableAddress[x] : 
#  142|     r3_1(glval<Point>) = VariableAddress[a] : 
#  142|     r3_2(glval<int>)   = FieldAddress[x]    : r3_1
#  142|     r3_3(int)          = Load               : &:r3_2, ~mu0_2
#  142|     m3_4(int)          = Store              : &:r3_0, r3_3
#  143|     v3_5(void)         = NoOp               : 
#  134|     v3_6(void)         = ReturnVoid         : 
#  134|     v3_7(void)         = UnmodeledUse       : mu*
#  134|     v3_8(void)         = ExitFunction       : 

#  145| void MergeMustExactlyWithMayPartiallyOverlap(bool, Point, int)
#  145|   Block 0
#  145|     v0_0(void)         = EnterFunction           : 
#  145|     mu0_1(unknown)     = AliasedDefinition       : 
#  145|     mu0_2(unknown)     = UnmodeledDefinition     : 
#  145|     r0_3(glval<bool>)  = VariableAddress[c]      : 
#  145|     m0_4(bool)         = InitializeParameter[c]  : &:r0_3
#  145|     r0_5(glval<Point>) = VariableAddress[p]      : 
#  145|     m0_6(Point)        = InitializeParameter[p]  : &:r0_5
#  145|     r0_7(glval<int>)   = VariableAddress[x1]     : 
#  145|     m0_8(int)          = InitializeParameter[x1] : &:r0_7
#  146|     r0_9(glval<Point>) = VariableAddress[a]      : 
#  146|     mu0_10(Point)      = Uninitialized[a]        : &:r0_9
#  146|     r0_11(glval<int>)  = FieldAddress[x]         : r0_9
#  146|     r0_12(int)         = Constant[0]             : 
#  146|     mu0_13(int)        = Store                   : &:r0_11, r0_12
#  146|     r0_14(glval<int>)  = FieldAddress[y]         : r0_9
#  146|     r0_15(int)         = Constant[0]             : 
#  146|     mu0_16(int)        = Store                   : &:r0_14, r0_15
#  147|     r0_17(glval<bool>) = VariableAddress[c]      : 
#  147|     r0_18(bool)        = Load                    : &:r0_17, m0_4
#  147|     v0_19(void)        = ConditionalBranch       : r0_18
#-----|   False -> Block 2
#-----|   True -> Block 1

#  148|   Block 1
#  148|     r1_0(glval<int>)   = VariableAddress[x1] : 
#  148|     r1_1(int)          = Load                : &:r1_0, m0_8
#  148|     r1_2(glval<Point>) = VariableAddress[a]  : 
#  148|     r1_3(glval<int>)   = FieldAddress[x]     : r1_2
#  148|     mu1_4(int)         = Store               : &:r1_3, r1_1
#-----|   Goto -> Block 3

#  151|   Block 2
#  151|     r2_0(glval<Point>) = VariableAddress[p] : 
#  151|     r2_1(Point)        = Load               : &:r2_0, m0_6
#  151|     r2_2(glval<Point>) = VariableAddress[a] : 
#  151|     mu2_3(Point)       = Store              : &:r2_2, r2_1
#-----|   Goto -> Block 3

#  153|   Block 3
#  153|     r3_0(glval<Point>) = VariableAddress[b] : 
#  153|     r3_1(glval<Point>) = VariableAddress[a] : 
#  153|     r3_2(Point)        = Load               : &:r3_1, ~mu0_2
#  153|     m3_3(Point)        = Store              : &:r3_0, r3_2
#  154|     v3_4(void)         = NoOp               : 
#  145|     v3_5(void)         = ReturnVoid         : 
#  145|     v3_6(void)         = UnmodeledUse       : mu*
#  145|     v3_7(void)         = ExitFunction       : 

#  156| void MergeMustTotallyOverlapWithMayPartiallyOverlap(bool, Rect, int)
#  156|   Block 0
#  156|     v0_0(void)          = EnterFunction             : 
#  156|     mu0_1(unknown)      = AliasedDefinition         : 
#  156|     mu0_2(unknown)      = UnmodeledDefinition       : 
#  156|     r0_3(glval<bool>)   = VariableAddress[c]        : 
#  156|     m0_4(bool)          = InitializeParameter[c]    : &:r0_3
#  156|     r0_5(glval<Rect>)   = VariableAddress[r]        : 
#  156|     m0_6(Rect)          = InitializeParameter[r]    : &:r0_5
#  156|     r0_7(glval<int>)    = VariableAddress[x1]       : 
#  156|     m0_8(int)           = InitializeParameter[x1]   : &:r0_7
#  157|     r0_9(glval<Rect>)   = VariableAddress[a]        : 
#  157|     mu0_10(Rect)        = Uninitialized[a]          : &:r0_9
#  157|     r0_11(glval<Point>) = FieldAddress[topLeft]     : r0_9
#  157|     r0_12(Point)        = Constant[0]               : 
#  157|     mu0_13(Point)       = Store                     : &:r0_11, r0_12
#  157|     r0_14(glval<Point>) = FieldAddress[bottomRight] : r0_9
#  157|     r0_15(Point)        = Constant[0]               : 
#  157|     mu0_16(Point)       = Store                     : &:r0_14, r0_15
#  158|     r0_17(glval<bool>)  = VariableAddress[c]        : 
#  158|     r0_18(bool)         = Load                      : &:r0_17, m0_4
#  158|     v0_19(void)         = ConditionalBranch         : r0_18
#-----|   False -> Block 2
#-----|   True -> Block 1

#  159|   Block 1
#  159|     r1_0(glval<int>)   = VariableAddress[x1]   : 
#  159|     r1_1(int)          = Load                  : &:r1_0, m0_8
#  159|     r1_2(glval<Rect>)  = VariableAddress[a]    : 
#  159|     r1_3(glval<Point>) = FieldAddress[topLeft] : r1_2
#  159|     r1_4(glval<int>)   = FieldAddress[x]       : r1_3
#  159|     mu1_5(int)         = Store                 : &:r1_4, r1_1
#-----|   Goto -> Block 3

#  162|   Block 2
#  162|     r2_0(glval<Rect>) = VariableAddress[r] : 
#  162|     r2_1(Rect)        = Load               : &:r2_0, m0_6
#  162|     r2_2(glval<Rect>) = VariableAddress[a] : 
#  162|     mu2_3(Rect)       = Store              : &:r2_2, r2_1
#-----|   Goto -> Block 3

#  164|   Block 3
#  164|     r3_0(glval<Point>) = VariableAddress[b]    : 
#  164|     r3_1(glval<Rect>)  = VariableAddress[a]    : 
#  164|     r3_2(glval<Point>) = FieldAddress[topLeft] : r3_1
#  164|     r3_3(Point)        = Load                  : &:r3_2, ~mu0_2
#  164|     m3_4(Point)        = Store                 : &:r3_0, r3_3
#  165|     v3_5(void)         = NoOp                  : 
#  156|     v3_6(void)         = ReturnVoid            : 
#  156|     v3_7(void)         = UnmodeledUse          : mu*
#  156|     v3_8(void)         = ExitFunction          : 

#  171| void WrapperStruct(Wrapper)
#  171|   Block 0
#  171|     v0_0(void)            = EnterFunction          : 
#  171|     mu0_1(unknown)        = AliasedDefinition      : 
#  171|     mu0_2(unknown)        = UnmodeledDefinition    : 
#  171|     r0_3(glval<Wrapper>)  = VariableAddress[w]     : 
#  171|     mu0_4(Wrapper)        = InitializeParameter[w] : &:r0_3
#  172|     r0_5(glval<Wrapper>)  = VariableAddress[x]     : 
#  172|     r0_6(glval<Wrapper>)  = VariableAddress[w]     : 
#  172|     r0_7(Wrapper)         = Load                   : &:r0_6, ~mu0_2
#  172|     m0_8(Wrapper)         = Store                  : &:r0_5, r0_7
#  173|     r0_9(glval<int>)      = VariableAddress[a]     : 
#  173|     r0_10(glval<Wrapper>) = VariableAddress[w]     : 
#  173|     r0_11(glval<int>)     = FieldAddress[f]        : r0_10
#  173|     r0_12(int)            = Load                   : &:r0_11, ~mu0_2
#  173|     m0_13(int)            = Store                  : &:r0_9, r0_12
#  174|     r0_14(int)            = Constant[5]            : 
#  174|     r0_15(glval<Wrapper>) = VariableAddress[w]     : 
#  174|     r0_16(glval<int>)     = FieldAddress[f]        : r0_15
#  174|     mu0_17(int)           = Store                  : &:r0_16, r0_14
#  175|     r0_18(glval<Wrapper>) = VariableAddress[w]     : 
#  175|     r0_19(glval<int>)     = FieldAddress[f]        : r0_18
#  175|     r0_20(int)            = Load                   : &:r0_19, ~mu0_2
#  175|     r0_21(glval<int>)     = VariableAddress[a]     : 
#  175|     m0_22(int)            = Store                  : &:r0_21, r0_20
#  176|     r0_23(glval<Wrapper>) = VariableAddress[w]     : 
#  176|     r0_24(Wrapper)        = Load                   : &:r0_23, ~mu0_2
#  176|     r0_25(glval<Wrapper>) = VariableAddress[x]     : 
#  176|     m0_26(Wrapper)        = Store                  : &:r0_25, r0_24
#  177|     v0_27(void)           = NoOp                   : 
#  171|     v0_28(void)           = ReturnVoid             : 
#  171|     v0_29(void)           = UnmodeledUse           : mu*
#  171|     v0_30(void)           = ExitFunction           : 

#  179| int AsmStmt(int*)
#  179|   Block 0
#  179|     v0_0(void)         = EnterFunction            : 
#  179|     mu0_1(unknown)     = AliasedDefinition        : 
#  179|     mu0_2(unknown)     = UnmodeledDefinition      : 
#  179|     r0_3(glval<int *>) = VariableAddress[p]       : 
#  179|     m0_4(int *)        = InitializeParameter[p]   : &:r0_3
#  179|     r0_5(int *)        = Load                     : &:r0_3, m0_4
#  179|     mu0_6(unknown)     = InitializeIndirection[p] : &:r0_5
#  180|     mu0_7(unknown)     = InlineAsm                : ~mu0_2
#  181|     r0_8(glval<int>)   = VariableAddress[#return] : 
#  181|     r0_9(glval<int *>) = VariableAddress[p]       : 
#  181|     r0_10(int *)       = Load                     : &:r0_9, m0_4
#  181|     r0_11(int)         = Load                     : &:r0_10, ~mu0_2
#  181|     m0_12(int)         = Store                    : &:r0_8, r0_11
#  179|     v0_13(void)        = ReturnIndirection        : &:r0_5, ~mu0_2
#  179|     r0_14(glval<int>)  = VariableAddress[#return] : 
#  179|     v0_15(void)        = ReturnValue              : &:r0_14, m0_12
#  179|     v0_16(void)        = UnmodeledUse             : mu*
#  179|     v0_17(void)        = ExitFunction             : 

#  184| void AsmStmtWithOutputs(unsigned int&, unsigned int&, unsigned int&, unsigned int&)
#  184|   Block 0
<<<<<<< HEAD
#  184|     v0_0(void)                   = EnterFunction            : 
#  184|     mu0_1(unknown)               = AliasedDefinition        : 
#  184|     mu0_2(unknown)               = UnmodeledDefinition      : 
#  184|     r0_3(glval<unsigned int &>)  = VariableAddress[a]       : 
#  184|     mu0_4(unsigned int &)        = InitializeParameter[a]   : &:r0_3
#  184|     r0_5(unsigned int &)         = Load                     : &:r0_3, ~mu0_2
#  184|     mu0_6(unknown)               = InitializeIndirection[a] : &:r0_5
#  184|     r0_7(glval<unsigned int &>)  = VariableAddress[b]       : 
#  184|     mu0_8(unsigned int &)        = InitializeParameter[b]   : &:r0_7
#  184|     r0_9(unsigned int &)         = Load                     : &:r0_7, ~mu0_2
#  184|     mu0_10(unknown)              = InitializeIndirection[b] : &:r0_9
#  184|     r0_11(glval<unsigned int &>) = VariableAddress[c]       : 
#  184|     mu0_12(unsigned int &)       = InitializeParameter[c]   : &:r0_11
#  184|     r0_13(unsigned int &)        = Load                     : &:r0_11, ~mu0_2
#  184|     mu0_14(unknown)              = InitializeIndirection[c] : &:r0_13
#  184|     r0_15(glval<unsigned int &>) = VariableAddress[d]       : 
#  184|     mu0_16(unsigned int &)       = InitializeParameter[d]   : &:r0_15
#  184|     r0_17(unsigned int &)        = Load                     : &:r0_15, ~mu0_2
#  184|     mu0_18(unknown)              = InitializeIndirection[d] : &:r0_17
#  186|     r0_19(glval<unsigned int &>) = VariableAddress[a]       : 
#  186|     r0_20(glval<unsigned int &>) = VariableAddress[b]       : 
#  186|     r0_21(glval<unsigned int &>) = VariableAddress[c]       : 
#  186|     r0_22(glval<unsigned int &>) = VariableAddress[d]       : 
#  186|     mu0_23(unknown)              = InlineAsm                : ~mu0_2, 0:r0_19, 1:r0_20, 2:r0_21, 3:r0_22
#  192|     v0_24(void)                  = NoOp                     : 
#  184|     v0_25(void)                  = ReturnIndirection        : &:r0_5, ~mu0_2
#  184|     v0_26(void)                  = ReturnIndirection        : &:r0_9, ~mu0_2
#  184|     v0_27(void)                  = ReturnIndirection        : &:r0_13, ~mu0_2
#  184|     v0_28(void)                  = ReturnIndirection        : &:r0_17, ~mu0_2
#  184|     v0_29(void)                  = ReturnVoid               : 
#  184|     v0_30(void)                  = UnmodeledUse             : mu*
#  184|     v0_31(void)                  = ExitFunction             : 
=======
#  184|     v0_0(void)                   = EnterFunction          : 
#  184|     mu0_1(unknown)               = AliasedDefinition      : 
#  184|     mu0_2(unknown)               = UnmodeledDefinition    : 
#  184|     r0_3(glval<unsigned int &>)  = VariableAddress[a]     : 
#  184|     m0_4(unsigned int &)         = InitializeParameter[a] : &:r0_3
#  184|     r0_5(glval<unsigned int &>)  = VariableAddress[b]     : 
#  184|     m0_6(unsigned int &)         = InitializeParameter[b] : &:r0_5
#  184|     r0_7(glval<unsigned int &>)  = VariableAddress[c]     : 
#  184|     m0_8(unsigned int &)         = InitializeParameter[c] : &:r0_7
#  184|     r0_9(glval<unsigned int &>)  = VariableAddress[d]     : 
#  184|     m0_10(unsigned int &)        = InitializeParameter[d] : &:r0_9
#  189|     r0_11(glval<unsigned int &>) = VariableAddress[a]     : 
#  189|     r0_12(unsigned int &)        = Load                   : &:r0_11, m0_4
#  189|     r0_13(glval<unsigned int &>) = VariableAddress[b]     : 
#  189|     r0_14(unsigned int &)        = Load                   : &:r0_13, m0_6
#  190|     r0_15(glval<unsigned int &>) = VariableAddress[c]     : 
#  190|     r0_16(unsigned int &)        = Load                   : &:r0_15, m0_8
#  190|     r0_17(unsigned int)          = Load                   : &:r0_16, ~mu0_2
#  190|     r0_18(glval<unsigned int &>) = VariableAddress[d]     : 
#  190|     r0_19(unsigned int &)        = Load                   : &:r0_18, m0_10
#  190|     r0_20(unsigned int)          = Load                   : &:r0_19, ~mu0_2
#  186|     mu0_21(unknown)              = InlineAsm              : ~mu0_2, 0:r0_12, 1:r0_14, 2:r0_17, 3:r0_20
#  192|     v0_22(void)                  = NoOp                   : 
#  184|     v0_23(void)                  = ReturnVoid             : 
#  184|     v0_24(void)                  = UnmodeledUse           : mu*
#  184|     v0_25(void)                  = ExitFunction           : 
>>>>>>> 04e36830

#  198| int PureFunctions(char*, char*, int)
#  198|   Block 0
#  198|     v0_0(void)            = EnterFunction               : 
#  198|     mu0_1(unknown)        = AliasedDefinition           : 
#  198|     mu0_2(unknown)        = UnmodeledDefinition         : 
#  198|     r0_3(glval<char *>)   = VariableAddress[str1]       : 
#  198|     m0_4(char *)          = InitializeParameter[str1]   : &:r0_3
#  198|     r0_5(char *)          = Load                        : &:r0_3, m0_4
#  198|     mu0_6(unknown)        = InitializeIndirection[str1] : &:r0_5
#  198|     r0_7(glval<char *>)   = VariableAddress[str2]       : 
#  198|     m0_8(char *)          = InitializeParameter[str2]   : &:r0_7
#  198|     r0_9(char *)          = Load                        : &:r0_7, m0_8
#  198|     mu0_10(unknown)       = InitializeIndirection[str2] : &:r0_9
#  198|     r0_11(glval<int>)     = VariableAddress[x]          : 
#  198|     m0_12(int)            = InitializeParameter[x]      : &:r0_11
#  199|     r0_13(glval<int>)     = VariableAddress[ret]        : 
#  199|     r0_14(glval<unknown>) = FunctionAddress[strcmp]     : 
#  199|     r0_15(glval<char *>)  = VariableAddress[str1]       : 
#  199|     r0_16(char *)         = Load                        : &:r0_15, m0_4
#  199|     r0_17(char *)         = Convert                     : r0_16
#  199|     r0_18(glval<char *>)  = VariableAddress[str2]       : 
#  199|     r0_19(char *)         = Load                        : &:r0_18, m0_8
#  199|     r0_20(char *)         = Convert                     : r0_19
#  199|     r0_21(int)            = Call                        : func:r0_14, 0:r0_17, 1:r0_20
#  199|     v0_22(void)           = ^CallReadSideEffect         : ~mu0_2
#  199|     m0_23(int)            = Store                       : &:r0_13, r0_21
#  200|     r0_24(glval<unknown>) = FunctionAddress[strlen]     : 
#  200|     r0_25(glval<char *>)  = VariableAddress[str1]       : 
#  200|     r0_26(char *)         = Load                        : &:r0_25, m0_4
#  200|     r0_27(char *)         = Convert                     : r0_26
#  200|     r0_28(int)            = Call                        : func:r0_24, 0:r0_27
#  200|     v0_29(void)           = ^CallReadSideEffect         : ~mu0_2
#  200|     r0_30(glval<int>)     = VariableAddress[ret]        : 
#  200|     r0_31(int)            = Load                        : &:r0_30, m0_23
#  200|     r0_32(int)            = Add                         : r0_31, r0_28
#  200|     m0_33(int)            = Store                       : &:r0_30, r0_32
#  201|     r0_34(glval<unknown>) = FunctionAddress[abs]        : 
#  201|     r0_35(glval<int>)     = VariableAddress[x]          : 
#  201|     r0_36(int)            = Load                        : &:r0_35, m0_12
#  201|     r0_37(int)            = Call                        : func:r0_34, 0:r0_36
#  201|     r0_38(glval<int>)     = VariableAddress[ret]        : 
#  201|     r0_39(int)            = Load                        : &:r0_38, m0_33
#  201|     r0_40(int)            = Add                         : r0_39, r0_37
#  201|     m0_41(int)            = Store                       : &:r0_38, r0_40
#  202|     r0_42(glval<int>)     = VariableAddress[#return]    : 
#  202|     r0_43(glval<int>)     = VariableAddress[ret]        : 
#  202|     r0_44(int)            = Load                        : &:r0_43, m0_41
#  202|     m0_45(int)            = Store                       : &:r0_42, r0_44
#  198|     v0_46(void)           = ReturnIndirection           : &:r0_5, ~mu0_2
#  198|     v0_47(void)           = ReturnIndirection           : &:r0_9, ~mu0_2
#  198|     r0_48(glval<int>)     = VariableAddress[#return]    : 
#  198|     v0_49(void)           = ReturnValue                 : &:r0_48, m0_45
#  198|     v0_50(void)           = UnmodeledUse                : mu*
#  198|     v0_51(void)           = ExitFunction                : 

#  207| int ModeledCallTarget(int)
#  207|   Block 0
#  207|     v0_0(void)           = EnterFunction                      : 
#  207|     mu0_1(unknown)       = AliasedDefinition                  : 
#  207|     mu0_2(unknown)       = UnmodeledDefinition                : 
#  207|     r0_3(glval<int>)     = VariableAddress[x]                 : 
#  207|     mu0_4(int)           = InitializeParameter[x]             : &:r0_3
#  208|     r0_5(glval<int>)     = VariableAddress[y]                 : 
#  208|     mu0_6(int)           = Uninitialized[y]                   : &:r0_5
#  209|     r0_7(glval<unknown>) = FunctionAddress[memcpy]            : 
#  209|     r0_8(glval<int>)     = VariableAddress[y]                 : 
#  209|     r0_9(void *)         = Convert                            : r0_8
#  209|     r0_10(glval<int>)    = VariableAddress[x]                 : 
#  209|     r0_11(void *)        = Convert                            : r0_10
#  209|     r0_12(int)           = Constant[4]                        : 
#  209|     r0_13(void *)        = Call                               : func:r0_7, 0:r0_9, 1:r0_11, 2:r0_12
#  209|     v0_14(void)          = ^SizedBufferReadSideEffect[1]      : &:r0_11, r0_12, ~mu0_2
#  209|     mu0_15(unknown)      = ^SizedBufferMustWriteSideEffect[0] : &:r0_9, r0_12
#  210|     r0_16(glval<int>)    = VariableAddress[#return]           : 
#  210|     r0_17(glval<int>)    = VariableAddress[y]                 : 
#  210|     r0_18(int)           = Load                               : &:r0_17, ~mu0_2
#  210|     m0_19(int)           = Store                              : &:r0_16, r0_18
#  207|     r0_20(glval<int>)    = VariableAddress[#return]           : 
#  207|     v0_21(void)          = ReturnValue                        : &:r0_20, m0_19
#  207|     v0_22(void)          = UnmodeledUse                       : mu*
#  207|     v0_23(void)          = ExitFunction                       : <|MERGE_RESOLUTION|>--- conflicted
+++ resolved
@@ -78,10 +78,9 @@
 #   28|     r6_9(int)            = Add                      : r6_4, r6_8
 #   28|     m6_10(int)           = Store                    : &:r6_0, r6_9
 #   13|     v6_11(void)          = ReturnIndirection        : &:r0_5, ~mu0_2
-#   13|     r6_12(glval<int>)    = VariableAddress[#return] : 
-#   13|     v6_13(void)          = ReturnValue              : &:r6_12, m6_10
-#   13|     v6_14(void)          = UnmodeledUse             : mu*
-#   13|     v6_15(void)          = ExitFunction             : 
+#   13|     v6_12(void)          = ReturnValue              : m6_10
+#   13|     v6_13(void)          = UnmodeledUse             : mu*
+#   13|     v6_14(void)          = ExitFunction             : 
 
 #   31| int UnreachableViaGoto()
 #   31|   Block 0
@@ -93,10 +92,9 @@
 #   35|     r0_5(glval<int>) = VariableAddress[#return] : 
 #   35|     r0_6(int)        = Constant[0]              : 
 #   35|     m0_7(int)        = Store                    : &:r0_5, r0_6
-#   31|     r0_8(glval<int>) = VariableAddress[#return] : 
-#   31|     v0_9(void)       = ReturnValue              : &:r0_8, m0_7
-#   31|     v0_10(void)      = UnmodeledUse             : mu*
-#   31|     v0_11(void)      = ExitFunction             : 
+#   31|     v0_8(void)       = ReturnValue              : m0_7
+#   31|     v0_9(void)       = UnmodeledUse             : mu*
+#   31|     v0_10(void)      = ExitFunction             : 
 
 #   38| int UnreachableIf(bool)
 #   38|   Block 0
@@ -118,11 +116,10 @@
 #-----|   True -> Block 2
 
 #   38|   Block 1
-#   38|     m1_0(int)        = Phi                      : from 3:m3_2, from 4:m4_2, from 6:m6_2, from 7:m7_2
-#   38|     r1_1(glval<int>) = VariableAddress[#return] : 
-#   38|     v1_2(void)       = ReturnValue              : &:r1_1, m1_0
-#   38|     v1_3(void)       = UnmodeledUse             : mu*
-#   38|     v1_4(void)       = ExitFunction             : 
+#   38|     m1_0(int)  = Phi          : from 3:m3_2, from 4:m4_2, from 6:m6_2, from 7:m7_2
+#   38|     v1_1(void) = ReturnValue  : m1_0
+#   38|     v1_2(void) = UnmodeledUse : mu*
+#   38|     v1_3(void) = ExitFunction : 
 
 #   42|   Block 2
 #   42|     r2_0(glval<int>) = VariableAddress[x] : 
@@ -191,10 +188,9 @@
 #   65|     r1_1(glval<int>) = VariableAddress[i]       : 
 #   65|     r1_2(int)        = Load                     : &:r1_1, m0_10
 #   65|     m1_3(int)        = Store                    : &:r1_0, r1_2
-#   59|     r1_4(glval<int>) = VariableAddress[#return] : 
-#   59|     v1_5(void)       = ReturnValue              : &:r1_4, m1_3
-#   59|     v1_6(void)       = UnmodeledUse             : mu*
-#   59|     v1_7(void)       = ExitFunction             : 
+#   59|     v1_4(void)       = ReturnValue              : m1_3
+#   59|     v1_5(void)       = UnmodeledUse             : mu*
+#   59|     v1_6(void)       = ExitFunction             : 
 
 #   59|   Block 2
 #   59|     v2_0(void) = Unreached : 
@@ -225,9 +221,6 @@
 #   71|   Block 2
 #   71|     v2_0(void) = NoOp              : 
 #   68|     v2_1(void) = ReturnIndirection : &:r0_7, ~mu0_2
-#   68|     v2_2(void) = ReturnVoid        : 
-#   68|     v2_3(void) = UnmodeledUse      : mu*
-#   68|     v2_4(void) = ExitFunction      : 
 
 #   69|   Block 3
 #   69|     m3_0(int)        = Phi                : from 0:m0_4, from 1:m3_6
@@ -296,9 +289,6 @@
 #   88|     r3_12(int)        = Load                     : &:r3_11, m0_13
 #   88|     m3_13(int)        = Store                    : &:r3_10, r3_12
 #   89|     v3_14(void)       = NoOp                     : 
-#   75|     v3_15(void)       = ReturnVoid               : 
-#   75|     v3_16(void)       = UnmodeledUse             : mu*
-#   75|     v3_17(void)       = ExitFunction             : 
 
 #   91| void MustExactlyOverlap(Point)
 #   91|   Block 0
@@ -312,9 +302,6 @@
 #   92|     r0_7(Point)        = Load                   : &:r0_6, m0_4
 #   92|     m0_8(Point)        = Store                  : &:r0_5, r0_7
 #   93|     v0_9(void)         = NoOp                   : 
-#   91|     v0_10(void)        = ReturnVoid             : 
-#   91|     v0_11(void)        = UnmodeledUse           : mu*
-#   91|     v0_12(void)        = ExitFunction           : 
 
 #   95| void MustExactlyOverlapEscaped(Point)
 #   95|   Block 0
@@ -335,9 +322,6 @@
 #   97|     v0_14(void)          = ^IndirectReadSideEffect[0]   : &:r0_11, ~mu0_2
 #   97|     mu0_15(unknown)      = ^BufferMayWriteSideEffect[0] : &:r0_11
 #   98|     v0_16(void)          = NoOp                         : 
-#   95|     v0_17(void)          = ReturnVoid                   : 
-#   95|     v0_18(void)          = UnmodeledUse                 : mu*
-#   95|     v0_19(void)          = ExitFunction                 : 
 
 #  100| void MustTotallyOverlap(Point)
 #  100|   Block 0
@@ -357,9 +341,6 @@
 #  102|     r0_13(int)          = Load                   : &:r0_12, ~mu0_2
 #  102|     m0_14(int)          = Store                  : &:r0_10, r0_13
 #  103|     v0_15(void)         = NoOp                   : 
-#  100|     v0_16(void)         = ReturnVoid             : 
-#  100|     v0_17(void)         = UnmodeledUse           : mu*
-#  100|     v0_18(void)         = ExitFunction           : 
 
 #  105| void MustTotallyOverlapEscaped(Point)
 #  105|   Block 0
@@ -386,9 +367,6 @@
 #  108|     v0_20(void)           = ^IndirectReadSideEffect[0]   : &:r0_17, ~mu0_2
 #  108|     mu0_21(unknown)       = ^BufferMayWriteSideEffect[0] : &:r0_17
 #  109|     v0_22(void)           = NoOp                         : 
-#  105|     v0_23(void)           = ReturnVoid                   : 
-#  105|     v0_24(void)           = UnmodeledUse                 : mu*
-#  105|     v0_25(void)           = ExitFunction                 : 
 
 #  111| void MayPartiallyOverlap(int, int)
 #  111|   Block 0
@@ -414,9 +392,6 @@
 #  113|     r0_19(Point)        = Load                   : &:r0_18, ~mu0_2
 #  113|     m0_20(Point)        = Store                  : &:r0_17, r0_19
 #  114|     v0_21(void)         = NoOp                   : 
-#  111|     v0_22(void)         = ReturnVoid             : 
-#  111|     v0_23(void)         = UnmodeledUse           : mu*
-#  111|     v0_24(void)         = ExitFunction           : 
 
 #  116| void MayPartiallyOverlapEscaped(int, int)
 #  116|   Block 0
@@ -449,9 +424,6 @@
 #  119|     v0_26(void)           = ^IndirectReadSideEffect[0]   : &:r0_23, ~mu0_2
 #  119|     mu0_27(unknown)       = ^BufferMayWriteSideEffect[0] : &:r0_23
 #  120|     v0_28(void)           = NoOp                         : 
-#  116|     v0_29(void)           = ReturnVoid                   : 
-#  116|     v0_30(void)           = UnmodeledUse                 : mu*
-#  116|     v0_31(void)           = ExitFunction                 : 
 
 #  122| void MergeMustExactlyOverlap(bool, int, int)
 #  122|   Block 0
@@ -505,9 +477,6 @@
 #  131|     r3_7(Point)        = Load               : &:r3_6, ~mu0_2
 #  131|     m3_8(Point)        = Store              : &:r3_5, r3_7
 #  132|     v3_9(void)         = NoOp               : 
-#  122|     v3_10(void)        = ReturnVoid         : 
-#  122|     v3_11(void)        = UnmodeledUse       : mu*
-#  122|     v3_12(void)        = ExitFunction       : 
 
 #  134| void MergeMustExactlyWithMustTotallyOverlap(bool, Point, int)
 #  134|   Block 0
@@ -556,9 +525,6 @@
 #  142|     r3_3(int)          = Load               : &:r3_2, ~mu0_2
 #  142|     m3_4(int)          = Store              : &:r3_0, r3_3
 #  143|     v3_5(void)         = NoOp               : 
-#  134|     v3_6(void)         = ReturnVoid         : 
-#  134|     v3_7(void)         = UnmodeledUse       : mu*
-#  134|     v3_8(void)         = ExitFunction       : 
 
 #  145| void MergeMustExactlyWithMayPartiallyOverlap(bool, Point, int)
 #  145|   Block 0
@@ -606,9 +572,6 @@
 #  153|     r3_2(Point)        = Load               : &:r3_1, ~mu0_2
 #  153|     m3_3(Point)        = Store              : &:r3_0, r3_2
 #  154|     v3_4(void)         = NoOp               : 
-#  145|     v3_5(void)         = ReturnVoid         : 
-#  145|     v3_6(void)         = UnmodeledUse       : mu*
-#  145|     v3_7(void)         = ExitFunction       : 
 
 #  156| void MergeMustTotallyOverlapWithMayPartiallyOverlap(bool, Rect, int)
 #  156|   Block 0
@@ -658,9 +621,6 @@
 #  164|     r3_3(Point)        = Load                  : &:r3_2, ~mu0_2
 #  164|     m3_4(Point)        = Store                 : &:r3_0, r3_3
 #  165|     v3_5(void)         = NoOp                  : 
-#  156|     v3_6(void)         = ReturnVoid            : 
-#  156|     v3_7(void)         = UnmodeledUse          : mu*
-#  156|     v3_8(void)         = ExitFunction          : 
 
 #  171| void WrapperStruct(Wrapper)
 #  171|   Block 0
@@ -692,9 +652,6 @@
 #  176|     r0_25(glval<Wrapper>) = VariableAddress[x]     : 
 #  176|     m0_26(Wrapper)        = Store                  : &:r0_25, r0_24
 #  177|     v0_27(void)           = NoOp                   : 
-#  171|     v0_28(void)           = ReturnVoid             : 
-#  171|     v0_29(void)           = UnmodeledUse           : mu*
-#  171|     v0_30(void)           = ExitFunction           : 
 
 #  179| int AsmStmt(int*)
 #  179|   Block 0
@@ -712,74 +669,47 @@
 #  181|     r0_11(int)         = Load                     : &:r0_10, ~mu0_2
 #  181|     m0_12(int)         = Store                    : &:r0_8, r0_11
 #  179|     v0_13(void)        = ReturnIndirection        : &:r0_5, ~mu0_2
-#  179|     r0_14(glval<int>)  = VariableAddress[#return] : 
-#  179|     v0_15(void)        = ReturnValue              : &:r0_14, m0_12
-#  179|     v0_16(void)        = UnmodeledUse             : mu*
-#  179|     v0_17(void)        = ExitFunction             : 
+#  179|     v0_14(void)        = ReturnValue              : m0_12
+#  179|     v0_15(void)        = UnmodeledUse             : mu*
+#  179|     v0_16(void)        = ExitFunction             : 
 
 #  184| void AsmStmtWithOutputs(unsigned int&, unsigned int&, unsigned int&, unsigned int&)
 #  184|   Block 0
-<<<<<<< HEAD
 #  184|     v0_0(void)                   = EnterFunction            : 
 #  184|     mu0_1(unknown)               = AliasedDefinition        : 
 #  184|     mu0_2(unknown)               = UnmodeledDefinition      : 
 #  184|     r0_3(glval<unsigned int &>)  = VariableAddress[a]       : 
-#  184|     mu0_4(unsigned int &)        = InitializeParameter[a]   : &:r0_3
-#  184|     r0_5(unsigned int &)         = Load                     : &:r0_3, ~mu0_2
+#  184|     m0_4(unsigned int &)         = InitializeParameter[a]   : &:r0_3
+#  184|     r0_5(unsigned int &)         = Load                     : &:r0_3, m0_4
 #  184|     mu0_6(unknown)               = InitializeIndirection[a] : &:r0_5
 #  184|     r0_7(glval<unsigned int &>)  = VariableAddress[b]       : 
-#  184|     mu0_8(unsigned int &)        = InitializeParameter[b]   : &:r0_7
-#  184|     r0_9(unsigned int &)         = Load                     : &:r0_7, ~mu0_2
+#  184|     m0_8(unsigned int &)         = InitializeParameter[b]   : &:r0_7
+#  184|     r0_9(unsigned int &)         = Load                     : &:r0_7, m0_8
 #  184|     mu0_10(unknown)              = InitializeIndirection[b] : &:r0_9
 #  184|     r0_11(glval<unsigned int &>) = VariableAddress[c]       : 
-#  184|     mu0_12(unsigned int &)       = InitializeParameter[c]   : &:r0_11
-#  184|     r0_13(unsigned int &)        = Load                     : &:r0_11, ~mu0_2
+#  184|     m0_12(unsigned int &)        = InitializeParameter[c]   : &:r0_11
+#  184|     r0_13(unsigned int &)        = Load                     : &:r0_11, m0_12
 #  184|     mu0_14(unknown)              = InitializeIndirection[c] : &:r0_13
 #  184|     r0_15(glval<unsigned int &>) = VariableAddress[d]       : 
-#  184|     mu0_16(unsigned int &)       = InitializeParameter[d]   : &:r0_15
-#  184|     r0_17(unsigned int &)        = Load                     : &:r0_15, ~mu0_2
+#  184|     m0_16(unsigned int &)        = InitializeParameter[d]   : &:r0_15
+#  184|     r0_17(unsigned int &)        = Load                     : &:r0_15, m0_16
 #  184|     mu0_18(unknown)              = InitializeIndirection[d] : &:r0_17
-#  186|     r0_19(glval<unsigned int &>) = VariableAddress[a]       : 
-#  186|     r0_20(glval<unsigned int &>) = VariableAddress[b]       : 
-#  186|     r0_21(glval<unsigned int &>) = VariableAddress[c]       : 
-#  186|     r0_22(glval<unsigned int &>) = VariableAddress[d]       : 
-#  186|     mu0_23(unknown)              = InlineAsm                : ~mu0_2, 0:r0_19, 1:r0_20, 2:r0_21, 3:r0_22
-#  192|     v0_24(void)                  = NoOp                     : 
-#  184|     v0_25(void)                  = ReturnIndirection        : &:r0_5, ~mu0_2
-#  184|     v0_26(void)                  = ReturnIndirection        : &:r0_9, ~mu0_2
-#  184|     v0_27(void)                  = ReturnIndirection        : &:r0_13, ~mu0_2
-#  184|     v0_28(void)                  = ReturnIndirection        : &:r0_17, ~mu0_2
-#  184|     v0_29(void)                  = ReturnVoid               : 
-#  184|     v0_30(void)                  = UnmodeledUse             : mu*
-#  184|     v0_31(void)                  = ExitFunction             : 
-=======
-#  184|     v0_0(void)                   = EnterFunction          : 
-#  184|     mu0_1(unknown)               = AliasedDefinition      : 
-#  184|     mu0_2(unknown)               = UnmodeledDefinition    : 
-#  184|     r0_3(glval<unsigned int &>)  = VariableAddress[a]     : 
-#  184|     m0_4(unsigned int &)         = InitializeParameter[a] : &:r0_3
-#  184|     r0_5(glval<unsigned int &>)  = VariableAddress[b]     : 
-#  184|     m0_6(unsigned int &)         = InitializeParameter[b] : &:r0_5
-#  184|     r0_7(glval<unsigned int &>)  = VariableAddress[c]     : 
-#  184|     m0_8(unsigned int &)         = InitializeParameter[c] : &:r0_7
-#  184|     r0_9(glval<unsigned int &>)  = VariableAddress[d]     : 
-#  184|     m0_10(unsigned int &)        = InitializeParameter[d] : &:r0_9
-#  189|     r0_11(glval<unsigned int &>) = VariableAddress[a]     : 
-#  189|     r0_12(unsigned int &)        = Load                   : &:r0_11, m0_4
-#  189|     r0_13(glval<unsigned int &>) = VariableAddress[b]     : 
-#  189|     r0_14(unsigned int &)        = Load                   : &:r0_13, m0_6
-#  190|     r0_15(glval<unsigned int &>) = VariableAddress[c]     : 
-#  190|     r0_16(unsigned int &)        = Load                   : &:r0_15, m0_8
-#  190|     r0_17(unsigned int)          = Load                   : &:r0_16, ~mu0_2
-#  190|     r0_18(glval<unsigned int &>) = VariableAddress[d]     : 
-#  190|     r0_19(unsigned int &)        = Load                   : &:r0_18, m0_10
-#  190|     r0_20(unsigned int)          = Load                   : &:r0_19, ~mu0_2
-#  186|     mu0_21(unknown)              = InlineAsm              : ~mu0_2, 0:r0_12, 1:r0_14, 2:r0_17, 3:r0_20
-#  192|     v0_22(void)                  = NoOp                   : 
-#  184|     v0_23(void)                  = ReturnVoid             : 
-#  184|     v0_24(void)                  = UnmodeledUse           : mu*
-#  184|     v0_25(void)                  = ExitFunction           : 
->>>>>>> 04e36830
+#  189|     r0_19(glval<unsigned int &>) = VariableAddress[a]       : 
+#  189|     r0_20(unsigned int &)        = Load                     : &:r0_19, m0_4
+#  189|     r0_21(glval<unsigned int &>) = VariableAddress[b]       : 
+#  189|     r0_22(unsigned int &)        = Load                     : &:r0_21, m0_8
+#  190|     r0_23(glval<unsigned int &>) = VariableAddress[c]       : 
+#  190|     r0_24(unsigned int &)        = Load                     : &:r0_23, m0_12
+#  190|     r0_25(unsigned int)          = Load                     : &:r0_24, ~mu0_2
+#  190|     r0_26(glval<unsigned int &>) = VariableAddress[d]       : 
+#  190|     r0_27(unsigned int &)        = Load                     : &:r0_26, m0_16
+#  190|     r0_28(unsigned int)          = Load                     : &:r0_27, ~mu0_2
+#  186|     mu0_29(unknown)              = InlineAsm                : ~mu0_2, 0:r0_20, 1:r0_22, 2:r0_25, 3:r0_28
+#  192|     v0_30(void)                  = NoOp                     : 
+#  184|     v0_31(void)                  = ReturnIndirection        : &:r0_5, ~mu0_2
+#  184|     v0_32(void)                  = ReturnIndirection        : &:r0_9, ~mu0_2
+#  184|     v0_33(void)                  = ReturnIndirection        : &:r0_13, ~mu0_2
+#  184|     v0_34(void)                  = ReturnIndirection        : &:r0_17, ~mu0_2
 
 #  198| int PureFunctions(char*, char*, int)
 #  198|   Block 0
@@ -831,10 +761,9 @@
 #  202|     m0_45(int)            = Store                       : &:r0_42, r0_44
 #  198|     v0_46(void)           = ReturnIndirection           : &:r0_5, ~mu0_2
 #  198|     v0_47(void)           = ReturnIndirection           : &:r0_9, ~mu0_2
-#  198|     r0_48(glval<int>)     = VariableAddress[#return]    : 
-#  198|     v0_49(void)           = ReturnValue                 : &:r0_48, m0_45
-#  198|     v0_50(void)           = UnmodeledUse                : mu*
-#  198|     v0_51(void)           = ExitFunction                : 
+#  198|     v0_48(void)           = ReturnValue                 : m0_45
+#  198|     v0_49(void)           = UnmodeledUse                : mu*
+#  198|     v0_50(void)           = ExitFunction                : 
 
 #  207| int ModeledCallTarget(int)
 #  207|   Block 0
@@ -858,7 +787,6 @@
 #  210|     r0_17(glval<int>)    = VariableAddress[y]                 : 
 #  210|     r0_18(int)           = Load                               : &:r0_17, ~mu0_2
 #  210|     m0_19(int)           = Store                              : &:r0_16, r0_18
-#  207|     r0_20(glval<int>)    = VariableAddress[#return]           : 
-#  207|     v0_21(void)          = ReturnValue                        : &:r0_20, m0_19
-#  207|     v0_22(void)          = UnmodeledUse                       : mu*
-#  207|     v0_23(void)          = ExitFunction                       : +#  207|     v0_20(void)          = ReturnValue                        : m0_19
+#  207|     v0_21(void)          = UnmodeledUse                       : mu*
+#  207|     v0_22(void)          = ExitFunction                       : 