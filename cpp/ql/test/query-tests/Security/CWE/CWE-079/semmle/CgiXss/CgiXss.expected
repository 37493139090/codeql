--- conflicted
+++ resolved
@@ -13,27 +13,12 @@
 subpaths
 nodes
 | search.c:14:24:14:28 | query | semmle.label | query |
-<<<<<<< HEAD
-| search.c:17:8:17:12 | query | semmle.label | query |
-| search.c:17:8:17:12 | query | semmle.label | query |
 | search.c:17:8:17:12 | query | semmle.label | query |
 | search.c:17:8:17:12 | query | semmle.label | query |
 | search.c:17:8:17:12 | query | semmle.label | query |
 | search.c:22:24:22:28 | query | semmle.label | query |
 | search.c:23:39:23:43 | query | semmle.label | query |
 | search.c:23:39:23:43 | query | semmle.label | query |
-| search.c:23:39:23:43 | query | semmle.label | query |
-=======
-| search.c:17:8:17:12 | (const char *)... | semmle.label | (const char *)... |
-| search.c:17:8:17:12 | query | semmle.label | query |
-| search.c:17:8:17:12 | query | semmle.label | query |
-| search.c:17:8:17:12 | query indirection | semmle.label | query indirection |
-| search.c:22:24:22:28 | *query | semmle.label | *query |
-| search.c:22:24:22:28 | query | semmle.label | query |
-| search.c:23:39:23:43 | query | semmle.label | query |
-| search.c:23:39:23:43 | query | semmle.label | query |
-| search.c:23:39:23:43 | query indirection | semmle.label | query indirection |
->>>>>>> d67235b3
 | search.c:51:21:51:26 | call to getenv | semmle.label | call to getenv |
 | search.c:51:21:51:26 | call to getenv | semmle.label | call to getenv |
 | search.c:55:17:55:25 | raw_query | semmle.label | raw_query |
