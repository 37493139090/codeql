--- conflicted
+++ resolved
@@ -14,19 +14,10 @@
 subpaths
 nodes
 | test.cpp:37:73:37:76 | data | semmle.label | data |
-<<<<<<< HEAD
 | test.cpp:37:73:37:76 | data indirection | semmle.label | data indirection |
 | test.cpp:43:32:43:35 | data | semmle.label | data |
 | test.cpp:43:32:43:35 | data | semmle.label | data |
 | test.cpp:43:32:43:35 | data | semmle.label | data |
-| test.cpp:43:32:43:35 | data | semmle.label | data |
-| test.cpp:43:32:43:35 | data | semmle.label | data |
-=======
-| test.cpp:43:32:43:35 | (LPCSTR)... | semmle.label | (LPCSTR)... |
-| test.cpp:43:32:43:35 | data | semmle.label | data |
-| test.cpp:43:32:43:35 | data | semmle.label | data |
-| test.cpp:43:32:43:35 | data indirection | semmle.label | data indirection |
->>>>>>> d67235b3
 | test.cpp:64:30:64:35 | call to getenv | semmle.label | call to getenv |
 | test.cpp:64:30:64:35 | call to getenv | semmle.label | call to getenv |
 | test.cpp:73:24:73:27 | data | semmle.label | data |
