edges
| test2.cpp:12:21:12:21 | v | test2.cpp:14:11:14:11 | v |
| test2.cpp:12:21:12:21 | v | test2.cpp:14:11:14:11 | v |
| test2.cpp:25:22:25:23 | & ... | test2.cpp:27:13:27:13 | v |
| test2.cpp:25:22:25:23 | & ... | test2.cpp:27:13:27:13 | v |
| test2.cpp:25:22:25:23 | fscanf output argument | test2.cpp:27:13:27:13 | v |
| test2.cpp:27:13:27:13 | v | test2.cpp:12:21:12:21 | v |
| test5.cpp:5:5:5:17 | VariableAddress indirection | test5.cpp:17:6:17:18 | call to getTaintedInt |
| test5.cpp:5:5:5:17 | VariableAddress indirection | test5.cpp:17:6:17:18 | call to getTaintedInt |
| test5.cpp:5:5:5:17 | VariableAddress indirection | test5.cpp:19:6:19:6 | y |
| test5.cpp:5:5:5:17 | VariableAddress indirection | test5.cpp:19:6:19:6 | y |
| test5.cpp:9:7:9:9 | buf | test5.cpp:5:5:5:17 | VariableAddress indirection |
| test5.cpp:9:7:9:9 | buf | test5.cpp:5:5:5:17 | VariableAddress indirection |
| test5.cpp:9:7:9:9 | gets output argument | test5.cpp:5:5:5:17 | VariableAddress indirection |
| test.c:11:29:11:32 | argv | test.c:14:15:14:28 | maxConnections |
| test.c:11:29:11:32 | argv | test.c:14:15:14:28 | maxConnections |
| test.c:11:29:11:32 | argv | test.c:14:15:14:28 | maxConnections |
| test.c:11:29:11:32 | argv | test.c:14:15:14:28 | maxConnections |
| test.c:17:30:17:33 | argv | test.c:19:17:19:31 | maxConnections2 |
| test.c:17:30:17:33 | argv | test.c:19:17:19:31 | maxConnections2 |
| test.c:17:30:17:33 | argv | test.c:19:17:19:31 | maxConnections2 |
| test.c:17:30:17:33 | argv | test.c:19:17:19:31 | maxConnections2 |
| test.c:41:17:41:20 | argv | test.c:44:7:44:10 | len2 |
| test.c:41:17:41:20 | argv | test.c:44:7:44:10 | len2 |
| test.c:41:17:41:20 | argv | test.c:44:7:44:10 | len2 |
| test.c:41:17:41:20 | argv | test.c:44:7:44:10 | len2 |
| test.c:51:17:51:20 | argv | test.c:54:7:54:10 | len3 |
| test.c:51:17:51:20 | argv | test.c:54:7:54:10 | len3 |
| test.c:51:17:51:20 | argv | test.c:54:7:54:10 | len3 |
| test.c:51:17:51:20 | argv | test.c:54:7:54:10 | len3 |
subpaths
nodes
| test2.cpp:12:21:12:21 | v | semmle.label | v |
| test2.cpp:14:11:14:11 | v | semmle.label | v |
| test2.cpp:14:11:14:11 | v | semmle.label | v |
| test2.cpp:25:22:25:23 | & ... | semmle.label | & ... |
| test2.cpp:25:22:25:23 | & ... | semmle.label | & ... |
| test2.cpp:25:22:25:23 | fscanf output argument | semmle.label | fscanf output argument |
| test2.cpp:27:13:27:13 | v | semmle.label | v |
| test5.cpp:5:5:5:17 | VariableAddress indirection | semmle.label | VariableAddress indirection |
| test5.cpp:9:7:9:9 | buf | semmle.label | buf |
| test5.cpp:9:7:9:9 | buf | semmle.label | buf |
| test5.cpp:9:7:9:9 | gets output argument | semmle.label | gets output argument |
| test5.cpp:17:6:17:18 | call to getTaintedInt | semmle.label | call to getTaintedInt |
| test5.cpp:17:6:17:18 | call to getTaintedInt | semmle.label | call to getTaintedInt |
| test5.cpp:18:6:18:18 | call to getTaintedInt | semmle.label | call to getTaintedInt |
| test5.cpp:19:6:19:6 | y | semmle.label | y |
| test5.cpp:19:6:19:6 | y | semmle.label | y |
| test.c:11:29:11:32 | argv | semmle.label | argv |
| test.c:11:29:11:32 | argv | semmle.label | argv |
| test.c:14:15:14:28 | maxConnections | semmle.label | maxConnections |
| test.c:14:15:14:28 | maxConnections | semmle.label | maxConnections |
<<<<<<< HEAD
| test.c:14:15:14:28 | maxConnections | semmle.label | maxConnections |
| test.c:17:30:17:33 | argv | semmle.label | argv |
| test.c:17:30:17:33 | argv | semmle.label | argv |
| test.c:19:17:19:31 | maxConnections2 | semmle.label | maxConnections2 |
| test.c:19:17:19:31 | maxConnections2 | semmle.label | maxConnections2 |
| test.c:19:17:19:31 | maxConnections2 | semmle.label | maxConnections2 |
=======
>>>>>>> d67235b3
| test.c:41:17:41:20 | argv | semmle.label | argv |
| test.c:41:17:41:20 | argv | semmle.label | argv |
| test.c:44:7:44:10 | len2 | semmle.label | len2 |
| test.c:44:7:44:10 | len2 | semmle.label | len2 |
| test.c:51:17:51:20 | argv | semmle.label | argv |
| test.c:51:17:51:20 | argv | semmle.label | argv |
| test.c:54:7:54:10 | len3 | semmle.label | len3 |
| test.c:54:7:54:10 | len3 | semmle.label | len3 |
#select
| test2.cpp:14:11:14:11 | v | test2.cpp:25:22:25:23 | & ... | test2.cpp:14:11:14:11 | v | $@ flows to an operand of an arithmetic expression, potentially causing an overflow. | test2.cpp:25:22:25:23 | & ... | User-provided value |
| test2.cpp:14:11:14:11 | v | test2.cpp:25:22:25:23 | & ... | test2.cpp:14:11:14:11 | v | $@ flows to an operand of an arithmetic expression, potentially causing an underflow. | test2.cpp:25:22:25:23 | & ... | User-provided value |
| test5.cpp:17:6:17:18 | call to getTaintedInt | test5.cpp:9:7:9:9 | buf | test5.cpp:17:6:17:18 | call to getTaintedInt | $@ flows to an operand of an arithmetic expression, potentially causing an overflow. | test5.cpp:9:7:9:9 | buf | User-provided value |
| test5.cpp:19:6:19:6 | y | test5.cpp:9:7:9:9 | buf | test5.cpp:19:6:19:6 | y | $@ flows to an operand of an arithmetic expression, potentially causing an overflow. | test5.cpp:9:7:9:9 | buf | User-provided value |
| test5.cpp:19:6:19:6 | y | test5.cpp:9:7:9:9 | buf | test5.cpp:19:6:19:6 | y | $@ flows to an operand of an arithmetic expression, potentially causing an underflow. | test5.cpp:9:7:9:9 | buf | User-provided value |
| test.c:14:15:14:28 | maxConnections | test.c:11:29:11:32 | argv | test.c:14:15:14:28 | maxConnections | $@ flows to an operand of an arithmetic expression, potentially causing an overflow. | test.c:11:29:11:32 | argv | User-provided value |
| test.c:14:15:14:28 | maxConnections | test.c:11:29:11:32 | argv | test.c:14:15:14:28 | maxConnections | $@ flows to an operand of an arithmetic expression, potentially causing an underflow. | test.c:11:29:11:32 | argv | User-provided value |
| test.c:19:17:19:31 | maxConnections2 | test.c:17:30:17:33 | argv | test.c:19:17:19:31 | maxConnections2 | $@ flows to an operand of an arithmetic expression, potentially causing an underflow. | test.c:17:30:17:33 | argv | User-provided value |
| test.c:44:7:44:10 | len2 | test.c:41:17:41:20 | argv | test.c:44:7:44:10 | len2 | $@ flows to an operand of an arithmetic expression, potentially causing an underflow. | test.c:41:17:41:20 | argv | User-provided value |
| test.c:54:7:54:10 | len3 | test.c:51:17:51:20 | argv | test.c:54:7:54:10 | len3 | $@ flows to an operand of an arithmetic expression, potentially causing an underflow. | test.c:51:17:51:20 | argv | User-provided value |<|MERGE_RESOLUTION|>--- conflicted
+++ resolved
@@ -43,22 +43,16 @@
 | test5.cpp:9:7:9:9 | gets output argument | semmle.label | gets output argument |
 | test5.cpp:17:6:17:18 | call to getTaintedInt | semmle.label | call to getTaintedInt |
 | test5.cpp:17:6:17:18 | call to getTaintedInt | semmle.label | call to getTaintedInt |
-| test5.cpp:18:6:18:18 | call to getTaintedInt | semmle.label | call to getTaintedInt |
 | test5.cpp:19:6:19:6 | y | semmle.label | y |
 | test5.cpp:19:6:19:6 | y | semmle.label | y |
 | test.c:11:29:11:32 | argv | semmle.label | argv |
 | test.c:11:29:11:32 | argv | semmle.label | argv |
 | test.c:14:15:14:28 | maxConnections | semmle.label | maxConnections |
 | test.c:14:15:14:28 | maxConnections | semmle.label | maxConnections |
-<<<<<<< HEAD
-| test.c:14:15:14:28 | maxConnections | semmle.label | maxConnections |
 | test.c:17:30:17:33 | argv | semmle.label | argv |
 | test.c:17:30:17:33 | argv | semmle.label | argv |
 | test.c:19:17:19:31 | maxConnections2 | semmle.label | maxConnections2 |
 | test.c:19:17:19:31 | maxConnections2 | semmle.label | maxConnections2 |
-| test.c:19:17:19:31 | maxConnections2 | semmle.label | maxConnections2 |
-=======
->>>>>>> d67235b3
 | test.c:41:17:41:20 | argv | semmle.label | argv |
 | test.c:41:17:41:20 | argv | semmle.label | argv |
 | test.c:44:7:44:10 | len2 | semmle.label | len2 |
