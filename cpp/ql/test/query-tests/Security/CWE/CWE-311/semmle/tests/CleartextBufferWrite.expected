--- conflicted
+++ resolved
@@ -1,30 +1,19 @@
 edges
-<<<<<<< HEAD
 | test2.cpp:110:8:110:15 | gets output argument | test2.cpp:110:3:110:6 | call to gets |
-| test.cpp:54:17:54:20 | argv | test.cpp:58:25:58:29 | input |
-| test.cpp:54:17:54:20 | argv indirection | test.cpp:58:25:58:29 | input |
-| test.cpp:54:17:54:20 | argv indirection | test.cpp:58:25:58:29 | input |
+| test.cpp:53:27:53:30 | argv | test.cpp:58:25:58:29 | input |
+| test.cpp:53:27:53:30 | argv indirection | test.cpp:58:25:58:29 | input |
+| test.cpp:53:27:53:30 | argv indirection | test.cpp:58:25:58:29 | input |
 nodes
 | test2.cpp:110:3:110:6 | call to gets | semmle.label | call to gets |
 | test2.cpp:110:8:110:15 | gets output argument | semmle.label | gets output argument |
-| test.cpp:54:17:54:20 | argv | semmle.label | argv |
-| test.cpp:54:17:54:20 | argv indirection | semmle.label | argv indirection |
-| test.cpp:54:17:54:20 | argv indirection | semmle.label | argv indirection |
-=======
-| test.cpp:53:27:53:30 | argv | test.cpp:58:25:58:29 | input |
-nodes
-| test2.cpp:110:3:110:6 | call to gets | semmle.label | call to gets |
 | test.cpp:53:27:53:30 | argv | semmle.label | argv |
->>>>>>> 149cae96
+| test.cpp:53:27:53:30 | argv indirection | semmle.label | argv indirection |
+| test.cpp:53:27:53:30 | argv indirection | semmle.label | argv indirection |
 | test.cpp:58:25:58:29 | input | semmle.label | input |
 subpaths
 #select
 | test2.cpp:110:3:110:6 | call to gets | test2.cpp:110:3:110:6 | call to gets | test2.cpp:110:3:110:6 | call to gets | This write into buffer 'password' may contain unencrypted data from $@. | test2.cpp:110:3:110:6 | call to gets | user input (string read by gets) |
-<<<<<<< HEAD
 | test2.cpp:110:3:110:6 | call to gets | test2.cpp:110:8:110:15 | gets output argument | test2.cpp:110:3:110:6 | call to gets | This write into buffer 'password' may contain unencrypted data from $@. | test2.cpp:110:8:110:15 | gets output argument | user input (string read by gets) |
-| test.cpp:58:3:58:9 | call to sprintf | test.cpp:54:17:54:20 | argv | test.cpp:58:25:58:29 | input | This write into buffer 'passwd' may contain unencrypted data from $@. | test.cpp:54:17:54:20 | argv | user input (a command-line argument) |
-| test.cpp:58:3:58:9 | call to sprintf | test.cpp:54:17:54:20 | argv indirection | test.cpp:58:25:58:29 | input | This write into buffer 'passwd' may contain unencrypted data from $@. | test.cpp:54:17:54:20 | argv indirection | user input (a command-line argument) |
-| test.cpp:58:3:58:9 | call to sprintf | test.cpp:54:17:54:20 | argv indirection | test.cpp:58:25:58:29 | input | This write into buffer 'passwd' may contain unencrypted data from $@. | test.cpp:54:17:54:20 | argv indirection | user input (a command-line argument) |
-=======
 | test.cpp:58:3:58:9 | call to sprintf | test.cpp:53:27:53:30 | argv | test.cpp:58:25:58:29 | input | This write into buffer 'passwd' may contain unencrypted data from $@. | test.cpp:53:27:53:30 | argv | user input (a command-line argument) |
->>>>>>> 149cae96
+| test.cpp:58:3:58:9 | call to sprintf | test.cpp:53:27:53:30 | argv indirection | test.cpp:58:25:58:29 | input | This write into buffer 'passwd' may contain unencrypted data from $@. | test.cpp:53:27:53:30 | argv indirection | user input (a command-line argument) |
+| test.cpp:58:3:58:9 | call to sprintf | test.cpp:53:27:53:30 | argv indirection | test.cpp:58:25:58:29 | input | This write into buffer 'passwd' may contain unencrypted data from $@. | test.cpp:53:27:53:30 | argv indirection | user input (a command-line argument) |