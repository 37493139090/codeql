<<<<<<< HEAD
| C::operator= | false | 250 | 250 | operator= |
| C::operator= | false | 261 | 261 | operator= |
| D::operator= | false | 232 | 232 | operator= |
| D::operator= | false | 243 | 243 | operator= |
| __va_list_tag::operator= | false | 92 | 92 | operator= |
| __va_list_tag::operator= | false | 99 | 99 | operator= |
| f | false | 149 | 149 | f |
| f | false | 157 | 157 | call to g |
| f | false | 159 | 159 | ExprStmt |
| f | false | 163 | 163 | 2 |
| f | false | 164 | 164 | throw ... |
| f | false | 166 | 166 | ExprStmt |
| f | false | 168 | 168 | label ...: |
| f | false | 170 | 170 | { ... } |
| f | false | 178 | 178 | 4 |
| f | false | 179 | 179 | ExprStmt |
| f | false | 181 | 181 | { ... } |
| f | false | 183 | 183 | <handler> |
| f | false | 184 | 184 | try { ... } |
| f | false | 186 | 186 | { ... } |
| f | false | 193 | 193 | 5 |
| f | false | 194 | 194 | ExprStmt |
| f | false | 196 | 196 | { ... } |
| f | false | 203 | 203 | 6 |
| f | false | 204 | 204 | ExprStmt |
| f | false | 206 | 206 | { ... } |
| f | false | 208 | 208 | <handler> |
| f | false | 209 | 209 | <handler> |
| f | false | 210 | 210 | try { ... } |
| f | false | 212 | 212 | return ... |
| f | false | 214 | 214 | { ... } |
| f | true | 157 | 166 |  |
| f | true | 159 | 157 |  |
| f | true | 163 | 164 |  |
| f | true | 164 | 183 |  |
| f | true | 166 | 163 |  |
| f | true | 168 | 212 |  |
| f | true | 170 | 159 |  |
| f | true | 178 | 212 |  |
| f | true | 179 | 178 |  |
| f | true | 181 | 179 |  |
| f | true | 183 | 181 |  |
| f | true | 183 | 208 |  |
| f | true | 184 | 170 |  |
| f | true | 186 | 184 |  |
| f | true | 193 | 212 |  |
| f | true | 194 | 193 |  |
| f | true | 196 | 194 |  |
| f | true | 203 | 212 |  |
| f | true | 204 | 203 |  |
| f | true | 206 | 204 |  |
| f | true | 208 | 196 |  |
| f | true | 208 | 209 |  |
| f | true | 209 | 149 |  |
| f | true | 209 | 206 |  |
| f | true | 210 | 186 |  |
| f | true | 212 | 149 |  |
| f | true | 214 | 210 |  |
| g | false | 154 | 154 | g |
| g | false | 222 | 222 | 1 |
| g | false | 223 | 223 | throw ... |
| g | false | 225 | 225 | ExprStmt |
| g | false | 227 | 227 | { ... } |
| g | true | 222 | 223 |  |
| g | true | 223 | 154 |  |
| g | true | 225 | 222 |  |
| g | true | 227 | 225 |  |
=======
| C::operator= | false | 75 | 75 | operator= |
| C::operator= | false | 81 | 81 | operator= |
| D::operator= | false | 91 | 91 | operator= |
| D::operator= | false | 97 | 97 | operator= |
| __va_list_tag::operator= | false | 60 | 60 | operator= |
| __va_list_tag::operator= | false | 66 | 66 | operator= |
| f | false | 115 | 115 | f |
| f | false | 120 | 120 | call to g |
| f | false | 122 | 122 | ExprStmt |
| f | false | 126 | 126 | 2 |
| f | false | 127 | 127 | throw ... |
| f | false | 129 | 129 | ExprStmt |
| f | false | 131 | 131 | label ...: |
| f | false | 133 | 133 | { ... } |
| f | false | 141 | 141 | 4 |
| f | false | 142 | 142 | ExprStmt |
| f | false | 144 | 144 | { ... } |
| f | false | 146 | 146 | <handler> |
| f | false | 147 | 147 | try { ... } |
| f | false | 149 | 149 | { ... } |
| f | false | 157 | 157 | 5 |
| f | false | 158 | 158 | ExprStmt |
| f | false | 160 | 160 | { ... } |
| f | false | 168 | 168 | 6 |
| f | false | 169 | 169 | ExprStmt |
| f | false | 171 | 171 | { ... } |
| f | false | 173 | 173 | <handler> |
| f | false | 174 | 174 | <handler> |
| f | false | 175 | 175 | try { ... } |
| f | false | 177 | 177 | return ... |
| f | false | 179 | 179 | { ... } |
| f | true | 122 | 120 |  |
| f | true | 126 | 127 |  |
| f | true | 127 | 146 |  |
| f | true | 129 | 126 |  |
| f | true | 131 | 177 |  |
| f | true | 133 | 122 |  |
| f | true | 141 | 177 |  |
| f | true | 142 | 141 |  |
| f | true | 144 | 142 |  |
| f | true | 146 | 144 |  |
| f | true | 146 | 173 |  |
| f | true | 147 | 133 |  |
| f | true | 149 | 147 |  |
| f | true | 157 | 177 |  |
| f | true | 158 | 157 |  |
| f | true | 160 | 158 |  |
| f | true | 168 | 177 |  |
| f | true | 169 | 168 |  |
| f | true | 171 | 169 |  |
| f | true | 173 | 160 |  |
| f | true | 173 | 174 |  |
| f | true | 174 | 115 |  |
| f | true | 174 | 171 |  |
| f | true | 175 | 149 |  |
| f | true | 177 | 115 |  |
| f | true | 179 | 175 |  |
| g | false | 102 | 102 | g |
| g | false | 107 | 107 | 1 |
| g | false | 108 | 108 | throw ... |
| g | false | 110 | 110 | ExprStmt |
| g | false | 112 | 112 | { ... } |
| g | true | 107 | 108 |  |
| g | true | 108 | 102 |  |
| g | true | 110 | 107 |  |
| g | true | 112 | 110 |  |
>>>>>>> 0e9c7fc0
<|MERGE_RESOLUTION|>--- conflicted
+++ resolved
@@ -1,4 +1,3 @@
-<<<<<<< HEAD
 | C::operator= | false | 250 | 250 | operator= |
 | C::operator= | false | 261 | 261 | operator= |
 | D::operator= | false | 232 | 232 | operator= |
@@ -30,7 +29,6 @@
 | f | false | 210 | 210 | try { ... } |
 | f | false | 212 | 212 | return ... |
 | f | false | 214 | 214 | { ... } |
-| f | true | 157 | 166 |  |
 | f | true | 159 | 157 |  |
 | f | true | 163 | 164 |  |
 | f | true | 164 | 183 |  |
@@ -65,72 +63,4 @@
 | g | true | 222 | 223 |  |
 | g | true | 223 | 154 |  |
 | g | true | 225 | 222 |  |
-| g | true | 227 | 225 |  |
-=======
-| C::operator= | false | 75 | 75 | operator= |
-| C::operator= | false | 81 | 81 | operator= |
-| D::operator= | false | 91 | 91 | operator= |
-| D::operator= | false | 97 | 97 | operator= |
-| __va_list_tag::operator= | false | 60 | 60 | operator= |
-| __va_list_tag::operator= | false | 66 | 66 | operator= |
-| f | false | 115 | 115 | f |
-| f | false | 120 | 120 | call to g |
-| f | false | 122 | 122 | ExprStmt |
-| f | false | 126 | 126 | 2 |
-| f | false | 127 | 127 | throw ... |
-| f | false | 129 | 129 | ExprStmt |
-| f | false | 131 | 131 | label ...: |
-| f | false | 133 | 133 | { ... } |
-| f | false | 141 | 141 | 4 |
-| f | false | 142 | 142 | ExprStmt |
-| f | false | 144 | 144 | { ... } |
-| f | false | 146 | 146 | <handler> |
-| f | false | 147 | 147 | try { ... } |
-| f | false | 149 | 149 | { ... } |
-| f | false | 157 | 157 | 5 |
-| f | false | 158 | 158 | ExprStmt |
-| f | false | 160 | 160 | { ... } |
-| f | false | 168 | 168 | 6 |
-| f | false | 169 | 169 | ExprStmt |
-| f | false | 171 | 171 | { ... } |
-| f | false | 173 | 173 | <handler> |
-| f | false | 174 | 174 | <handler> |
-| f | false | 175 | 175 | try { ... } |
-| f | false | 177 | 177 | return ... |
-| f | false | 179 | 179 | { ... } |
-| f | true | 122 | 120 |  |
-| f | true | 126 | 127 |  |
-| f | true | 127 | 146 |  |
-| f | true | 129 | 126 |  |
-| f | true | 131 | 177 |  |
-| f | true | 133 | 122 |  |
-| f | true | 141 | 177 |  |
-| f | true | 142 | 141 |  |
-| f | true | 144 | 142 |  |
-| f | true | 146 | 144 |  |
-| f | true | 146 | 173 |  |
-| f | true | 147 | 133 |  |
-| f | true | 149 | 147 |  |
-| f | true | 157 | 177 |  |
-| f | true | 158 | 157 |  |
-| f | true | 160 | 158 |  |
-| f | true | 168 | 177 |  |
-| f | true | 169 | 168 |  |
-| f | true | 171 | 169 |  |
-| f | true | 173 | 160 |  |
-| f | true | 173 | 174 |  |
-| f | true | 174 | 115 |  |
-| f | true | 174 | 171 |  |
-| f | true | 175 | 149 |  |
-| f | true | 177 | 115 |  |
-| f | true | 179 | 175 |  |
-| g | false | 102 | 102 | g |
-| g | false | 107 | 107 | 1 |
-| g | false | 108 | 108 | throw ... |
-| g | false | 110 | 110 | ExprStmt |
-| g | false | 112 | 112 | { ... } |
-| g | true | 107 | 108 |  |
-| g | true | 108 | 102 |  |
-| g | true | 110 | 107 |  |
-| g | true | 112 | 110 |  |
->>>>>>> 0e9c7fc0
+| g | true | 227 | 225 |  |