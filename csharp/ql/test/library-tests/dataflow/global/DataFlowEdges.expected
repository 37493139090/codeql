| Capture.cs:7:20:7:26 | tainted | Capture.cs:14:9:14:20 | [implicit argument] tainted |
| Capture.cs:7:20:7:26 | tainted | Capture.cs:14:9:14:20 | [implicit argument] tainted |
| Capture.cs:7:20:7:26 | tainted | Capture.cs:25:9:25:20 | [implicit argument] tainted |
| Capture.cs:7:20:7:26 | tainted | Capture.cs:25:9:25:20 | [implicit argument] tainted |
| Capture.cs:7:20:7:26 | tainted | Capture.cs:33:9:33:40 | [implicit argument] tainted |
| Capture.cs:7:20:7:26 | tainted | Capture.cs:33:9:33:40 | [implicit argument] tainted |
<<<<<<< HEAD
=======
| Capture.cs:7:20:7:26 | tainted | Capture.cs:61:36:61:42 | access to parameter tainted |
| Capture.cs:7:20:7:26 | tainted | Capture.cs:61:36:61:42 | access to parameter tainted |
| Capture.cs:9:9:13:9 | SSA capture def(tainted) | Capture.cs:9:9:13:9 | SSA capture def(tainted) |
>>>>>>> 0e0f78e4
| Capture.cs:9:9:13:9 | SSA capture def(tainted) | Capture.cs:11:17:11:32 | SSA def(sink27) |
| Capture.cs:9:9:13:9 | SSA capture def(tainted) | Capture.cs:11:17:11:32 | SSA def(sink27) |
| Capture.cs:9:9:13:9 | SSA capture def(tainted) | Capture.cs:11:17:11:32 | SSA def(sink27) |
| Capture.cs:9:9:13:9 | SSA capture def(tainted) | Capture.cs:11:17:11:32 | SSA def(sink27) |
| Capture.cs:9:9:13:9 | SSA capture def(tainted) | Capture.cs:11:26:11:32 | access to parameter tainted |
| Capture.cs:9:9:13:9 | SSA capture def(tainted) | Capture.cs:11:26:11:32 | access to parameter tainted |
| Capture.cs:9:9:13:9 | SSA capture def(tainted) | Capture.cs:11:26:11:32 | access to parameter tainted |
| Capture.cs:9:9:13:9 | SSA capture def(tainted) | Capture.cs:11:26:11:32 | access to parameter tainted |
| Capture.cs:9:9:13:9 | SSA capture def(tainted) | Capture.cs:12:19:12:24 | access to local variable sink27 |
| Capture.cs:9:9:13:9 | SSA capture def(tainted) | Capture.cs:12:19:12:24 | access to local variable sink27 |
| Capture.cs:9:9:13:9 | SSA capture def(tainted) | Capture.cs:12:19:12:24 | access to local variable sink27 |
| Capture.cs:9:9:13:9 | SSA capture def(tainted) | Capture.cs:12:19:12:24 | access to local variable sink27 |
| Capture.cs:11:17:11:32 | SSA def(sink27) | Capture.cs:12:19:12:24 | access to local variable sink27 |
| Capture.cs:11:17:11:32 | SSA def(sink27) | Capture.cs:12:19:12:24 | access to local variable sink27 |
| Capture.cs:11:17:11:32 | SSA def(sink27) | Capture.cs:12:19:12:24 | access to local variable sink27 |
| Capture.cs:11:17:11:32 | SSA def(sink27) | Capture.cs:12:19:12:24 | access to local variable sink27 |
| Capture.cs:11:26:11:32 | access to parameter tainted | Capture.cs:11:17:11:32 | SSA def(sink27) |
| Capture.cs:11:26:11:32 | access to parameter tainted | Capture.cs:11:17:11:32 | SSA def(sink27) |
| Capture.cs:11:26:11:32 | access to parameter tainted | Capture.cs:11:17:11:32 | SSA def(sink27) |
| Capture.cs:11:26:11:32 | access to parameter tainted | Capture.cs:11:17:11:32 | SSA def(sink27) |
| Capture.cs:11:26:11:32 | access to parameter tainted | Capture.cs:12:19:12:24 | access to local variable sink27 |
| Capture.cs:11:26:11:32 | access to parameter tainted | Capture.cs:12:19:12:24 | access to local variable sink27 |
| Capture.cs:11:26:11:32 | access to parameter tainted | Capture.cs:12:19:12:24 | access to local variable sink27 |
| Capture.cs:11:26:11:32 | access to parameter tainted | Capture.cs:12:19:12:24 | access to local variable sink27 |
| Capture.cs:14:9:14:20 | [implicit argument] tainted | Capture.cs:9:9:13:9 | SSA capture def(tainted) |
| Capture.cs:14:9:14:20 | [implicit argument] tainted | Capture.cs:9:9:13:9 | SSA capture def(tainted) |
| Capture.cs:18:13:22:13 | SSA capture def(tainted) | Capture.cs:20:21:20:36 | SSA def(sink28) |
| Capture.cs:18:13:22:13 | SSA capture def(tainted) | Capture.cs:20:21:20:36 | SSA def(sink28) |
| Capture.cs:18:13:22:13 | SSA capture def(tainted) | Capture.cs:20:21:20:36 | SSA def(sink28) |
| Capture.cs:18:13:22:13 | SSA capture def(tainted) | Capture.cs:20:21:20:36 | SSA def(sink28) |
| Capture.cs:18:13:22:13 | SSA capture def(tainted) | Capture.cs:20:30:20:36 | access to parameter tainted |
| Capture.cs:18:13:22:13 | SSA capture def(tainted) | Capture.cs:20:30:20:36 | access to parameter tainted |
| Capture.cs:18:13:22:13 | SSA capture def(tainted) | Capture.cs:20:30:20:36 | access to parameter tainted |
| Capture.cs:18:13:22:13 | SSA capture def(tainted) | Capture.cs:20:30:20:36 | access to parameter tainted |
| Capture.cs:18:13:22:13 | SSA capture def(tainted) | Capture.cs:21:23:21:28 | access to local variable sink28 |
| Capture.cs:18:13:22:13 | SSA capture def(tainted) | Capture.cs:21:23:21:28 | access to local variable sink28 |
| Capture.cs:18:13:22:13 | SSA capture def(tainted) | Capture.cs:21:23:21:28 | access to local variable sink28 |
| Capture.cs:18:13:22:13 | SSA capture def(tainted) | Capture.cs:21:23:21:28 | access to local variable sink28 |
| Capture.cs:20:21:20:36 | SSA def(sink28) | Capture.cs:21:23:21:28 | access to local variable sink28 |
| Capture.cs:20:21:20:36 | SSA def(sink28) | Capture.cs:21:23:21:28 | access to local variable sink28 |
| Capture.cs:20:21:20:36 | SSA def(sink28) | Capture.cs:21:23:21:28 | access to local variable sink28 |
| Capture.cs:20:21:20:36 | SSA def(sink28) | Capture.cs:21:23:21:28 | access to local variable sink28 |
| Capture.cs:20:30:20:36 | access to parameter tainted | Capture.cs:20:21:20:36 | SSA def(sink28) |
| Capture.cs:20:30:20:36 | access to parameter tainted | Capture.cs:20:21:20:36 | SSA def(sink28) |
| Capture.cs:20:30:20:36 | access to parameter tainted | Capture.cs:20:21:20:36 | SSA def(sink28) |
| Capture.cs:20:30:20:36 | access to parameter tainted | Capture.cs:20:21:20:36 | SSA def(sink28) |
| Capture.cs:20:30:20:36 | access to parameter tainted | Capture.cs:21:23:21:28 | access to local variable sink28 |
| Capture.cs:20:30:20:36 | access to parameter tainted | Capture.cs:21:23:21:28 | access to local variable sink28 |
| Capture.cs:20:30:20:36 | access to parameter tainted | Capture.cs:21:23:21:28 | access to local variable sink28 |
| Capture.cs:20:30:20:36 | access to parameter tainted | Capture.cs:21:23:21:28 | access to local variable sink28 |
| Capture.cs:25:9:25:20 | [implicit argument] tainted | Capture.cs:18:13:22:13 | SSA capture def(tainted) |
| Capture.cs:25:9:25:20 | [implicit argument] tainted | Capture.cs:18:13:22:13 | SSA capture def(tainted) |
| Capture.cs:27:30:32:9 | SSA def(captureIn3) | Capture.cs:33:30:33:39 | access to local variable captureIn3 |
| Capture.cs:27:30:32:9 | SSA def(captureIn3) | Capture.cs:33:30:33:39 | access to local variable captureIn3 |
| Capture.cs:27:43:27:45 | arg | Capture.cs:31:20:31:22 | access to parameter arg |
| Capture.cs:27:43:27:45 | arg | Capture.cs:31:20:31:22 | access to parameter arg |
| Capture.cs:27:43:32:9 | (...) => ... | Capture.cs:27:30:32:9 | SSA def(captureIn3) |
| Capture.cs:27:43:32:9 | (...) => ... | Capture.cs:27:30:32:9 | SSA def(captureIn3) |
| Capture.cs:27:43:32:9 | (...) => ... | Capture.cs:33:30:33:39 | access to local variable captureIn3 |
| Capture.cs:27:43:32:9 | (...) => ... | Capture.cs:33:30:33:39 | access to local variable captureIn3 |
| Capture.cs:27:43:32:9 | SSA capture def(tainted) | Capture.cs:29:17:29:32 | SSA def(sink29) |
| Capture.cs:27:43:32:9 | SSA capture def(tainted) | Capture.cs:29:17:29:32 | SSA def(sink29) |
| Capture.cs:27:43:32:9 | SSA capture def(tainted) | Capture.cs:29:17:29:32 | SSA def(sink29) |
| Capture.cs:27:43:32:9 | SSA capture def(tainted) | Capture.cs:29:17:29:32 | SSA def(sink29) |
| Capture.cs:27:43:32:9 | SSA capture def(tainted) | Capture.cs:29:26:29:32 | access to parameter tainted |
| Capture.cs:27:43:32:9 | SSA capture def(tainted) | Capture.cs:29:26:29:32 | access to parameter tainted |
| Capture.cs:27:43:32:9 | SSA capture def(tainted) | Capture.cs:29:26:29:32 | access to parameter tainted |
| Capture.cs:27:43:32:9 | SSA capture def(tainted) | Capture.cs:29:26:29:32 | access to parameter tainted |
| Capture.cs:27:43:32:9 | SSA capture def(tainted) | Capture.cs:30:19:30:24 | access to local variable sink29 |
| Capture.cs:27:43:32:9 | SSA capture def(tainted) | Capture.cs:30:19:30:24 | access to local variable sink29 |
| Capture.cs:27:43:32:9 | SSA capture def(tainted) | Capture.cs:30:19:30:24 | access to local variable sink29 |
| Capture.cs:27:43:32:9 | SSA capture def(tainted) | Capture.cs:30:19:30:24 | access to local variable sink29 |
| Capture.cs:29:17:29:32 | SSA def(sink29) | Capture.cs:30:19:30:24 | access to local variable sink29 |
| Capture.cs:29:17:29:32 | SSA def(sink29) | Capture.cs:30:19:30:24 | access to local variable sink29 |
| Capture.cs:29:17:29:32 | SSA def(sink29) | Capture.cs:30:19:30:24 | access to local variable sink29 |
| Capture.cs:29:17:29:32 | SSA def(sink29) | Capture.cs:30:19:30:24 | access to local variable sink29 |
| Capture.cs:29:26:29:32 | access to parameter tainted | Capture.cs:29:17:29:32 | SSA def(sink29) |
| Capture.cs:29:26:29:32 | access to parameter tainted | Capture.cs:29:17:29:32 | SSA def(sink29) |
| Capture.cs:29:26:29:32 | access to parameter tainted | Capture.cs:29:17:29:32 | SSA def(sink29) |
| Capture.cs:29:26:29:32 | access to parameter tainted | Capture.cs:29:17:29:32 | SSA def(sink29) |
| Capture.cs:29:26:29:32 | access to parameter tainted | Capture.cs:30:19:30:24 | access to local variable sink29 |
| Capture.cs:29:26:29:32 | access to parameter tainted | Capture.cs:30:19:30:24 | access to local variable sink29 |
| Capture.cs:29:26:29:32 | access to parameter tainted | Capture.cs:30:19:30:24 | access to local variable sink29 |
| Capture.cs:29:26:29:32 | access to parameter tainted | Capture.cs:30:19:30:24 | access to local variable sink29 |
| Capture.cs:31:20:31:22 | access to parameter arg | Capture.cs:33:30:33:39 | [output] access to local variable captureIn3 |
| Capture.cs:31:20:31:22 | access to parameter arg | Capture.cs:33:30:33:39 | [output] access to local variable captureIn3 |
| Capture.cs:33:9:33:21 | array creation of type String[] | Capture.cs:27:43:27:45 | arg |
| Capture.cs:33:9:33:21 | array creation of type String[] | Capture.cs:27:43:27:45 | arg |
| Capture.cs:33:9:33:40 | [implicit argument] tainted | Capture.cs:27:43:32:9 | SSA capture def(tainted) |
| Capture.cs:33:9:33:40 | [implicit argument] tainted | Capture.cs:27:43:32:9 | SSA capture def(tainted) |
| Capture.cs:35:9:39:9 | SSA capture def(tainted) | Capture.cs:37:17:37:34 | SSA def(nonSink0) |
| Capture.cs:35:9:39:9 | SSA capture def(tainted) | Capture.cs:37:17:37:34 | SSA def(nonSink0) |
| Capture.cs:35:9:39:9 | SSA capture def(tainted) | Capture.cs:37:28:37:34 | access to parameter tainted |
| Capture.cs:35:9:39:9 | SSA capture def(tainted) | Capture.cs:37:28:37:34 | access to parameter tainted |
| Capture.cs:35:9:39:9 | SSA capture def(tainted) | Capture.cs:38:19:38:26 | access to local variable nonSink0 |
| Capture.cs:35:9:39:9 | SSA capture def(tainted) | Capture.cs:38:19:38:26 | access to local variable nonSink0 |
| Capture.cs:37:17:37:34 | SSA def(nonSink0) | Capture.cs:38:19:38:26 | access to local variable nonSink0 |
| Capture.cs:37:17:37:34 | SSA def(nonSink0) | Capture.cs:38:19:38:26 | access to local variable nonSink0 |
| Capture.cs:37:28:37:34 | access to parameter tainted | Capture.cs:37:17:37:34 | SSA def(nonSink0) |
| Capture.cs:37:28:37:34 | access to parameter tainted | Capture.cs:37:17:37:34 | SSA def(nonSink0) |
| Capture.cs:37:28:37:34 | access to parameter tainted | Capture.cs:38:19:38:26 | access to local variable nonSink0 |
| Capture.cs:37:28:37:34 | access to parameter tainted | Capture.cs:38:19:38:26 | access to local variable nonSink0 |
| Capture.cs:43:13:47:13 | SSA capture def(tainted) | Capture.cs:45:21:45:38 | SSA def(nonSink0) |
| Capture.cs:43:13:47:13 | SSA capture def(tainted) | Capture.cs:45:21:45:38 | SSA def(nonSink0) |
| Capture.cs:43:13:47:13 | SSA capture def(tainted) | Capture.cs:45:32:45:38 | access to parameter tainted |
| Capture.cs:43:13:47:13 | SSA capture def(tainted) | Capture.cs:45:32:45:38 | access to parameter tainted |
| Capture.cs:43:13:47:13 | SSA capture def(tainted) | Capture.cs:46:23:46:30 | access to local variable nonSink0 |
| Capture.cs:43:13:47:13 | SSA capture def(tainted) | Capture.cs:46:23:46:30 | access to local variable nonSink0 |
| Capture.cs:45:21:45:38 | SSA def(nonSink0) | Capture.cs:46:23:46:30 | access to local variable nonSink0 |
| Capture.cs:45:21:45:38 | SSA def(nonSink0) | Capture.cs:46:23:46:30 | access to local variable nonSink0 |
| Capture.cs:45:32:45:38 | access to parameter tainted | Capture.cs:45:21:45:38 | SSA def(nonSink0) |
| Capture.cs:45:32:45:38 | access to parameter tainted | Capture.cs:45:21:45:38 | SSA def(nonSink0) |
| Capture.cs:45:32:45:38 | access to parameter tainted | Capture.cs:46:23:46:30 | access to local variable nonSink0 |
| Capture.cs:45:32:45:38 | access to parameter tainted | Capture.cs:46:23:46:30 | access to local variable nonSink0 |
<<<<<<< HEAD
| Capture.cs:54:25:54:26 | "" | Capture.cs:54:16:54:26 | SSA def(sink30) |
| Capture.cs:54:25:54:26 | "" | Capture.cs:54:16:54:26 | SSA def(sink30) |
| Capture.cs:57:13:57:35 | SSA def(sink30) | Capture.cs:59:9:59:21 | SSA call def(sink30) |
| Capture.cs:57:13:57:35 | SSA def(sink30) | Capture.cs:59:9:59:21 | SSA call def(sink30) |
| Capture.cs:57:22:57:35 | "taint source" | Capture.cs:57:13:57:35 | SSA def(sink30) |
| Capture.cs:57:22:57:35 | "taint source" | Capture.cs:57:13:57:35 | SSA def(sink30) |
| Capture.cs:59:9:59:21 | SSA call def(sink30) | Capture.cs:60:15:60:20 | access to local variable sink30 |
| Capture.cs:59:9:59:21 | SSA call def(sink30) | Capture.cs:60:15:60:20 | access to local variable sink30 |
| Capture.cs:62:25:62:26 | "" | Capture.cs:62:16:62:26 | SSA def(sink31) |
| Capture.cs:62:25:62:26 | "" | Capture.cs:62:16:62:26 | SSA def(sink31) |
| Capture.cs:67:17:67:39 | SSA def(sink31) | Capture.cs:71:9:71:21 | SSA call def(sink31) |
| Capture.cs:67:17:67:39 | SSA def(sink31) | Capture.cs:71:9:71:21 | SSA call def(sink31) |
| Capture.cs:67:26:67:39 | "taint source" | Capture.cs:67:17:67:39 | SSA def(sink31) |
| Capture.cs:67:26:67:39 | "taint source" | Capture.cs:67:17:67:39 | SSA def(sink31) |
| Capture.cs:71:9:71:21 | SSA call def(sink31) | Capture.cs:72:15:72:20 | access to local variable sink31 |
| Capture.cs:71:9:71:21 | SSA call def(sink31) | Capture.cs:72:15:72:20 | access to local variable sink31 |
| Capture.cs:74:25:74:26 | "" | Capture.cs:74:16:74:26 | SSA def(sink32) |
| Capture.cs:74:25:74:26 | "" | Capture.cs:74:16:74:26 | SSA def(sink32) |
| Capture.cs:75:30:79:9 | SSA def(captureOut3) | Capture.cs:80:30:80:40 | access to local variable captureOut3 |
| Capture.cs:75:30:79:9 | SSA def(captureOut3) | Capture.cs:80:30:80:40 | access to local variable captureOut3 |
| Capture.cs:75:44:75:46 | arg | Capture.cs:78:20:78:22 | access to parameter arg |
| Capture.cs:75:44:75:46 | arg | Capture.cs:78:20:78:22 | access to parameter arg |
| Capture.cs:75:44:79:9 | (...) => ... | Capture.cs:75:30:79:9 | SSA def(captureOut3) |
| Capture.cs:75:44:79:9 | (...) => ... | Capture.cs:75:30:79:9 | SSA def(captureOut3) |
| Capture.cs:75:44:79:9 | (...) => ... | Capture.cs:80:30:80:40 | access to local variable captureOut3 |
| Capture.cs:75:44:79:9 | (...) => ... | Capture.cs:80:30:80:40 | access to local variable captureOut3 |
| Capture.cs:77:13:77:35 | SSA def(sink32) | Capture.cs:80:9:80:41 | SSA call def(sink32) |
| Capture.cs:77:13:77:35 | SSA def(sink32) | Capture.cs:80:9:80:41 | SSA call def(sink32) |
| Capture.cs:77:22:77:35 | "taint source" | Capture.cs:77:13:77:35 | SSA def(sink32) |
| Capture.cs:77:22:77:35 | "taint source" | Capture.cs:77:13:77:35 | SSA def(sink32) |
| Capture.cs:78:20:78:22 | access to parameter arg | Capture.cs:80:30:80:40 | [output] access to local variable captureOut3 |
| Capture.cs:78:20:78:22 | access to parameter arg | Capture.cs:80:30:80:40 | [output] access to local variable captureOut3 |
| Capture.cs:80:9:80:21 | array creation of type String[] | Capture.cs:75:44:75:46 | arg |
| Capture.cs:80:9:80:21 | array creation of type String[] | Capture.cs:75:44:75:46 | arg |
| Capture.cs:80:9:80:41 | SSA call def(sink32) | Capture.cs:81:15:81:20 | access to local variable sink32 |
| Capture.cs:80:9:80:41 | SSA call def(sink32) | Capture.cs:81:15:81:20 | access to local variable sink32 |
| Capture.cs:83:16:83:28 | SSA def(nonSink0) | Capture.cs:88:15:88:22 | access to local variable nonSink0 |
| Capture.cs:83:16:83:28 | SSA def(nonSink0) | Capture.cs:88:15:88:22 | access to local variable nonSink0 |
| Capture.cs:83:16:83:28 | SSA def(nonSink0) | Capture.cs:98:15:98:22 | access to local variable nonSink0 |
| Capture.cs:83:16:83:28 | SSA def(nonSink0) | Capture.cs:98:15:98:22 | access to local variable nonSink0 |
| Capture.cs:83:27:83:28 | "" | Capture.cs:83:16:83:28 | SSA def(nonSink0) |
| Capture.cs:83:27:83:28 | "" | Capture.cs:83:16:83:28 | SSA def(nonSink0) |
| Capture.cs:83:27:83:28 | "" | Capture.cs:88:15:88:22 | access to local variable nonSink0 |
| Capture.cs:83:27:83:28 | "" | Capture.cs:88:15:88:22 | access to local variable nonSink0 |
| Capture.cs:83:27:83:28 | "" | Capture.cs:98:15:98:22 | access to local variable nonSink0 |
| Capture.cs:83:27:83:28 | "" | Capture.cs:98:15:98:22 | access to local variable nonSink0 |
| Capture.cs:88:15:88:22 | access to local variable nonSink0 | Capture.cs:98:15:98:22 | access to local variable nonSink0 |
| Capture.cs:88:15:88:22 | access to local variable nonSink0 | Capture.cs:98:15:98:22 | access to local variable nonSink0 |
| Capture.cs:101:25:101:31 | tainted | Capture.cs:108:9:108:25 | [implicit argument] tainted |
| Capture.cs:101:25:101:31 | tainted | Capture.cs:108:9:108:25 | [implicit argument] tainted |
| Capture.cs:101:25:101:31 | tainted | Capture.cs:120:9:120:25 | [implicit argument] tainted |
| Capture.cs:101:25:101:31 | tainted | Capture.cs:120:9:120:25 | [implicit argument] tainted |
| Capture.cs:101:25:101:31 | tainted | Capture.cs:129:9:129:45 | [implicit argument] tainted |
| Capture.cs:101:25:101:31 | tainted | Capture.cs:129:9:129:45 | [implicit argument] tainted |
| Capture.cs:101:25:101:31 | tainted | Capture.cs:136:22:136:38 | [implicit argument] tainted |
| Capture.cs:101:25:101:31 | tainted | Capture.cs:136:22:136:38 | [implicit argument] tainted |
| Capture.cs:101:25:101:31 | tainted | Capture.cs:144:25:144:31 | access to parameter tainted |
| Capture.cs:101:25:101:31 | tainted | Capture.cs:144:25:144:31 | access to parameter tainted |
| Capture.cs:101:25:101:31 | tainted | Capture.cs:170:25:170:31 | access to parameter tainted |
| Capture.cs:101:25:101:31 | tainted | Capture.cs:170:25:170:31 | access to parameter tainted |
| Capture.cs:103:25:103:26 | "" | Capture.cs:103:16:103:26 | SSA def(sink33) |
| Capture.cs:103:25:103:26 | "" | Capture.cs:103:16:103:26 | SSA def(sink33) |
| Capture.cs:104:9:107:9 | SSA capture def(tainted) | Capture.cs:106:13:106:28 | SSA def(sink33) |
| Capture.cs:104:9:107:9 | SSA capture def(tainted) | Capture.cs:106:13:106:28 | SSA def(sink33) |
| Capture.cs:104:9:107:9 | SSA capture def(tainted) | Capture.cs:106:13:106:28 | SSA def(sink33) |
| Capture.cs:104:9:107:9 | SSA capture def(tainted) | Capture.cs:106:13:106:28 | SSA def(sink33) |
| Capture.cs:104:9:107:9 | SSA capture def(tainted) | Capture.cs:106:22:106:28 | access to parameter tainted |
| Capture.cs:104:9:107:9 | SSA capture def(tainted) | Capture.cs:106:22:106:28 | access to parameter tainted |
| Capture.cs:104:9:107:9 | SSA capture def(tainted) | Capture.cs:106:22:106:28 | access to parameter tainted |
| Capture.cs:104:9:107:9 | SSA capture def(tainted) | Capture.cs:106:22:106:28 | access to parameter tainted |
| Capture.cs:106:13:106:28 | SSA def(sink33) | Capture.cs:108:9:108:25 | SSA call def(sink33) |
| Capture.cs:106:13:106:28 | SSA def(sink33) | Capture.cs:108:9:108:25 | SSA call def(sink33) |
| Capture.cs:106:22:106:28 | access to parameter tainted | Capture.cs:106:13:106:28 | SSA def(sink33) |
| Capture.cs:106:22:106:28 | access to parameter tainted | Capture.cs:106:13:106:28 | SSA def(sink33) |
| Capture.cs:106:22:106:28 | access to parameter tainted | Capture.cs:106:13:106:28 | SSA def(sink33) |
| Capture.cs:106:22:106:28 | access to parameter tainted | Capture.cs:106:13:106:28 | SSA def(sink33) |
| Capture.cs:108:9:108:25 | SSA call def(sink33) | Capture.cs:109:15:109:20 | access to local variable sink33 |
| Capture.cs:108:9:108:25 | SSA call def(sink33) | Capture.cs:109:15:109:20 | access to local variable sink33 |
| Capture.cs:108:9:108:25 | [implicit argument] tainted | Capture.cs:104:9:107:9 | SSA capture def(tainted) |
| Capture.cs:108:9:108:25 | [implicit argument] tainted | Capture.cs:104:9:107:9 | SSA capture def(tainted) |
| Capture.cs:108:9:108:25 | [implicit argument] tainted | Capture.cs:108:9:108:25 | SSA call def(sink33) |
| Capture.cs:108:9:108:25 | [implicit argument] tainted | Capture.cs:108:9:108:25 | SSA call def(sink33) |
| Capture.cs:111:25:111:26 | "" | Capture.cs:111:16:111:26 | SSA def(sink34) |
| Capture.cs:111:25:111:26 | "" | Capture.cs:111:16:111:26 | SSA def(sink34) |
| Capture.cs:114:13:117:13 | SSA capture def(tainted) | Capture.cs:116:17:116:32 | SSA def(sink34) |
| Capture.cs:114:13:117:13 | SSA capture def(tainted) | Capture.cs:116:17:116:32 | SSA def(sink34) |
| Capture.cs:114:13:117:13 | SSA capture def(tainted) | Capture.cs:116:17:116:32 | SSA def(sink34) |
| Capture.cs:114:13:117:13 | SSA capture def(tainted) | Capture.cs:116:17:116:32 | SSA def(sink34) |
| Capture.cs:114:13:117:13 | SSA capture def(tainted) | Capture.cs:116:26:116:32 | access to parameter tainted |
| Capture.cs:114:13:117:13 | SSA capture def(tainted) | Capture.cs:116:26:116:32 | access to parameter tainted |
| Capture.cs:114:13:117:13 | SSA capture def(tainted) | Capture.cs:116:26:116:32 | access to parameter tainted |
| Capture.cs:114:13:117:13 | SSA capture def(tainted) | Capture.cs:116:26:116:32 | access to parameter tainted |
| Capture.cs:116:17:116:32 | SSA def(sink34) | Capture.cs:120:9:120:25 | SSA call def(sink34) |
| Capture.cs:116:17:116:32 | SSA def(sink34) | Capture.cs:120:9:120:25 | SSA call def(sink34) |
| Capture.cs:116:26:116:32 | access to parameter tainted | Capture.cs:116:17:116:32 | SSA def(sink34) |
| Capture.cs:116:26:116:32 | access to parameter tainted | Capture.cs:116:17:116:32 | SSA def(sink34) |
| Capture.cs:116:26:116:32 | access to parameter tainted | Capture.cs:116:17:116:32 | SSA def(sink34) |
| Capture.cs:116:26:116:32 | access to parameter tainted | Capture.cs:116:17:116:32 | SSA def(sink34) |
| Capture.cs:120:9:120:25 | SSA call def(sink34) | Capture.cs:121:15:121:20 | access to local variable sink34 |
| Capture.cs:120:9:120:25 | SSA call def(sink34) | Capture.cs:121:15:121:20 | access to local variable sink34 |
| Capture.cs:120:9:120:25 | [implicit argument] tainted | Capture.cs:114:13:117:13 | SSA capture def(tainted) |
| Capture.cs:120:9:120:25 | [implicit argument] tainted | Capture.cs:114:13:117:13 | SSA capture def(tainted) |
| Capture.cs:120:9:120:25 | [implicit argument] tainted | Capture.cs:120:9:120:25 | SSA call def(sink34) |
| Capture.cs:120:9:120:25 | [implicit argument] tainted | Capture.cs:120:9:120:25 | SSA call def(sink34) |
| Capture.cs:123:25:123:26 | "" | Capture.cs:123:16:123:26 | SSA def(sink35) |
| Capture.cs:123:25:123:26 | "" | Capture.cs:123:16:123:26 | SSA def(sink35) |
| Capture.cs:124:30:128:9 | SSA def(captureThrough3) | Capture.cs:129:30:129:44 | access to local variable captureThrough3 |
| Capture.cs:124:30:128:9 | SSA def(captureThrough3) | Capture.cs:129:30:129:44 | access to local variable captureThrough3 |
| Capture.cs:124:48:124:50 | arg | Capture.cs:127:20:127:22 | access to parameter arg |
| Capture.cs:124:48:124:50 | arg | Capture.cs:127:20:127:22 | access to parameter arg |
| Capture.cs:124:48:128:9 | (...) => ... | Capture.cs:124:30:128:9 | SSA def(captureThrough3) |
| Capture.cs:124:48:128:9 | (...) => ... | Capture.cs:124:30:128:9 | SSA def(captureThrough3) |
| Capture.cs:124:48:128:9 | (...) => ... | Capture.cs:129:30:129:44 | access to local variable captureThrough3 |
| Capture.cs:124:48:128:9 | (...) => ... | Capture.cs:129:30:129:44 | access to local variable captureThrough3 |
| Capture.cs:124:48:128:9 | SSA capture def(tainted) | Capture.cs:126:13:126:28 | SSA def(sink35) |
| Capture.cs:124:48:128:9 | SSA capture def(tainted) | Capture.cs:126:13:126:28 | SSA def(sink35) |
| Capture.cs:124:48:128:9 | SSA capture def(tainted) | Capture.cs:126:13:126:28 | SSA def(sink35) |
| Capture.cs:124:48:128:9 | SSA capture def(tainted) | Capture.cs:126:13:126:28 | SSA def(sink35) |
| Capture.cs:124:48:128:9 | SSA capture def(tainted) | Capture.cs:126:22:126:28 | access to parameter tainted |
| Capture.cs:124:48:128:9 | SSA capture def(tainted) | Capture.cs:126:22:126:28 | access to parameter tainted |
| Capture.cs:124:48:128:9 | SSA capture def(tainted) | Capture.cs:126:22:126:28 | access to parameter tainted |
| Capture.cs:124:48:128:9 | SSA capture def(tainted) | Capture.cs:126:22:126:28 | access to parameter tainted |
| Capture.cs:126:13:126:28 | SSA def(sink35) | Capture.cs:129:9:129:45 | SSA call def(sink35) |
| Capture.cs:126:13:126:28 | SSA def(sink35) | Capture.cs:129:9:129:45 | SSA call def(sink35) |
| Capture.cs:126:22:126:28 | access to parameter tainted | Capture.cs:126:13:126:28 | SSA def(sink35) |
| Capture.cs:126:22:126:28 | access to parameter tainted | Capture.cs:126:13:126:28 | SSA def(sink35) |
| Capture.cs:126:22:126:28 | access to parameter tainted | Capture.cs:126:13:126:28 | SSA def(sink35) |
| Capture.cs:126:22:126:28 | access to parameter tainted | Capture.cs:126:13:126:28 | SSA def(sink35) |
| Capture.cs:127:20:127:22 | access to parameter arg | Capture.cs:129:30:129:44 | [output] access to local variable captureThrough3 |
| Capture.cs:127:20:127:22 | access to parameter arg | Capture.cs:129:30:129:44 | [output] access to local variable captureThrough3 |
| Capture.cs:129:9:129:21 | array creation of type String[] | Capture.cs:124:48:124:50 | arg |
| Capture.cs:129:9:129:21 | array creation of type String[] | Capture.cs:124:48:124:50 | arg |
| Capture.cs:129:9:129:45 | SSA call def(sink35) | Capture.cs:130:15:130:20 | access to local variable sink35 |
| Capture.cs:129:9:129:45 | SSA call def(sink35) | Capture.cs:130:15:130:20 | access to local variable sink35 |
| Capture.cs:129:9:129:45 | [implicit argument] tainted | Capture.cs:124:48:128:9 | SSA capture def(tainted) |
| Capture.cs:129:9:129:45 | [implicit argument] tainted | Capture.cs:124:48:128:9 | SSA capture def(tainted) |
| Capture.cs:129:9:129:45 | [implicit argument] tainted | Capture.cs:129:9:129:45 | SSA call def(sink35) |
| Capture.cs:129:9:129:45 | [implicit argument] tainted | Capture.cs:129:9:129:45 | SSA call def(sink35) |
| Capture.cs:132:9:135:9 | SSA capture def(tainted) | Capture.cs:134:20:134:26 | access to parameter tainted |
| Capture.cs:132:9:135:9 | SSA capture def(tainted) | Capture.cs:134:20:134:26 | access to parameter tainted |
| Capture.cs:132:9:135:9 | SSA capture def(tainted) | Capture.cs:134:20:134:26 | access to parameter tainted |
| Capture.cs:132:9:135:9 | SSA capture def(tainted) | Capture.cs:134:20:134:26 | access to parameter tainted |
| Capture.cs:134:20:134:26 | access to parameter tainted | Capture.cs:136:22:136:38 | call to local function CaptureThrough4 |
| Capture.cs:134:20:134:26 | access to parameter tainted | Capture.cs:136:22:136:38 | call to local function CaptureThrough4 |
| Capture.cs:136:13:136:38 | SSA def(sink36) | Capture.cs:137:15:137:20 | access to local variable sink36 |
| Capture.cs:136:13:136:38 | SSA def(sink36) | Capture.cs:137:15:137:20 | access to local variable sink36 |
| Capture.cs:136:22:136:38 | [implicit argument] tainted | Capture.cs:132:9:135:9 | SSA capture def(tainted) |
| Capture.cs:136:22:136:38 | [implicit argument] tainted | Capture.cs:132:9:135:9 | SSA capture def(tainted) |
| Capture.cs:136:22:136:38 | [implicit argument] tainted | Capture.cs:136:22:136:38 | call to local function CaptureThrough4 |
| Capture.cs:136:22:136:38 | [implicit argument] tainted | Capture.cs:136:22:136:38 | call to local function CaptureThrough4 |
| Capture.cs:136:22:136:38 | call to local function CaptureThrough4 | Capture.cs:136:13:136:38 | SSA def(sink36) |
| Capture.cs:136:22:136:38 | call to local function CaptureThrough4 | Capture.cs:136:13:136:38 | SSA def(sink36) |
| Capture.cs:136:22:136:38 | call to local function CaptureThrough4 | Capture.cs:137:15:137:20 | access to local variable sink36 |
| Capture.cs:136:22:136:38 | call to local function CaptureThrough4 | Capture.cs:137:15:137:20 | access to local variable sink36 |
| Capture.cs:139:22:139:23 | "" | Capture.cs:139:13:139:23 | SSA def(sink37) |
| Capture.cs:139:22:139:23 | "" | Capture.cs:139:13:139:23 | SSA def(sink37) |
| Capture.cs:140:37:140:37 | p | Capture.cs:142:13:142:22 | SSA def(sink37) |
| Capture.cs:140:37:140:37 | p | Capture.cs:142:13:142:22 | SSA def(sink37) |
| Capture.cs:140:37:140:37 | p | Capture.cs:142:13:142:22 | SSA def(sink37) |
| Capture.cs:140:37:140:37 | p | Capture.cs:142:13:142:22 | SSA def(sink37) |
| Capture.cs:140:37:140:37 | p | Capture.cs:142:22:142:22 | access to parameter p |
| Capture.cs:140:37:140:37 | p | Capture.cs:142:22:142:22 | access to parameter p |
| Capture.cs:140:37:140:37 | p | Capture.cs:142:22:142:22 | access to parameter p |
| Capture.cs:140:37:140:37 | p | Capture.cs:142:22:142:22 | access to parameter p |
| Capture.cs:142:13:142:22 | SSA def(sink37) | Capture.cs:144:9:144:32 | SSA call def(sink37) |
| Capture.cs:142:13:142:22 | SSA def(sink37) | Capture.cs:144:9:144:32 | SSA call def(sink37) |
| Capture.cs:142:22:142:22 | access to parameter p | Capture.cs:142:13:142:22 | SSA def(sink37) |
| Capture.cs:142:22:142:22 | access to parameter p | Capture.cs:142:13:142:22 | SSA def(sink37) |
| Capture.cs:142:22:142:22 | access to parameter p | Capture.cs:142:13:142:22 | SSA def(sink37) |
| Capture.cs:142:22:142:22 | access to parameter p | Capture.cs:142:13:142:22 | SSA def(sink37) |
| Capture.cs:144:9:144:32 | SSA call def(sink37) | Capture.cs:145:15:145:20 | access to local variable sink37 |
| Capture.cs:144:9:144:32 | SSA call def(sink37) | Capture.cs:145:15:145:20 | access to local variable sink37 |
| Capture.cs:144:25:144:31 | access to parameter tainted | Capture.cs:140:37:140:37 | p |
| Capture.cs:144:25:144:31 | access to parameter tainted | Capture.cs:140:37:140:37 | p |
| Capture.cs:144:25:144:31 | access to parameter tainted | Capture.cs:144:9:144:32 | SSA call def(sink37) |
| Capture.cs:144:25:144:31 | access to parameter tainted | Capture.cs:144:9:144:32 | SSA call def(sink37) |
| Capture.cs:144:25:144:31 | access to parameter tainted | Capture.cs:170:25:170:31 | access to parameter tainted |
| Capture.cs:144:25:144:31 | access to parameter tainted | Capture.cs:170:25:170:31 | access to parameter tainted |
| Capture.cs:147:16:147:28 | SSA def(nonSink0) | Capture.cs:152:15:152:22 | access to local variable nonSink0 |
| Capture.cs:147:16:147:28 | SSA def(nonSink0) | Capture.cs:152:15:152:22 | access to local variable nonSink0 |
| Capture.cs:147:16:147:28 | SSA def(nonSink0) | Capture.cs:162:15:162:22 | access to local variable nonSink0 |
| Capture.cs:147:16:147:28 | SSA def(nonSink0) | Capture.cs:162:15:162:22 | access to local variable nonSink0 |
| Capture.cs:147:27:147:28 | "" | Capture.cs:147:16:147:28 | SSA def(nonSink0) |
| Capture.cs:147:27:147:28 | "" | Capture.cs:147:16:147:28 | SSA def(nonSink0) |
| Capture.cs:147:27:147:28 | "" | Capture.cs:152:15:152:22 | access to local variable nonSink0 |
| Capture.cs:147:27:147:28 | "" | Capture.cs:152:15:152:22 | access to local variable nonSink0 |
| Capture.cs:147:27:147:28 | "" | Capture.cs:162:15:162:22 | access to local variable nonSink0 |
| Capture.cs:147:27:147:28 | "" | Capture.cs:162:15:162:22 | access to local variable nonSink0 |
| Capture.cs:148:9:151:9 | SSA capture def(tainted) | Capture.cs:150:24:150:30 | access to parameter tainted |
| Capture.cs:148:9:151:9 | SSA capture def(tainted) | Capture.cs:150:24:150:30 | access to parameter tainted |
| Capture.cs:152:15:152:22 | access to local variable nonSink0 | Capture.cs:162:15:162:22 | access to local variable nonSink0 |
| Capture.cs:152:15:152:22 | access to local variable nonSink0 | Capture.cs:162:15:162:22 | access to local variable nonSink0 |
| Capture.cs:156:13:159:13 | SSA capture def(tainted) | Capture.cs:158:28:158:34 | access to parameter tainted |
| Capture.cs:156:13:159:13 | SSA capture def(tainted) | Capture.cs:158:28:158:34 | access to parameter tainted |
| Capture.cs:164:26:164:26 | s | Capture.cs:167:20:167:22 | [implicit argument] s |
| Capture.cs:164:26:164:26 | s | Capture.cs:167:20:167:22 | [implicit argument] s |
| Capture.cs:164:26:164:26 | s | Capture.cs:167:20:167:22 | [implicit argument] s |
| Capture.cs:164:26:164:26 | s | Capture.cs:167:20:167:22 | [implicit argument] s |
| Capture.cs:166:13:166:28 | SSA capture def(s) | Capture.cs:166:27:166:27 | access to parameter s |
| Capture.cs:166:13:166:28 | SSA capture def(s) | Capture.cs:166:27:166:27 | access to parameter s |
| Capture.cs:166:13:166:28 | SSA capture def(s) | Capture.cs:166:27:166:27 | access to parameter s |
| Capture.cs:166:13:166:28 | SSA capture def(s) | Capture.cs:166:27:166:27 | access to parameter s |
| Capture.cs:166:27:166:27 | access to parameter s | Capture.cs:167:20:167:22 | call to local function M |
| Capture.cs:166:27:166:27 | access to parameter s | Capture.cs:167:20:167:22 | call to local function M |
| Capture.cs:167:20:167:22 | [implicit argument] s | Capture.cs:166:13:166:28 | SSA capture def(s) |
| Capture.cs:167:20:167:22 | [implicit argument] s | Capture.cs:166:13:166:28 | SSA capture def(s) |
| Capture.cs:167:20:167:22 | [implicit argument] s | Capture.cs:166:13:166:28 | SSA capture def(s) |
| Capture.cs:167:20:167:22 | [implicit argument] s | Capture.cs:166:13:166:28 | SSA capture def(s) |
| Capture.cs:167:20:167:22 | [implicit argument] s | Capture.cs:167:20:167:22 | call to local function M |
| Capture.cs:167:20:167:22 | [implicit argument] s | Capture.cs:167:20:167:22 | call to local function M |
| Capture.cs:167:20:167:22 | [implicit argument] s | Capture.cs:167:20:167:22 | call to local function M |
| Capture.cs:167:20:167:22 | [implicit argument] s | Capture.cs:167:20:167:22 | call to local function M |
| Capture.cs:167:20:167:22 | call to local function M | Capture.cs:170:22:170:32 | call to local function Id |
| Capture.cs:167:20:167:22 | call to local function M | Capture.cs:170:22:170:32 | call to local function Id |
| Capture.cs:167:20:167:22 | call to local function M | Capture.cs:172:20:172:25 | call to local function Id |
| Capture.cs:167:20:167:22 | call to local function M | Capture.cs:172:20:172:25 | call to local function Id |
| Capture.cs:170:13:170:32 | SSA def(sink38) | Capture.cs:171:15:171:20 | access to local variable sink38 |
| Capture.cs:170:13:170:32 | SSA def(sink38) | Capture.cs:171:15:171:20 | access to local variable sink38 |
| Capture.cs:170:22:170:32 | call to local function Id | Capture.cs:170:13:170:32 | SSA def(sink38) |
| Capture.cs:170:22:170:32 | call to local function Id | Capture.cs:170:13:170:32 | SSA def(sink38) |
| Capture.cs:170:22:170:32 | call to local function Id | Capture.cs:171:15:171:20 | access to local variable sink38 |
| Capture.cs:170:22:170:32 | call to local function Id | Capture.cs:171:15:171:20 | access to local variable sink38 |
| Capture.cs:170:25:170:31 | access to parameter tainted | Capture.cs:164:26:164:26 | s |
| Capture.cs:170:25:170:31 | access to parameter tainted | Capture.cs:164:26:164:26 | s |
| Capture.cs:170:25:170:31 | access to parameter tainted | Capture.cs:170:22:170:32 | call to local function Id |
| Capture.cs:170:25:170:31 | access to parameter tainted | Capture.cs:170:22:170:32 | call to local function Id |
| Capture.cs:172:9:172:25 | SSA def(nonSink0) | Capture.cs:173:15:173:22 | access to local variable nonSink0 |
| Capture.cs:172:9:172:25 | SSA def(nonSink0) | Capture.cs:173:15:173:22 | access to local variable nonSink0 |
| Capture.cs:172:20:172:25 | call to local function Id | Capture.cs:172:9:172:25 | SSA def(nonSink0) |
| Capture.cs:172:20:172:25 | call to local function Id | Capture.cs:172:9:172:25 | SSA def(nonSink0) |
| Capture.cs:172:20:172:25 | call to local function Id | Capture.cs:173:15:173:22 | access to local variable nonSink0 |
| Capture.cs:172:20:172:25 | call to local function Id | Capture.cs:173:15:173:22 | access to local variable nonSink0 |
| Capture.cs:172:23:172:24 | "" | Capture.cs:164:26:164:26 | s |
| Capture.cs:172:23:172:24 | "" | Capture.cs:164:26:164:26 | s |
| Capture.cs:172:23:172:24 | "" | Capture.cs:172:20:172:25 | call to local function Id |
| Capture.cs:172:23:172:24 | "" | Capture.cs:172:20:172:25 | call to local function Id |
=======
| Capture.cs:46:17:46:31 | call to method Check | Capture.cs:46:17:46:31 | call to method Check |
| Capture.cs:46:23:46:30 | access to local variable nonSink0 | Capture.cs:46:23:46:30 | access to local variable nonSink0 |
| Capture.cs:49:9:49:27 | access to local function CaptureIn2NotCalled | Capture.cs:49:9:49:27 | access to local function CaptureIn2NotCalled |
| Capture.cs:49:9:49:29 | call to local function CaptureIn2NotCalled | Capture.cs:49:9:49:29 | call to local function CaptureIn2NotCalled |
| Capture.cs:50:33:50:40 | nonSink0 | Capture.cs:50:33:50:40 | nonSink0 |
| Capture.cs:50:33:50:40 | nonSink0 | Capture.cs:50:33:50:40 | nonSink0 |
| Capture.cs:50:33:50:40 | nonSink0 | Capture.cs:52:13:59:14 | [implicit argument] nonSink0 |
| Capture.cs:50:33:50:40 | nonSink0 | Capture.cs:52:13:59:14 | [implicit argument] nonSink0 |
| Capture.cs:50:33:50:40 | nonSink0 | Capture.cs:52:13:59:14 | [implicit argument] nonSink0 |
| Capture.cs:50:33:50:40 | nonSink0 | Capture.cs:52:13:59:14 | [implicit argument] nonSink0 |
| Capture.cs:50:50:50:55 | sink39 | Capture.cs:50:50:50:55 | sink39 |
| Capture.cs:50:50:50:55 | sink39 | Capture.cs:50:50:50:55 | sink39 |
| Capture.cs:50:50:50:55 | sink39 | Capture.cs:52:13:59:14 | [implicit argument] sink39 |
| Capture.cs:50:50:50:55 | sink39 | Capture.cs:52:13:59:14 | [implicit argument] sink39 |
| Capture.cs:50:50:50:55 | sink39 | Capture.cs:52:13:59:14 | [implicit argument] sink39 |
| Capture.cs:50:50:50:55 | sink39 | Capture.cs:52:13:59:14 | [implicit argument] sink39 |
| Capture.cs:52:13:59:14 | [implicit argument] nonSink0 | Capture.cs:52:13:59:14 | [implicit argument] nonSink0 |
| Capture.cs:52:13:59:14 | [implicit argument] nonSink0 | Capture.cs:52:23:59:13 | SSA capture def(nonSink0) |
| Capture.cs:52:13:59:14 | [implicit argument] nonSink0 | Capture.cs:52:23:59:13 | SSA capture def(nonSink0) |
| Capture.cs:52:13:59:14 | [implicit argument] nonSink0 | Capture.cs:52:23:59:13 | SSA capture def(nonSink0) |
| Capture.cs:52:13:59:14 | [implicit argument] nonSink0 | Capture.cs:52:23:59:13 | SSA capture def(nonSink0) |
| Capture.cs:52:13:59:14 | [implicit argument] sink39 | Capture.cs:52:13:59:14 | [implicit argument] sink39 |
| Capture.cs:52:13:59:14 | [implicit argument] sink39 | Capture.cs:55:27:58:17 | SSA capture def(sink39) |
| Capture.cs:52:13:59:14 | [implicit argument] sink39 | Capture.cs:55:27:58:17 | SSA capture def(sink39) |
| Capture.cs:52:13:59:14 | [implicit argument] sink39 | Capture.cs:55:27:58:17 | SSA capture def(sink39) |
| Capture.cs:52:13:59:14 | [implicit argument] sink39 | Capture.cs:55:27:58:17 | SSA capture def(sink39) |
| Capture.cs:52:13:59:14 | call to method RunAction | Capture.cs:52:13:59:14 | call to method RunAction |
| Capture.cs:52:23:59:13 | (...) => ... | Capture.cs:52:23:59:13 | (...) => ... |
| Capture.cs:52:23:59:13 | (...) => ... | Capture.cs:202:34:202:34 | a |
| Capture.cs:52:23:59:13 | (...) => ... | Capture.cs:202:34:202:34 | a |
| Capture.cs:52:23:59:13 | SSA capture def(nonSink0) | Capture.cs:52:23:59:13 | SSA capture def(nonSink0) |
| Capture.cs:52:23:59:13 | SSA capture def(nonSink0) | Capture.cs:54:23:54:30 | access to parameter nonSink0 |
| Capture.cs:52:23:59:13 | SSA capture def(nonSink0) | Capture.cs:54:23:54:30 | access to parameter nonSink0 |
| Capture.cs:52:23:59:13 | SSA capture def(nonSink0) | Capture.cs:54:23:54:30 | access to parameter nonSink0 |
| Capture.cs:52:23:59:13 | SSA capture def(nonSink0) | Capture.cs:54:23:54:30 | access to parameter nonSink0 |
| Capture.cs:54:17:54:31 | call to method Check | Capture.cs:54:17:54:31 | call to method Check |
| Capture.cs:54:23:54:30 | access to parameter nonSink0 | Capture.cs:54:23:54:30 | access to parameter nonSink0 |
| Capture.cs:55:17:58:18 | call to method RunAction | Capture.cs:55:17:58:18 | call to method RunAction |
| Capture.cs:55:27:58:17 | (...) => ... | Capture.cs:55:27:58:17 | (...) => ... |
| Capture.cs:55:27:58:17 | (...) => ... | Capture.cs:202:34:202:34 | a |
| Capture.cs:55:27:58:17 | (...) => ... | Capture.cs:202:34:202:34 | a |
| Capture.cs:55:27:58:17 | SSA capture def(sink39) | Capture.cs:55:27:58:17 | SSA capture def(sink39) |
| Capture.cs:55:27:58:17 | SSA capture def(sink39) | Capture.cs:57:27:57:32 | access to parameter sink39 |
| Capture.cs:55:27:58:17 | SSA capture def(sink39) | Capture.cs:57:27:57:32 | access to parameter sink39 |
| Capture.cs:55:27:58:17 | SSA capture def(sink39) | Capture.cs:57:27:57:32 | access to parameter sink39 |
| Capture.cs:55:27:58:17 | SSA capture def(sink39) | Capture.cs:57:27:57:32 | access to parameter sink39 |
| Capture.cs:57:21:57:33 | call to method Check | Capture.cs:57:21:57:33 | call to method Check |
| Capture.cs:57:27:57:32 | access to parameter sink39 | Capture.cs:57:27:57:32 | access to parameter sink39 |
| Capture.cs:61:9:61:19 | access to local function CaptureTest | Capture.cs:61:9:61:19 | access to local function CaptureTest |
| Capture.cs:61:9:61:43 | call to local function CaptureTest | Capture.cs:61:9:61:43 | call to local function CaptureTest |
| Capture.cs:61:21:61:33 | "not tainted" | Capture.cs:50:33:50:40 | nonSink0 |
| Capture.cs:61:21:61:33 | "not tainted" | Capture.cs:50:33:50:40 | nonSink0 |
| Capture.cs:61:21:61:33 | "not tainted" | Capture.cs:61:21:61:33 | "not tainted" |
| Capture.cs:61:36:61:42 | access to parameter tainted | Capture.cs:50:50:50:55 | sink39 |
| Capture.cs:61:36:61:42 | access to parameter tainted | Capture.cs:50:50:50:55 | sink39 |
| Capture.cs:61:36:61:42 | access to parameter tainted | Capture.cs:61:36:61:42 | access to parameter tainted |
| Capture.cs:64:10:64:12 | this | Capture.cs:64:10:64:12 | this |
| Capture.cs:66:16:66:26 | SSA def(sink30) | Capture.cs:66:16:66:26 | SSA def(sink30) |
| Capture.cs:66:16:66:26 | String sink30 = ... | Capture.cs:66:16:66:26 | String sink30 = ... |
| Capture.cs:66:25:66:26 | "" | Capture.cs:66:16:66:26 | SSA def(sink30) |
| Capture.cs:66:25:66:26 | "" | Capture.cs:66:16:66:26 | SSA def(sink30) |
| Capture.cs:66:25:66:26 | "" | Capture.cs:66:25:66:26 | "" |
| Capture.cs:69:13:69:35 | ... = ... | Capture.cs:69:13:69:35 | ... = ... |
| Capture.cs:69:13:69:35 | SSA def(sink30) | Capture.cs:69:13:69:35 | SSA def(sink30) |
| Capture.cs:69:13:69:35 | SSA def(sink30) | Capture.cs:71:9:71:21 | SSA call def(sink30) |
| Capture.cs:69:13:69:35 | SSA def(sink30) | Capture.cs:71:9:71:21 | SSA call def(sink30) |
| Capture.cs:69:22:69:35 | "taint source" | Capture.cs:69:13:69:35 | SSA def(sink30) |
| Capture.cs:69:22:69:35 | "taint source" | Capture.cs:69:13:69:35 | SSA def(sink30) |
| Capture.cs:69:22:69:35 | "taint source" | Capture.cs:69:22:69:35 | "taint source" |
| Capture.cs:71:9:71:19 | access to local function CaptureOut1 | Capture.cs:71:9:71:19 | access to local function CaptureOut1 |
| Capture.cs:71:9:71:21 | SSA call def(sink30) | Capture.cs:71:9:71:21 | SSA call def(sink30) |
| Capture.cs:71:9:71:21 | SSA call def(sink30) | Capture.cs:72:15:72:20 | access to local variable sink30 |
| Capture.cs:71:9:71:21 | SSA call def(sink30) | Capture.cs:72:15:72:20 | access to local variable sink30 |
| Capture.cs:71:9:71:21 | call to local function CaptureOut1 | Capture.cs:71:9:71:21 | call to local function CaptureOut1 |
| Capture.cs:72:9:72:21 | call to method Check | Capture.cs:72:9:72:21 | call to method Check |
| Capture.cs:72:15:72:20 | access to local variable sink30 | Capture.cs:72:15:72:20 | access to local variable sink30 |
| Capture.cs:74:16:74:26 | SSA def(sink31) | Capture.cs:74:16:74:26 | SSA def(sink31) |
| Capture.cs:74:16:74:26 | String sink31 = ... | Capture.cs:74:16:74:26 | String sink31 = ... |
| Capture.cs:74:25:74:26 | "" | Capture.cs:74:16:74:26 | SSA def(sink31) |
| Capture.cs:74:25:74:26 | "" | Capture.cs:74:16:74:26 | SSA def(sink31) |
| Capture.cs:74:25:74:26 | "" | Capture.cs:74:25:74:26 | "" |
| Capture.cs:79:17:79:39 | ... = ... | Capture.cs:79:17:79:39 | ... = ... |
| Capture.cs:79:17:79:39 | SSA def(sink31) | Capture.cs:79:17:79:39 | SSA def(sink31) |
| Capture.cs:79:17:79:39 | SSA def(sink31) | Capture.cs:83:9:83:21 | SSA call def(sink31) |
| Capture.cs:79:17:79:39 | SSA def(sink31) | Capture.cs:83:9:83:21 | SSA call def(sink31) |
| Capture.cs:79:26:79:39 | "taint source" | Capture.cs:79:17:79:39 | SSA def(sink31) |
| Capture.cs:79:26:79:39 | "taint source" | Capture.cs:79:17:79:39 | SSA def(sink31) |
| Capture.cs:79:26:79:39 | "taint source" | Capture.cs:79:26:79:39 | "taint source" |
| Capture.cs:81:13:81:13 | access to local function M | Capture.cs:81:13:81:13 | access to local function M |
| Capture.cs:81:13:81:15 | call to local function M | Capture.cs:81:13:81:15 | call to local function M |
| Capture.cs:83:9:83:19 | access to local function CaptureOut2 | Capture.cs:83:9:83:19 | access to local function CaptureOut2 |
| Capture.cs:83:9:83:21 | SSA call def(sink31) | Capture.cs:83:9:83:21 | SSA call def(sink31) |
| Capture.cs:83:9:83:21 | SSA call def(sink31) | Capture.cs:84:15:84:20 | access to local variable sink31 |
| Capture.cs:83:9:83:21 | SSA call def(sink31) | Capture.cs:84:15:84:20 | access to local variable sink31 |
| Capture.cs:83:9:83:21 | call to local function CaptureOut2 | Capture.cs:83:9:83:21 | call to local function CaptureOut2 |
| Capture.cs:84:9:84:21 | call to method Check | Capture.cs:84:9:84:21 | call to method Check |
| Capture.cs:84:15:84:20 | access to local variable sink31 | Capture.cs:84:15:84:20 | access to local variable sink31 |
| Capture.cs:86:16:86:26 | SSA def(sink32) | Capture.cs:86:16:86:26 | SSA def(sink32) |
| Capture.cs:86:16:86:26 | String sink32 = ... | Capture.cs:86:16:86:26 | String sink32 = ... |
| Capture.cs:86:25:86:26 | "" | Capture.cs:86:16:86:26 | SSA def(sink32) |
| Capture.cs:86:25:86:26 | "" | Capture.cs:86:16:86:26 | SSA def(sink32) |
| Capture.cs:86:25:86:26 | "" | Capture.cs:86:25:86:26 | "" |
| Capture.cs:87:30:91:9 | Func<String,String> captureOut3 = ... | Capture.cs:87:30:91:9 | Func<String,String> captureOut3 = ... |
| Capture.cs:87:30:91:9 | SSA def(captureOut3) | Capture.cs:87:30:91:9 | SSA def(captureOut3) |
| Capture.cs:87:30:91:9 | SSA def(captureOut3) | Capture.cs:92:30:92:40 | access to local variable captureOut3 |
| Capture.cs:87:30:91:9 | SSA def(captureOut3) | Capture.cs:92:30:92:40 | access to local variable captureOut3 |
| Capture.cs:87:44:87:46 | arg | Capture.cs:87:44:87:46 | arg |
| Capture.cs:87:44:87:46 | arg | Capture.cs:87:44:87:46 | arg |
| Capture.cs:87:44:87:46 | arg | Capture.cs:90:20:90:22 | access to parameter arg |
| Capture.cs:87:44:87:46 | arg | Capture.cs:90:20:90:22 | access to parameter arg |
| Capture.cs:87:44:91:9 | (...) => ... | Capture.cs:87:30:91:9 | SSA def(captureOut3) |
| Capture.cs:87:44:91:9 | (...) => ... | Capture.cs:87:30:91:9 | SSA def(captureOut3) |
| Capture.cs:87:44:91:9 | (...) => ... | Capture.cs:87:44:91:9 | (...) => ... |
| Capture.cs:87:44:91:9 | (...) => ... | Capture.cs:92:30:92:40 | access to local variable captureOut3 |
| Capture.cs:87:44:91:9 | (...) => ... | Capture.cs:92:30:92:40 | access to local variable captureOut3 |
| Capture.cs:89:13:89:35 | ... = ... | Capture.cs:89:13:89:35 | ... = ... |
| Capture.cs:89:13:89:35 | SSA def(sink32) | Capture.cs:89:13:89:35 | SSA def(sink32) |
| Capture.cs:89:13:89:35 | SSA def(sink32) | Capture.cs:92:9:92:41 | SSA call def(sink32) |
| Capture.cs:89:13:89:35 | SSA def(sink32) | Capture.cs:92:9:92:41 | SSA call def(sink32) |
| Capture.cs:89:22:89:35 | "taint source" | Capture.cs:89:13:89:35 | SSA def(sink32) |
| Capture.cs:89:22:89:35 | "taint source" | Capture.cs:89:13:89:35 | SSA def(sink32) |
| Capture.cs:89:22:89:35 | "taint source" | Capture.cs:89:22:89:35 | "taint source" |
| Capture.cs:90:20:90:22 | access to parameter arg | Capture.cs:90:20:90:22 | access to parameter arg |
| Capture.cs:90:20:90:22 | access to parameter arg | Capture.cs:92:30:92:40 | [output] access to local variable captureOut3 |
| Capture.cs:90:20:90:22 | access to parameter arg | Capture.cs:92:30:92:40 | [output] access to local variable captureOut3 |
| Capture.cs:92:9:92:21 | array creation of type String[] | Capture.cs:87:44:87:46 | arg |
| Capture.cs:92:9:92:21 | array creation of type String[] | Capture.cs:87:44:87:46 | arg |
| Capture.cs:92:9:92:21 | array creation of type String[] | Capture.cs:92:9:92:21 | array creation of type String[] |
| Capture.cs:92:9:92:41 | SSA call def(sink32) | Capture.cs:92:9:92:41 | SSA call def(sink32) |
| Capture.cs:92:9:92:41 | SSA call def(sink32) | Capture.cs:93:15:93:20 | access to local variable sink32 |
| Capture.cs:92:9:92:41 | SSA call def(sink32) | Capture.cs:93:15:93:20 | access to local variable sink32 |
| Capture.cs:92:9:92:41 | call to method Select | Capture.cs:92:9:92:41 | call to method Select |
| Capture.cs:92:9:92:51 | call to method ToArray | Capture.cs:92:9:92:51 | call to method ToArray |
| Capture.cs:92:15:92:21 | { ..., ... } | Capture.cs:92:15:92:21 | { ..., ... } |
| Capture.cs:92:17:92:19 | " " | Capture.cs:92:17:92:19 | " " |
| Capture.cs:92:30:92:40 | [output] access to local variable captureOut3 | Capture.cs:92:30:92:40 | [output] access to local variable captureOut3 |
| Capture.cs:92:30:92:40 | access to local variable captureOut3 | Capture.cs:92:30:92:40 | access to local variable captureOut3 |
| Capture.cs:93:9:93:21 | call to method Check | Capture.cs:93:9:93:21 | call to method Check |
| Capture.cs:93:15:93:20 | access to local variable sink32 | Capture.cs:93:15:93:20 | access to local variable sink32 |
| Capture.cs:95:16:95:28 | SSA def(nonSink0) | Capture.cs:95:16:95:28 | SSA def(nonSink0) |
| Capture.cs:95:16:95:28 | SSA def(nonSink0) | Capture.cs:100:15:100:22 | access to local variable nonSink0 |
| Capture.cs:95:16:95:28 | SSA def(nonSink0) | Capture.cs:100:15:100:22 | access to local variable nonSink0 |
| Capture.cs:95:16:95:28 | SSA def(nonSink0) | Capture.cs:110:15:110:22 | access to local variable nonSink0 |
| Capture.cs:95:16:95:28 | SSA def(nonSink0) | Capture.cs:110:15:110:22 | access to local variable nonSink0 |
| Capture.cs:95:16:95:28 | String nonSink0 = ... | Capture.cs:95:16:95:28 | String nonSink0 = ... |
| Capture.cs:95:27:95:28 | "" | Capture.cs:95:16:95:28 | SSA def(nonSink0) |
| Capture.cs:95:27:95:28 | "" | Capture.cs:95:16:95:28 | SSA def(nonSink0) |
| Capture.cs:95:27:95:28 | "" | Capture.cs:95:27:95:28 | "" |
| Capture.cs:95:27:95:28 | "" | Capture.cs:100:15:100:22 | access to local variable nonSink0 |
| Capture.cs:95:27:95:28 | "" | Capture.cs:100:15:100:22 | access to local variable nonSink0 |
| Capture.cs:95:27:95:28 | "" | Capture.cs:110:15:110:22 | access to local variable nonSink0 |
| Capture.cs:95:27:95:28 | "" | Capture.cs:110:15:110:22 | access to local variable nonSink0 |
| Capture.cs:98:13:98:37 | ... = ... | Capture.cs:98:13:98:37 | ... = ... |
| Capture.cs:98:24:98:37 | "taint source" | Capture.cs:98:24:98:37 | "taint source" |
| Capture.cs:100:9:100:23 | call to method Check | Capture.cs:100:9:100:23 | call to method Check |
| Capture.cs:100:15:100:22 | access to local variable nonSink0 | Capture.cs:100:15:100:22 | access to local variable nonSink0 |
| Capture.cs:100:15:100:22 | access to local variable nonSink0 | Capture.cs:110:15:110:22 | access to local variable nonSink0 |
| Capture.cs:100:15:100:22 | access to local variable nonSink0 | Capture.cs:110:15:110:22 | access to local variable nonSink0 |
| Capture.cs:106:17:106:41 | ... = ... | Capture.cs:106:17:106:41 | ... = ... |
| Capture.cs:106:28:106:41 | "taint source" | Capture.cs:106:28:106:41 | "taint source" |
| Capture.cs:109:9:109:28 | access to local function CaptureOut2NotCalled | Capture.cs:109:9:109:28 | access to local function CaptureOut2NotCalled |
| Capture.cs:109:9:109:30 | call to local function CaptureOut2NotCalled | Capture.cs:109:9:109:30 | call to local function CaptureOut2NotCalled |
| Capture.cs:110:9:110:23 | call to method Check | Capture.cs:110:9:110:23 | call to method Check |
| Capture.cs:110:15:110:22 | access to local variable nonSink0 | Capture.cs:110:15:110:22 | access to local variable nonSink0 |
| Capture.cs:111:16:111:26 | SSA def(sink40) | Capture.cs:111:16:111:26 | SSA def(sink40) |
| Capture.cs:111:16:111:26 | String sink40 = ... | Capture.cs:111:16:111:26 | String sink40 = ... |
| Capture.cs:111:25:111:26 | "" | Capture.cs:111:16:111:26 | SSA def(sink40) |
| Capture.cs:111:25:111:26 | "" | Capture.cs:111:16:111:26 | SSA def(sink40) |
| Capture.cs:111:25:111:26 | "" | Capture.cs:111:25:111:26 | "" |
| Capture.cs:114:13:116:14 | call to method RunAction | Capture.cs:114:13:116:14 | call to method RunAction |
| Capture.cs:114:23:116:13 | (...) => ... | Capture.cs:114:23:116:13 | (...) => ... |
| Capture.cs:114:23:116:13 | (...) => ... | Capture.cs:202:34:202:34 | a |
| Capture.cs:114:23:116:13 | (...) => ... | Capture.cs:202:34:202:34 | a |
| Capture.cs:115:17:115:39 | ... = ... | Capture.cs:115:17:115:39 | ... = ... |
| Capture.cs:115:17:115:39 | SSA def(sink40) | Capture.cs:115:17:115:39 | SSA def(sink40) |
| Capture.cs:115:17:115:39 | SSA def(sink40) | Capture.cs:121:9:121:35 | SSA call def(sink40) |
| Capture.cs:115:17:115:39 | SSA def(sink40) | Capture.cs:121:9:121:35 | SSA call def(sink40) |
| Capture.cs:115:26:115:39 | "taint source" | Capture.cs:115:17:115:39 | SSA def(sink40) |
| Capture.cs:115:26:115:39 | "taint source" | Capture.cs:115:17:115:39 | SSA def(sink40) |
| Capture.cs:115:26:115:39 | "taint source" | Capture.cs:115:26:115:39 | "taint source" |
| Capture.cs:117:13:119:14 | call to method RunAction | Capture.cs:117:13:119:14 | call to method RunAction |
| Capture.cs:117:23:119:13 | (...) => ... | Capture.cs:117:23:119:13 | (...) => ... |
| Capture.cs:117:23:119:13 | (...) => ... | Capture.cs:202:34:202:34 | a |
| Capture.cs:117:23:119:13 | (...) => ... | Capture.cs:202:34:202:34 | a |
| Capture.cs:118:17:118:40 | ... = ... | Capture.cs:118:17:118:40 | ... = ... |
| Capture.cs:118:17:118:40 | SSA def(nonSink0) | Capture.cs:118:17:118:40 | SSA def(nonSink0) |
| Capture.cs:118:17:118:40 | SSA def(nonSink0) | Capture.cs:121:9:121:35 | SSA call def(nonSink0) |
| Capture.cs:118:17:118:40 | SSA def(nonSink0) | Capture.cs:121:9:121:35 | SSA call def(nonSink0) |
| Capture.cs:118:28:118:40 | "not tainted" | Capture.cs:118:17:118:40 | SSA def(nonSink0) |
| Capture.cs:118:28:118:40 | "not tainted" | Capture.cs:118:17:118:40 | SSA def(nonSink0) |
| Capture.cs:118:28:118:40 | "not tainted" | Capture.cs:118:28:118:40 | "not tainted" |
| Capture.cs:121:9:121:33 | access to local function CaptureOutMultipleLambdas | Capture.cs:121:9:121:33 | access to local function CaptureOutMultipleLambdas |
| Capture.cs:121:9:121:35 | SSA call def(nonSink0) | Capture.cs:121:9:121:35 | SSA call def(nonSink0) |
| Capture.cs:121:9:121:35 | SSA call def(nonSink0) | Capture.cs:122:30:122:37 | access to local variable nonSink0 |
| Capture.cs:121:9:121:35 | SSA call def(nonSink0) | Capture.cs:122:30:122:37 | access to local variable nonSink0 |
| Capture.cs:121:9:121:35 | SSA call def(sink40) | Capture.cs:121:9:121:35 | SSA call def(sink40) |
| Capture.cs:121:9:121:35 | SSA call def(sink40) | Capture.cs:122:15:122:20 | access to local variable sink40 |
| Capture.cs:121:9:121:35 | SSA call def(sink40) | Capture.cs:122:15:122:20 | access to local variable sink40 |
| Capture.cs:121:9:121:35 | call to local function CaptureOutMultipleLambdas | Capture.cs:121:9:121:35 | call to local function CaptureOutMultipleLambdas |
| Capture.cs:122:9:122:21 | call to method Check | Capture.cs:122:9:122:21 | call to method Check |
| Capture.cs:122:15:122:20 | access to local variable sink40 | Capture.cs:122:15:122:20 | access to local variable sink40 |
| Capture.cs:122:24:122:38 | call to method Check | Capture.cs:122:24:122:38 | call to method Check |
| Capture.cs:122:30:122:37 | access to local variable nonSink0 | Capture.cs:122:30:122:37 | access to local variable nonSink0 |
| Capture.cs:125:10:125:16 | this | Capture.cs:125:10:125:16 | this |
| Capture.cs:125:25:125:31 | tainted | Capture.cs:125:25:125:31 | tainted |
| Capture.cs:125:25:125:31 | tainted | Capture.cs:125:25:125:31 | tainted |
| Capture.cs:125:25:125:31 | tainted | Capture.cs:132:9:132:25 | [implicit argument] tainted |
| Capture.cs:125:25:125:31 | tainted | Capture.cs:132:9:132:25 | [implicit argument] tainted |
| Capture.cs:125:25:125:31 | tainted | Capture.cs:144:9:144:25 | [implicit argument] tainted |
| Capture.cs:125:25:125:31 | tainted | Capture.cs:144:9:144:25 | [implicit argument] tainted |
| Capture.cs:125:25:125:31 | tainted | Capture.cs:153:9:153:45 | [implicit argument] tainted |
| Capture.cs:125:25:125:31 | tainted | Capture.cs:153:9:153:45 | [implicit argument] tainted |
| Capture.cs:125:25:125:31 | tainted | Capture.cs:160:22:160:38 | [implicit argument] tainted |
| Capture.cs:125:25:125:31 | tainted | Capture.cs:160:22:160:38 | [implicit argument] tainted |
| Capture.cs:125:25:125:31 | tainted | Capture.cs:168:25:168:31 | access to parameter tainted |
| Capture.cs:125:25:125:31 | tainted | Capture.cs:168:25:168:31 | access to parameter tainted |
| Capture.cs:125:25:125:31 | tainted | Capture.cs:194:25:194:31 | access to parameter tainted |
| Capture.cs:125:25:125:31 | tainted | Capture.cs:194:25:194:31 | access to parameter tainted |
| Capture.cs:127:16:127:26 | SSA def(sink33) | Capture.cs:127:16:127:26 | SSA def(sink33) |
| Capture.cs:127:16:127:26 | String sink33 = ... | Capture.cs:127:16:127:26 | String sink33 = ... |
| Capture.cs:127:25:127:26 | "" | Capture.cs:127:16:127:26 | SSA def(sink33) |
| Capture.cs:127:25:127:26 | "" | Capture.cs:127:16:127:26 | SSA def(sink33) |
| Capture.cs:127:25:127:26 | "" | Capture.cs:127:25:127:26 | "" |
| Capture.cs:128:9:131:9 | SSA capture def(tainted) | Capture.cs:128:9:131:9 | SSA capture def(tainted) |
| Capture.cs:128:9:131:9 | SSA capture def(tainted) | Capture.cs:130:13:130:28 | SSA def(sink33) |
| Capture.cs:128:9:131:9 | SSA capture def(tainted) | Capture.cs:130:13:130:28 | SSA def(sink33) |
| Capture.cs:128:9:131:9 | SSA capture def(tainted) | Capture.cs:130:13:130:28 | SSA def(sink33) |
| Capture.cs:128:9:131:9 | SSA capture def(tainted) | Capture.cs:130:13:130:28 | SSA def(sink33) |
| Capture.cs:128:9:131:9 | SSA capture def(tainted) | Capture.cs:130:22:130:28 | access to parameter tainted |
| Capture.cs:128:9:131:9 | SSA capture def(tainted) | Capture.cs:130:22:130:28 | access to parameter tainted |
| Capture.cs:128:9:131:9 | SSA capture def(tainted) | Capture.cs:130:22:130:28 | access to parameter tainted |
| Capture.cs:128:9:131:9 | SSA capture def(tainted) | Capture.cs:130:22:130:28 | access to parameter tainted |
| Capture.cs:130:13:130:28 | ... = ... | Capture.cs:130:13:130:28 | ... = ... |
| Capture.cs:130:13:130:28 | SSA def(sink33) | Capture.cs:130:13:130:28 | SSA def(sink33) |
| Capture.cs:130:13:130:28 | SSA def(sink33) | Capture.cs:132:9:132:25 | SSA call def(sink33) |
| Capture.cs:130:13:130:28 | SSA def(sink33) | Capture.cs:132:9:132:25 | SSA call def(sink33) |
| Capture.cs:130:22:130:28 | access to parameter tainted | Capture.cs:130:13:130:28 | SSA def(sink33) |
| Capture.cs:130:22:130:28 | access to parameter tainted | Capture.cs:130:13:130:28 | SSA def(sink33) |
| Capture.cs:130:22:130:28 | access to parameter tainted | Capture.cs:130:13:130:28 | SSA def(sink33) |
| Capture.cs:130:22:130:28 | access to parameter tainted | Capture.cs:130:13:130:28 | SSA def(sink33) |
| Capture.cs:130:22:130:28 | access to parameter tainted | Capture.cs:130:22:130:28 | access to parameter tainted |
| Capture.cs:132:9:132:23 | access to local function CaptureThrough1 | Capture.cs:132:9:132:23 | access to local function CaptureThrough1 |
| Capture.cs:132:9:132:25 | SSA call def(sink33) | Capture.cs:132:9:132:25 | SSA call def(sink33) |
| Capture.cs:132:9:132:25 | SSA call def(sink33) | Capture.cs:133:15:133:20 | access to local variable sink33 |
| Capture.cs:132:9:132:25 | SSA call def(sink33) | Capture.cs:133:15:133:20 | access to local variable sink33 |
| Capture.cs:132:9:132:25 | [implicit argument] tainted | Capture.cs:128:9:131:9 | SSA capture def(tainted) |
| Capture.cs:132:9:132:25 | [implicit argument] tainted | Capture.cs:128:9:131:9 | SSA capture def(tainted) |
| Capture.cs:132:9:132:25 | [implicit argument] tainted | Capture.cs:132:9:132:25 | SSA call def(sink33) |
| Capture.cs:132:9:132:25 | [implicit argument] tainted | Capture.cs:132:9:132:25 | SSA call def(sink33) |
| Capture.cs:132:9:132:25 | [implicit argument] tainted | Capture.cs:132:9:132:25 | [implicit argument] tainted |
| Capture.cs:132:9:132:25 | call to local function CaptureThrough1 | Capture.cs:132:9:132:25 | call to local function CaptureThrough1 |
| Capture.cs:133:9:133:21 | call to method Check | Capture.cs:133:9:133:21 | call to method Check |
| Capture.cs:133:15:133:20 | access to local variable sink33 | Capture.cs:133:15:133:20 | access to local variable sink33 |
| Capture.cs:135:16:135:26 | SSA def(sink34) | Capture.cs:135:16:135:26 | SSA def(sink34) |
| Capture.cs:135:16:135:26 | String sink34 = ... | Capture.cs:135:16:135:26 | String sink34 = ... |
| Capture.cs:135:25:135:26 | "" | Capture.cs:135:16:135:26 | SSA def(sink34) |
| Capture.cs:135:25:135:26 | "" | Capture.cs:135:16:135:26 | SSA def(sink34) |
| Capture.cs:135:25:135:26 | "" | Capture.cs:135:25:135:26 | "" |
| Capture.cs:138:13:141:13 | SSA capture def(tainted) | Capture.cs:138:13:141:13 | SSA capture def(tainted) |
| Capture.cs:138:13:141:13 | SSA capture def(tainted) | Capture.cs:140:17:140:32 | SSA def(sink34) |
| Capture.cs:138:13:141:13 | SSA capture def(tainted) | Capture.cs:140:17:140:32 | SSA def(sink34) |
| Capture.cs:138:13:141:13 | SSA capture def(tainted) | Capture.cs:140:17:140:32 | SSA def(sink34) |
| Capture.cs:138:13:141:13 | SSA capture def(tainted) | Capture.cs:140:17:140:32 | SSA def(sink34) |
| Capture.cs:138:13:141:13 | SSA capture def(tainted) | Capture.cs:140:26:140:32 | access to parameter tainted |
| Capture.cs:138:13:141:13 | SSA capture def(tainted) | Capture.cs:140:26:140:32 | access to parameter tainted |
| Capture.cs:138:13:141:13 | SSA capture def(tainted) | Capture.cs:140:26:140:32 | access to parameter tainted |
| Capture.cs:138:13:141:13 | SSA capture def(tainted) | Capture.cs:140:26:140:32 | access to parameter tainted |
| Capture.cs:140:17:140:32 | ... = ... | Capture.cs:140:17:140:32 | ... = ... |
| Capture.cs:140:17:140:32 | SSA def(sink34) | Capture.cs:140:17:140:32 | SSA def(sink34) |
| Capture.cs:140:17:140:32 | SSA def(sink34) | Capture.cs:144:9:144:25 | SSA call def(sink34) |
| Capture.cs:140:17:140:32 | SSA def(sink34) | Capture.cs:144:9:144:25 | SSA call def(sink34) |
| Capture.cs:140:26:140:32 | access to parameter tainted | Capture.cs:140:17:140:32 | SSA def(sink34) |
| Capture.cs:140:26:140:32 | access to parameter tainted | Capture.cs:140:17:140:32 | SSA def(sink34) |
| Capture.cs:140:26:140:32 | access to parameter tainted | Capture.cs:140:17:140:32 | SSA def(sink34) |
| Capture.cs:140:26:140:32 | access to parameter tainted | Capture.cs:140:17:140:32 | SSA def(sink34) |
| Capture.cs:140:26:140:32 | access to parameter tainted | Capture.cs:140:26:140:32 | access to parameter tainted |
| Capture.cs:142:13:142:13 | access to local function M | Capture.cs:142:13:142:13 | access to local function M |
| Capture.cs:142:13:142:15 | call to local function M | Capture.cs:142:13:142:15 | call to local function M |
| Capture.cs:144:9:144:23 | access to local function CaptureThrough2 | Capture.cs:144:9:144:23 | access to local function CaptureThrough2 |
| Capture.cs:144:9:144:25 | SSA call def(sink34) | Capture.cs:144:9:144:25 | SSA call def(sink34) |
| Capture.cs:144:9:144:25 | SSA call def(sink34) | Capture.cs:145:15:145:20 | access to local variable sink34 |
| Capture.cs:144:9:144:25 | SSA call def(sink34) | Capture.cs:145:15:145:20 | access to local variable sink34 |
| Capture.cs:144:9:144:25 | [implicit argument] tainted | Capture.cs:138:13:141:13 | SSA capture def(tainted) |
| Capture.cs:144:9:144:25 | [implicit argument] tainted | Capture.cs:138:13:141:13 | SSA capture def(tainted) |
| Capture.cs:144:9:144:25 | [implicit argument] tainted | Capture.cs:144:9:144:25 | SSA call def(sink34) |
| Capture.cs:144:9:144:25 | [implicit argument] tainted | Capture.cs:144:9:144:25 | SSA call def(sink34) |
| Capture.cs:144:9:144:25 | [implicit argument] tainted | Capture.cs:144:9:144:25 | [implicit argument] tainted |
| Capture.cs:144:9:144:25 | call to local function CaptureThrough2 | Capture.cs:144:9:144:25 | call to local function CaptureThrough2 |
| Capture.cs:145:9:145:21 | call to method Check | Capture.cs:145:9:145:21 | call to method Check |
| Capture.cs:145:15:145:20 | access to local variable sink34 | Capture.cs:145:15:145:20 | access to local variable sink34 |
| Capture.cs:147:16:147:26 | SSA def(sink35) | Capture.cs:147:16:147:26 | SSA def(sink35) |
| Capture.cs:147:16:147:26 | String sink35 = ... | Capture.cs:147:16:147:26 | String sink35 = ... |
| Capture.cs:147:25:147:26 | "" | Capture.cs:147:16:147:26 | SSA def(sink35) |
| Capture.cs:147:25:147:26 | "" | Capture.cs:147:16:147:26 | SSA def(sink35) |
| Capture.cs:147:25:147:26 | "" | Capture.cs:147:25:147:26 | "" |
| Capture.cs:148:30:152:9 | Func<String,String> captureThrough3 = ... | Capture.cs:148:30:152:9 | Func<String,String> captureThrough3 = ... |
| Capture.cs:148:30:152:9 | SSA def(captureThrough3) | Capture.cs:148:30:152:9 | SSA def(captureThrough3) |
| Capture.cs:148:30:152:9 | SSA def(captureThrough3) | Capture.cs:153:30:153:44 | access to local variable captureThrough3 |
| Capture.cs:148:30:152:9 | SSA def(captureThrough3) | Capture.cs:153:30:153:44 | access to local variable captureThrough3 |
| Capture.cs:148:48:148:50 | arg | Capture.cs:148:48:148:50 | arg |
| Capture.cs:148:48:148:50 | arg | Capture.cs:148:48:148:50 | arg |
| Capture.cs:148:48:148:50 | arg | Capture.cs:151:20:151:22 | access to parameter arg |
| Capture.cs:148:48:148:50 | arg | Capture.cs:151:20:151:22 | access to parameter arg |
| Capture.cs:148:48:152:9 | (...) => ... | Capture.cs:148:30:152:9 | SSA def(captureThrough3) |
| Capture.cs:148:48:152:9 | (...) => ... | Capture.cs:148:30:152:9 | SSA def(captureThrough3) |
| Capture.cs:148:48:152:9 | (...) => ... | Capture.cs:148:48:152:9 | (...) => ... |
| Capture.cs:148:48:152:9 | (...) => ... | Capture.cs:153:30:153:44 | access to local variable captureThrough3 |
| Capture.cs:148:48:152:9 | (...) => ... | Capture.cs:153:30:153:44 | access to local variable captureThrough3 |
| Capture.cs:148:48:152:9 | SSA capture def(tainted) | Capture.cs:148:48:152:9 | SSA capture def(tainted) |
| Capture.cs:148:48:152:9 | SSA capture def(tainted) | Capture.cs:150:13:150:28 | SSA def(sink35) |
| Capture.cs:148:48:152:9 | SSA capture def(tainted) | Capture.cs:150:13:150:28 | SSA def(sink35) |
| Capture.cs:148:48:152:9 | SSA capture def(tainted) | Capture.cs:150:13:150:28 | SSA def(sink35) |
| Capture.cs:148:48:152:9 | SSA capture def(tainted) | Capture.cs:150:13:150:28 | SSA def(sink35) |
| Capture.cs:148:48:152:9 | SSA capture def(tainted) | Capture.cs:150:22:150:28 | access to parameter tainted |
| Capture.cs:148:48:152:9 | SSA capture def(tainted) | Capture.cs:150:22:150:28 | access to parameter tainted |
| Capture.cs:148:48:152:9 | SSA capture def(tainted) | Capture.cs:150:22:150:28 | access to parameter tainted |
| Capture.cs:148:48:152:9 | SSA capture def(tainted) | Capture.cs:150:22:150:28 | access to parameter tainted |
| Capture.cs:150:13:150:28 | ... = ... | Capture.cs:150:13:150:28 | ... = ... |
| Capture.cs:150:13:150:28 | SSA def(sink35) | Capture.cs:150:13:150:28 | SSA def(sink35) |
| Capture.cs:150:13:150:28 | SSA def(sink35) | Capture.cs:153:9:153:45 | SSA call def(sink35) |
| Capture.cs:150:13:150:28 | SSA def(sink35) | Capture.cs:153:9:153:45 | SSA call def(sink35) |
| Capture.cs:150:22:150:28 | access to parameter tainted | Capture.cs:150:13:150:28 | SSA def(sink35) |
| Capture.cs:150:22:150:28 | access to parameter tainted | Capture.cs:150:13:150:28 | SSA def(sink35) |
| Capture.cs:150:22:150:28 | access to parameter tainted | Capture.cs:150:13:150:28 | SSA def(sink35) |
| Capture.cs:150:22:150:28 | access to parameter tainted | Capture.cs:150:13:150:28 | SSA def(sink35) |
| Capture.cs:150:22:150:28 | access to parameter tainted | Capture.cs:150:22:150:28 | access to parameter tainted |
| Capture.cs:151:20:151:22 | access to parameter arg | Capture.cs:151:20:151:22 | access to parameter arg |
| Capture.cs:151:20:151:22 | access to parameter arg | Capture.cs:153:30:153:44 | [output] access to local variable captureThrough3 |
| Capture.cs:151:20:151:22 | access to parameter arg | Capture.cs:153:30:153:44 | [output] access to local variable captureThrough3 |
| Capture.cs:153:9:153:21 | array creation of type String[] | Capture.cs:148:48:148:50 | arg |
| Capture.cs:153:9:153:21 | array creation of type String[] | Capture.cs:148:48:148:50 | arg |
| Capture.cs:153:9:153:21 | array creation of type String[] | Capture.cs:153:9:153:21 | array creation of type String[] |
| Capture.cs:153:9:153:45 | SSA call def(sink35) | Capture.cs:153:9:153:45 | SSA call def(sink35) |
| Capture.cs:153:9:153:45 | SSA call def(sink35) | Capture.cs:154:15:154:20 | access to local variable sink35 |
| Capture.cs:153:9:153:45 | SSA call def(sink35) | Capture.cs:154:15:154:20 | access to local variable sink35 |
| Capture.cs:153:9:153:45 | [implicit argument] tainted | Capture.cs:148:48:152:9 | SSA capture def(tainted) |
| Capture.cs:153:9:153:45 | [implicit argument] tainted | Capture.cs:148:48:152:9 | SSA capture def(tainted) |
| Capture.cs:153:9:153:45 | [implicit argument] tainted | Capture.cs:153:9:153:45 | SSA call def(sink35) |
| Capture.cs:153:9:153:45 | [implicit argument] tainted | Capture.cs:153:9:153:45 | SSA call def(sink35) |
| Capture.cs:153:9:153:45 | [implicit argument] tainted | Capture.cs:153:9:153:45 | [implicit argument] tainted |
| Capture.cs:153:9:153:45 | call to method Select | Capture.cs:153:9:153:45 | call to method Select |
| Capture.cs:153:9:153:55 | call to method ToArray | Capture.cs:153:9:153:55 | call to method ToArray |
| Capture.cs:153:15:153:21 | { ..., ... } | Capture.cs:153:15:153:21 | { ..., ... } |
| Capture.cs:153:17:153:19 | " " | Capture.cs:153:17:153:19 | " " |
| Capture.cs:153:30:153:44 | [output] access to local variable captureThrough3 | Capture.cs:153:30:153:44 | [output] access to local variable captureThrough3 |
| Capture.cs:153:30:153:44 | access to local variable captureThrough3 | Capture.cs:153:30:153:44 | access to local variable captureThrough3 |
| Capture.cs:154:9:154:21 | call to method Check | Capture.cs:154:9:154:21 | call to method Check |
| Capture.cs:154:15:154:20 | access to local variable sink35 | Capture.cs:154:15:154:20 | access to local variable sink35 |
| Capture.cs:156:9:159:9 | SSA capture def(tainted) | Capture.cs:156:9:159:9 | SSA capture def(tainted) |
| Capture.cs:156:9:159:9 | SSA capture def(tainted) | Capture.cs:158:20:158:26 | access to parameter tainted |
| Capture.cs:156:9:159:9 | SSA capture def(tainted) | Capture.cs:158:20:158:26 | access to parameter tainted |
| Capture.cs:156:9:159:9 | SSA capture def(tainted) | Capture.cs:158:20:158:26 | access to parameter tainted |
| Capture.cs:156:9:159:9 | SSA capture def(tainted) | Capture.cs:158:20:158:26 | access to parameter tainted |
| Capture.cs:158:20:158:26 | access to parameter tainted | Capture.cs:158:20:158:26 | access to parameter tainted |
| Capture.cs:158:20:158:26 | access to parameter tainted | Capture.cs:160:22:160:38 | call to local function CaptureThrough4 |
| Capture.cs:158:20:158:26 | access to parameter tainted | Capture.cs:160:22:160:38 | call to local function CaptureThrough4 |
| Capture.cs:160:13:160:38 | SSA def(sink36) | Capture.cs:160:13:160:38 | SSA def(sink36) |
| Capture.cs:160:13:160:38 | SSA def(sink36) | Capture.cs:161:15:161:20 | access to local variable sink36 |
| Capture.cs:160:13:160:38 | SSA def(sink36) | Capture.cs:161:15:161:20 | access to local variable sink36 |
| Capture.cs:160:13:160:38 | String sink36 = ... | Capture.cs:160:13:160:38 | String sink36 = ... |
| Capture.cs:160:22:160:36 | access to local function CaptureThrough4 | Capture.cs:160:22:160:36 | access to local function CaptureThrough4 |
| Capture.cs:160:22:160:38 | [implicit argument] tainted | Capture.cs:156:9:159:9 | SSA capture def(tainted) |
| Capture.cs:160:22:160:38 | [implicit argument] tainted | Capture.cs:156:9:159:9 | SSA capture def(tainted) |
| Capture.cs:160:22:160:38 | [implicit argument] tainted | Capture.cs:160:22:160:38 | [implicit argument] tainted |
| Capture.cs:160:22:160:38 | [implicit argument] tainted | Capture.cs:160:22:160:38 | call to local function CaptureThrough4 |
| Capture.cs:160:22:160:38 | [implicit argument] tainted | Capture.cs:160:22:160:38 | call to local function CaptureThrough4 |
| Capture.cs:160:22:160:38 | call to local function CaptureThrough4 | Capture.cs:160:13:160:38 | SSA def(sink36) |
| Capture.cs:160:22:160:38 | call to local function CaptureThrough4 | Capture.cs:160:13:160:38 | SSA def(sink36) |
| Capture.cs:160:22:160:38 | call to local function CaptureThrough4 | Capture.cs:160:22:160:38 | call to local function CaptureThrough4 |
| Capture.cs:160:22:160:38 | call to local function CaptureThrough4 | Capture.cs:161:15:161:20 | access to local variable sink36 |
| Capture.cs:160:22:160:38 | call to local function CaptureThrough4 | Capture.cs:161:15:161:20 | access to local variable sink36 |
| Capture.cs:161:9:161:21 | call to method Check | Capture.cs:161:9:161:21 | call to method Check |
| Capture.cs:161:15:161:20 | access to local variable sink36 | Capture.cs:161:15:161:20 | access to local variable sink36 |
| Capture.cs:163:13:163:23 | SSA def(sink37) | Capture.cs:163:13:163:23 | SSA def(sink37) |
| Capture.cs:163:13:163:23 | String sink37 = ... | Capture.cs:163:13:163:23 | String sink37 = ... |
| Capture.cs:163:22:163:23 | "" | Capture.cs:163:13:163:23 | SSA def(sink37) |
| Capture.cs:163:22:163:23 | "" | Capture.cs:163:13:163:23 | SSA def(sink37) |
| Capture.cs:163:22:163:23 | "" | Capture.cs:163:22:163:23 | "" |
| Capture.cs:164:37:164:37 | p | Capture.cs:164:37:164:37 | p |
| Capture.cs:164:37:164:37 | p | Capture.cs:164:37:164:37 | p |
| Capture.cs:164:37:164:37 | p | Capture.cs:166:13:166:22 | SSA def(sink37) |
| Capture.cs:164:37:164:37 | p | Capture.cs:166:13:166:22 | SSA def(sink37) |
| Capture.cs:164:37:164:37 | p | Capture.cs:166:13:166:22 | SSA def(sink37) |
| Capture.cs:164:37:164:37 | p | Capture.cs:166:13:166:22 | SSA def(sink37) |
| Capture.cs:164:37:164:37 | p | Capture.cs:166:22:166:22 | access to parameter p |
| Capture.cs:164:37:164:37 | p | Capture.cs:166:22:166:22 | access to parameter p |
| Capture.cs:164:37:164:37 | p | Capture.cs:166:22:166:22 | access to parameter p |
| Capture.cs:164:37:164:37 | p | Capture.cs:166:22:166:22 | access to parameter p |
| Capture.cs:166:13:166:22 | ... = ... | Capture.cs:166:13:166:22 | ... = ... |
| Capture.cs:166:13:166:22 | SSA def(sink37) | Capture.cs:166:13:166:22 | SSA def(sink37) |
| Capture.cs:166:13:166:22 | SSA def(sink37) | Capture.cs:168:9:168:32 | SSA call def(sink37) |
| Capture.cs:166:13:166:22 | SSA def(sink37) | Capture.cs:168:9:168:32 | SSA call def(sink37) |
| Capture.cs:166:22:166:22 | access to parameter p | Capture.cs:166:13:166:22 | SSA def(sink37) |
| Capture.cs:166:22:166:22 | access to parameter p | Capture.cs:166:13:166:22 | SSA def(sink37) |
| Capture.cs:166:22:166:22 | access to parameter p | Capture.cs:166:13:166:22 | SSA def(sink37) |
| Capture.cs:166:22:166:22 | access to parameter p | Capture.cs:166:13:166:22 | SSA def(sink37) |
| Capture.cs:166:22:166:22 | access to parameter p | Capture.cs:166:22:166:22 | access to parameter p |
| Capture.cs:168:9:168:23 | access to local function CaptureThrough5 | Capture.cs:168:9:168:23 | access to local function CaptureThrough5 |
| Capture.cs:168:9:168:32 | SSA call def(sink37) | Capture.cs:168:9:168:32 | SSA call def(sink37) |
| Capture.cs:168:9:168:32 | SSA call def(sink37) | Capture.cs:169:15:169:20 | access to local variable sink37 |
| Capture.cs:168:9:168:32 | SSA call def(sink37) | Capture.cs:169:15:169:20 | access to local variable sink37 |
| Capture.cs:168:9:168:32 | call to local function CaptureThrough5 | Capture.cs:168:9:168:32 | call to local function CaptureThrough5 |
| Capture.cs:168:25:168:31 | access to parameter tainted | Capture.cs:164:37:164:37 | p |
| Capture.cs:168:25:168:31 | access to parameter tainted | Capture.cs:164:37:164:37 | p |
| Capture.cs:168:25:168:31 | access to parameter tainted | Capture.cs:168:9:168:32 | SSA call def(sink37) |
| Capture.cs:168:25:168:31 | access to parameter tainted | Capture.cs:168:9:168:32 | SSA call def(sink37) |
| Capture.cs:168:25:168:31 | access to parameter tainted | Capture.cs:168:25:168:31 | access to parameter tainted |
| Capture.cs:168:25:168:31 | access to parameter tainted | Capture.cs:194:25:194:31 | access to parameter tainted |
| Capture.cs:168:25:168:31 | access to parameter tainted | Capture.cs:194:25:194:31 | access to parameter tainted |
| Capture.cs:169:9:169:21 | call to method Check | Capture.cs:169:9:169:21 | call to method Check |
| Capture.cs:169:15:169:20 | access to local variable sink37 | Capture.cs:169:15:169:20 | access to local variable sink37 |
| Capture.cs:171:16:171:28 | SSA def(nonSink0) | Capture.cs:171:16:171:28 | SSA def(nonSink0) |
| Capture.cs:171:16:171:28 | SSA def(nonSink0) | Capture.cs:176:15:176:22 | access to local variable nonSink0 |
| Capture.cs:171:16:171:28 | SSA def(nonSink0) | Capture.cs:176:15:176:22 | access to local variable nonSink0 |
| Capture.cs:171:16:171:28 | SSA def(nonSink0) | Capture.cs:186:15:186:22 | access to local variable nonSink0 |
| Capture.cs:171:16:171:28 | SSA def(nonSink0) | Capture.cs:186:15:186:22 | access to local variable nonSink0 |
| Capture.cs:171:16:171:28 | String nonSink0 = ... | Capture.cs:171:16:171:28 | String nonSink0 = ... |
| Capture.cs:171:27:171:28 | "" | Capture.cs:171:16:171:28 | SSA def(nonSink0) |
| Capture.cs:171:27:171:28 | "" | Capture.cs:171:16:171:28 | SSA def(nonSink0) |
| Capture.cs:171:27:171:28 | "" | Capture.cs:171:27:171:28 | "" |
| Capture.cs:171:27:171:28 | "" | Capture.cs:176:15:176:22 | access to local variable nonSink0 |
| Capture.cs:171:27:171:28 | "" | Capture.cs:176:15:176:22 | access to local variable nonSink0 |
| Capture.cs:171:27:171:28 | "" | Capture.cs:186:15:186:22 | access to local variable nonSink0 |
| Capture.cs:171:27:171:28 | "" | Capture.cs:186:15:186:22 | access to local variable nonSink0 |
| Capture.cs:172:9:175:9 | SSA capture def(tainted) | Capture.cs:172:9:175:9 | SSA capture def(tainted) |
| Capture.cs:172:9:175:9 | SSA capture def(tainted) | Capture.cs:174:24:174:30 | access to parameter tainted |
| Capture.cs:172:9:175:9 | SSA capture def(tainted) | Capture.cs:174:24:174:30 | access to parameter tainted |
| Capture.cs:174:13:174:30 | ... = ... | Capture.cs:174:13:174:30 | ... = ... |
| Capture.cs:174:24:174:30 | access to parameter tainted | Capture.cs:174:24:174:30 | access to parameter tainted |
| Capture.cs:176:9:176:23 | call to method Check | Capture.cs:176:9:176:23 | call to method Check |
| Capture.cs:176:15:176:22 | access to local variable nonSink0 | Capture.cs:176:15:176:22 | access to local variable nonSink0 |
| Capture.cs:176:15:176:22 | access to local variable nonSink0 | Capture.cs:186:15:186:22 | access to local variable nonSink0 |
| Capture.cs:176:15:176:22 | access to local variable nonSink0 | Capture.cs:186:15:186:22 | access to local variable nonSink0 |
| Capture.cs:180:13:183:13 | SSA capture def(tainted) | Capture.cs:180:13:183:13 | SSA capture def(tainted) |
| Capture.cs:180:13:183:13 | SSA capture def(tainted) | Capture.cs:182:28:182:34 | access to parameter tainted |
| Capture.cs:180:13:183:13 | SSA capture def(tainted) | Capture.cs:182:28:182:34 | access to parameter tainted |
| Capture.cs:182:17:182:34 | ... = ... | Capture.cs:182:17:182:34 | ... = ... |
| Capture.cs:182:28:182:34 | access to parameter tainted | Capture.cs:182:28:182:34 | access to parameter tainted |
| Capture.cs:185:9:185:32 | access to local function CaptureThrough2NotCalled | Capture.cs:185:9:185:32 | access to local function CaptureThrough2NotCalled |
| Capture.cs:185:9:185:34 | call to local function CaptureThrough2NotCalled | Capture.cs:185:9:185:34 | call to local function CaptureThrough2NotCalled |
| Capture.cs:186:9:186:23 | call to method Check | Capture.cs:186:9:186:23 | call to method Check |
| Capture.cs:186:15:186:22 | access to local variable nonSink0 | Capture.cs:186:15:186:22 | access to local variable nonSink0 |
| Capture.cs:188:26:188:26 | s | Capture.cs:188:26:188:26 | s |
| Capture.cs:188:26:188:26 | s | Capture.cs:188:26:188:26 | s |
| Capture.cs:188:26:188:26 | s | Capture.cs:191:20:191:22 | [implicit argument] s |
| Capture.cs:188:26:188:26 | s | Capture.cs:191:20:191:22 | [implicit argument] s |
| Capture.cs:188:26:188:26 | s | Capture.cs:191:20:191:22 | [implicit argument] s |
| Capture.cs:188:26:188:26 | s | Capture.cs:191:20:191:22 | [implicit argument] s |
| Capture.cs:190:13:190:28 | SSA capture def(s) | Capture.cs:190:13:190:28 | SSA capture def(s) |
| Capture.cs:190:13:190:28 | SSA capture def(s) | Capture.cs:190:27:190:27 | access to parameter s |
| Capture.cs:190:13:190:28 | SSA capture def(s) | Capture.cs:190:27:190:27 | access to parameter s |
| Capture.cs:190:13:190:28 | SSA capture def(s) | Capture.cs:190:27:190:27 | access to parameter s |
| Capture.cs:190:13:190:28 | SSA capture def(s) | Capture.cs:190:27:190:27 | access to parameter s |
| Capture.cs:190:27:190:27 | access to parameter s | Capture.cs:190:27:190:27 | access to parameter s |
| Capture.cs:190:27:190:27 | access to parameter s | Capture.cs:191:20:191:22 | call to local function M |
| Capture.cs:190:27:190:27 | access to parameter s | Capture.cs:191:20:191:22 | call to local function M |
| Capture.cs:191:20:191:20 | access to local function M | Capture.cs:191:20:191:20 | access to local function M |
| Capture.cs:191:20:191:22 | [implicit argument] s | Capture.cs:190:13:190:28 | SSA capture def(s) |
| Capture.cs:191:20:191:22 | [implicit argument] s | Capture.cs:190:13:190:28 | SSA capture def(s) |
| Capture.cs:191:20:191:22 | [implicit argument] s | Capture.cs:190:13:190:28 | SSA capture def(s) |
| Capture.cs:191:20:191:22 | [implicit argument] s | Capture.cs:190:13:190:28 | SSA capture def(s) |
| Capture.cs:191:20:191:22 | [implicit argument] s | Capture.cs:191:20:191:22 | [implicit argument] s |
| Capture.cs:191:20:191:22 | [implicit argument] s | Capture.cs:191:20:191:22 | call to local function M |
| Capture.cs:191:20:191:22 | [implicit argument] s | Capture.cs:191:20:191:22 | call to local function M |
| Capture.cs:191:20:191:22 | [implicit argument] s | Capture.cs:191:20:191:22 | call to local function M |
| Capture.cs:191:20:191:22 | [implicit argument] s | Capture.cs:191:20:191:22 | call to local function M |
| Capture.cs:191:20:191:22 | call to local function M | Capture.cs:191:20:191:22 | call to local function M |
| Capture.cs:191:20:191:22 | call to local function M | Capture.cs:194:22:194:32 | call to local function Id |
| Capture.cs:191:20:191:22 | call to local function M | Capture.cs:194:22:194:32 | call to local function Id |
| Capture.cs:191:20:191:22 | call to local function M | Capture.cs:196:20:196:25 | call to local function Id |
| Capture.cs:191:20:191:22 | call to local function M | Capture.cs:196:20:196:25 | call to local function Id |
| Capture.cs:194:13:194:32 | SSA def(sink38) | Capture.cs:194:13:194:32 | SSA def(sink38) |
| Capture.cs:194:13:194:32 | SSA def(sink38) | Capture.cs:195:15:195:20 | access to local variable sink38 |
| Capture.cs:194:13:194:32 | SSA def(sink38) | Capture.cs:195:15:195:20 | access to local variable sink38 |
| Capture.cs:194:13:194:32 | String sink38 = ... | Capture.cs:194:13:194:32 | String sink38 = ... |
| Capture.cs:194:22:194:23 | access to local function Id | Capture.cs:194:22:194:23 | access to local function Id |
| Capture.cs:194:22:194:32 | call to local function Id | Capture.cs:194:13:194:32 | SSA def(sink38) |
| Capture.cs:194:22:194:32 | call to local function Id | Capture.cs:194:13:194:32 | SSA def(sink38) |
| Capture.cs:194:22:194:32 | call to local function Id | Capture.cs:194:22:194:32 | call to local function Id |
| Capture.cs:194:22:194:32 | call to local function Id | Capture.cs:195:15:195:20 | access to local variable sink38 |
| Capture.cs:194:22:194:32 | call to local function Id | Capture.cs:195:15:195:20 | access to local variable sink38 |
| Capture.cs:194:25:194:31 | access to parameter tainted | Capture.cs:188:26:188:26 | s |
| Capture.cs:194:25:194:31 | access to parameter tainted | Capture.cs:188:26:188:26 | s |
| Capture.cs:194:25:194:31 | access to parameter tainted | Capture.cs:194:22:194:32 | call to local function Id |
| Capture.cs:194:25:194:31 | access to parameter tainted | Capture.cs:194:22:194:32 | call to local function Id |
| Capture.cs:194:25:194:31 | access to parameter tainted | Capture.cs:194:25:194:31 | access to parameter tainted |
| Capture.cs:195:9:195:21 | call to method Check | Capture.cs:195:9:195:21 | call to method Check |
| Capture.cs:195:15:195:20 | access to local variable sink38 | Capture.cs:195:15:195:20 | access to local variable sink38 |
| Capture.cs:196:9:196:25 | ... = ... | Capture.cs:196:9:196:25 | ... = ... |
| Capture.cs:196:9:196:25 | SSA def(nonSink0) | Capture.cs:196:9:196:25 | SSA def(nonSink0) |
| Capture.cs:196:9:196:25 | SSA def(nonSink0) | Capture.cs:197:15:197:22 | access to local variable nonSink0 |
| Capture.cs:196:9:196:25 | SSA def(nonSink0) | Capture.cs:197:15:197:22 | access to local variable nonSink0 |
| Capture.cs:196:20:196:21 | access to local function Id | Capture.cs:196:20:196:21 | access to local function Id |
| Capture.cs:196:20:196:25 | call to local function Id | Capture.cs:196:9:196:25 | SSA def(nonSink0) |
| Capture.cs:196:20:196:25 | call to local function Id | Capture.cs:196:9:196:25 | SSA def(nonSink0) |
| Capture.cs:196:20:196:25 | call to local function Id | Capture.cs:196:20:196:25 | call to local function Id |
| Capture.cs:196:20:196:25 | call to local function Id | Capture.cs:197:15:197:22 | access to local variable nonSink0 |
| Capture.cs:196:20:196:25 | call to local function Id | Capture.cs:197:15:197:22 | access to local variable nonSink0 |
| Capture.cs:196:23:196:24 | "" | Capture.cs:188:26:188:26 | s |
| Capture.cs:196:23:196:24 | "" | Capture.cs:188:26:188:26 | s |
| Capture.cs:196:23:196:24 | "" | Capture.cs:196:20:196:25 | call to local function Id |
| Capture.cs:196:23:196:24 | "" | Capture.cs:196:20:196:25 | call to local function Id |
| Capture.cs:196:23:196:24 | "" | Capture.cs:196:23:196:24 | "" |
| Capture.cs:197:9:197:23 | call to method Check | Capture.cs:197:9:197:23 | call to method Check |
| Capture.cs:197:15:197:22 | access to local variable nonSink0 | Capture.cs:197:15:197:22 | access to local variable nonSink0 |
| Capture.cs:202:34:202:34 | a | Capture.cs:202:34:202:34 | a |
| Capture.cs:202:34:202:34 | a | Capture.cs:202:34:202:34 | a |
| Capture.cs:202:34:202:34 | a | Capture.cs:204:9:204:9 | access to parameter a |
| Capture.cs:202:34:202:34 | a | Capture.cs:204:9:204:9 | access to parameter a |
| Capture.cs:202:34:202:34 | a | Capture.cs:204:9:204:9 | access to parameter a |
| Capture.cs:202:34:202:34 | a | Capture.cs:204:9:204:9 | access to parameter a |
| Capture.cs:202:34:202:34 | a | Capture.cs:204:9:204:9 | access to parameter a |
| Capture.cs:202:34:202:34 | a | Capture.cs:204:9:204:9 | access to parameter a |
| Capture.cs:202:34:202:34 | a | Capture.cs:204:9:204:9 | access to parameter a |
| Capture.cs:202:34:202:34 | a | Capture.cs:204:9:204:9 | access to parameter a |
| Capture.cs:202:34:202:34 | a | Capture.cs:204:9:204:9 | access to parameter a |
| Capture.cs:202:34:202:34 | a | Capture.cs:204:9:204:9 | access to parameter a |
| Capture.cs:204:9:204:9 | access to parameter a | Capture.cs:204:9:204:9 | access to parameter a |
| Capture.cs:204:9:204:18 | delegate call | Capture.cs:204:9:204:18 | delegate call |
| GlobalDataFlow.cs:14:17:14:17 | this | GlobalDataFlow.cs:14:17:14:17 | this |
>>>>>>> 0e0f78e4
| GlobalDataFlow.cs:14:17:14:17 | this | GlobalDataFlow.cs:64:9:64:18 | this access |
| GlobalDataFlow.cs:14:17:14:17 | this | GlobalDataFlow.cs:64:9:64:18 | this access |
| GlobalDataFlow.cs:14:17:14:17 | this | GlobalDataFlow.cs:67:9:67:21 | this access |
| GlobalDataFlow.cs:14:17:14:17 | this | GlobalDataFlow.cs:67:9:67:21 | this access |
| GlobalDataFlow.cs:14:17:14:17 | this | GlobalDataFlow.cs:153:21:153:25 | this access |
| GlobalDataFlow.cs:14:17:14:17 | this | GlobalDataFlow.cs:153:21:153:25 | this access |
| GlobalDataFlow.cs:14:17:14:17 | this | GlobalDataFlow.cs:156:9:156:25 | this access |
| GlobalDataFlow.cs:14:17:14:17 | this | GlobalDataFlow.cs:156:9:156:25 | this access |
| GlobalDataFlow.cs:14:17:14:17 | this | GlobalDataFlow.cs:159:9:159:25 | this access |
| GlobalDataFlow.cs:14:17:14:17 | this | GlobalDataFlow.cs:159:9:159:25 | this access |
| GlobalDataFlow.cs:14:17:14:17 | this | GlobalDataFlow.cs:161:22:161:31 | this access |
| GlobalDataFlow.cs:14:17:14:17 | this | GlobalDataFlow.cs:161:22:161:31 | this access |
| GlobalDataFlow.cs:14:17:14:17 | this | GlobalDataFlow.cs:167:20:167:27 | this access |
| GlobalDataFlow.cs:14:17:14:17 | this | GlobalDataFlow.cs:167:20:167:27 | this access |
| GlobalDataFlow.cs:14:17:14:17 | this | GlobalDataFlow.cs:169:9:169:31 | this access |
| GlobalDataFlow.cs:14:17:14:17 | this | GlobalDataFlow.cs:169:9:169:31 | this access |
| GlobalDataFlow.cs:14:17:14:17 | this | GlobalDataFlow.cs:171:9:171:31 | this access |
| GlobalDataFlow.cs:14:17:14:17 | this | GlobalDataFlow.cs:171:9:171:31 | this access |
| GlobalDataFlow.cs:14:17:14:17 | this | GlobalDataFlow.cs:173:20:173:32 | this access |
| GlobalDataFlow.cs:14:17:14:17 | this | GlobalDataFlow.cs:173:20:173:32 | this access |
| GlobalDataFlow.cs:14:17:14:17 | this | GlobalDataFlow.cs:189:39:189:41 | this access |
| GlobalDataFlow.cs:14:17:14:17 | this | GlobalDataFlow.cs:189:39:189:41 | this access |
| GlobalDataFlow.cs:14:17:14:17 | this | GlobalDataFlow.cs:193:37:193:42 | this access |
| GlobalDataFlow.cs:14:17:14:17 | this | GlobalDataFlow.cs:193:37:193:42 | this access |
| GlobalDataFlow.cs:14:17:14:17 | this | GlobalDataFlow.cs:197:22:197:32 | this access |
| GlobalDataFlow.cs:14:17:14:17 | this | GlobalDataFlow.cs:197:22:197:32 | this access |
| GlobalDataFlow.cs:14:17:14:17 | this | GlobalDataFlow.cs:201:20:201:33 | this access |
| GlobalDataFlow.cs:14:17:14:17 | this | GlobalDataFlow.cs:201:20:201:33 | this access |
| GlobalDataFlow.cs:17:9:17:40 | SSA def(DataFlow.Test.SinkField0) | GlobalDataFlow.cs:18:15:18:29 | access to field SinkField0 |
| GlobalDataFlow.cs:17:9:17:40 | SSA def(DataFlow.Test.SinkField0) | GlobalDataFlow.cs:18:15:18:29 | access to field SinkField0 |
| GlobalDataFlow.cs:17:9:17:40 | SSA def(DataFlow.Test.SinkField0) | GlobalDataFlow.cs:25:9:25:44 | SSA def(DataFlow.Test.SinkProperty0) |
| GlobalDataFlow.cs:17:9:17:40 | SSA def(DataFlow.Test.SinkField0) | GlobalDataFlow.cs:25:9:25:44 | SSA def(DataFlow.Test.SinkProperty0) |
| GlobalDataFlow.cs:17:9:17:40 | SSA def(DataFlow.Test.SinkField0) | GlobalDataFlow.cs:25:30:25:44 | access to field SinkField0 |
| GlobalDataFlow.cs:17:9:17:40 | SSA def(DataFlow.Test.SinkField0) | GlobalDataFlow.cs:25:30:25:44 | access to field SinkField0 |
| GlobalDataFlow.cs:17:9:17:40 | SSA def(DataFlow.Test.SinkField0) | GlobalDataFlow.cs:26:15:26:32 | access to property SinkProperty0 |
| GlobalDataFlow.cs:17:9:17:40 | SSA def(DataFlow.Test.SinkField0) | GlobalDataFlow.cs:26:15:26:32 | access to property SinkProperty0 |
| GlobalDataFlow.cs:17:9:17:40 | SSA def(DataFlow.Test.SinkField0) | GlobalDataFlow.cs:31:33:31:47 | access to field SinkField0 |
| GlobalDataFlow.cs:17:9:17:40 | SSA def(DataFlow.Test.SinkField0) | GlobalDataFlow.cs:31:33:31:47 | access to field SinkField0 |
| GlobalDataFlow.cs:17:9:17:40 | SSA def(DataFlow.Test.SinkField0) | GlobalDataFlow.cs:35:13:35:30 | access to property SinkProperty0 |
| GlobalDataFlow.cs:17:9:17:40 | SSA def(DataFlow.Test.SinkField0) | GlobalDataFlow.cs:35:13:35:30 | access to property SinkProperty0 |
| GlobalDataFlow.cs:17:9:17:40 | SSA def(DataFlow.Test.SinkField0) | GlobalDataFlow.cs:37:35:37:52 | access to property SinkProperty0 |
| GlobalDataFlow.cs:17:9:17:40 | SSA def(DataFlow.Test.SinkField0) | GlobalDataFlow.cs:37:35:37:52 | access to property SinkProperty0 |
| GlobalDataFlow.cs:17:9:17:40 | SSA def(DataFlow.Test.SinkField0) | GlobalDataFlow.cs:45:13:45:30 | access to property SinkProperty0 |
| GlobalDataFlow.cs:17:9:17:40 | SSA def(DataFlow.Test.SinkField0) | GlobalDataFlow.cs:45:13:45:30 | access to property SinkProperty0 |
| GlobalDataFlow.cs:17:9:17:40 | SSA def(DataFlow.Test.SinkField0) | GlobalDataFlow.cs:52:20:52:37 | access to property SinkProperty0 |
| GlobalDataFlow.cs:17:9:17:40 | SSA def(DataFlow.Test.SinkField0) | GlobalDataFlow.cs:52:20:52:37 | access to property SinkProperty0 |
| GlobalDataFlow.cs:17:9:17:40 | SSA def(DataFlow.Test.SinkField0) | GlobalDataFlow.cs:53:28:53:45 | access to property SinkProperty0 |
| GlobalDataFlow.cs:17:9:17:40 | SSA def(DataFlow.Test.SinkField0) | GlobalDataFlow.cs:53:28:53:45 | access to property SinkProperty0 |
| GlobalDataFlow.cs:17:9:17:40 | SSA def(DataFlow.Test.SinkField0) | GlobalDataFlow.cs:54:44:54:61 | access to property SinkProperty0 |
| GlobalDataFlow.cs:17:9:17:40 | SSA def(DataFlow.Test.SinkField0) | GlobalDataFlow.cs:54:44:54:61 | access to property SinkProperty0 |
| GlobalDataFlow.cs:17:9:17:40 | SSA def(DataFlow.Test.SinkField0) | GlobalDataFlow.cs:55:28:55:45 | access to property SinkProperty0 |
| GlobalDataFlow.cs:17:9:17:40 | SSA def(DataFlow.Test.SinkField0) | GlobalDataFlow.cs:55:28:55:45 | access to property SinkProperty0 |
| GlobalDataFlow.cs:17:9:17:40 | SSA def(DataFlow.Test.SinkField0) | GlobalDataFlow.cs:57:35:57:52 | access to property SinkProperty0 |
| GlobalDataFlow.cs:17:9:17:40 | SSA def(DataFlow.Test.SinkField0) | GlobalDataFlow.cs:57:35:57:52 | access to property SinkProperty0 |
| GlobalDataFlow.cs:17:9:17:40 | SSA def(DataFlow.Test.SinkField0) | GlobalDataFlow.cs:64:22:64:39 | access to property SinkProperty0 |
| GlobalDataFlow.cs:17:9:17:40 | SSA def(DataFlow.Test.SinkField0) | GlobalDataFlow.cs:64:22:64:39 | access to property SinkProperty0 |
| GlobalDataFlow.cs:17:9:17:40 | SSA def(DataFlow.Test.SinkField0) | GlobalDataFlow.cs:70:28:70:45 | access to property SinkProperty0 |
| GlobalDataFlow.cs:17:9:17:40 | SSA def(DataFlow.Test.SinkField0) | GlobalDataFlow.cs:70:28:70:45 | access to property SinkProperty0 |
| GlobalDataFlow.cs:17:27:17:40 | "taint source" | GlobalDataFlow.cs:17:9:17:40 | SSA def(DataFlow.Test.SinkField0) |
| GlobalDataFlow.cs:17:27:17:40 | "taint source" | GlobalDataFlow.cs:17:9:17:40 | SSA def(DataFlow.Test.SinkField0) |
| GlobalDataFlow.cs:17:27:17:40 | "taint source" | GlobalDataFlow.cs:18:15:18:29 | access to field SinkField0 |
| GlobalDataFlow.cs:17:27:17:40 | "taint source" | GlobalDataFlow.cs:18:15:18:29 | access to field SinkField0 |
| GlobalDataFlow.cs:17:27:17:40 | "taint source" | GlobalDataFlow.cs:25:9:25:44 | SSA def(DataFlow.Test.SinkProperty0) |
| GlobalDataFlow.cs:17:27:17:40 | "taint source" | GlobalDataFlow.cs:25:9:25:44 | SSA def(DataFlow.Test.SinkProperty0) |
| GlobalDataFlow.cs:17:27:17:40 | "taint source" | GlobalDataFlow.cs:25:30:25:44 | access to field SinkField0 |
| GlobalDataFlow.cs:17:27:17:40 | "taint source" | GlobalDataFlow.cs:25:30:25:44 | access to field SinkField0 |
| GlobalDataFlow.cs:17:27:17:40 | "taint source" | GlobalDataFlow.cs:26:15:26:32 | access to property SinkProperty0 |
| GlobalDataFlow.cs:17:27:17:40 | "taint source" | GlobalDataFlow.cs:26:15:26:32 | access to property SinkProperty0 |
| GlobalDataFlow.cs:17:27:17:40 | "taint source" | GlobalDataFlow.cs:31:33:31:47 | access to field SinkField0 |
| GlobalDataFlow.cs:17:27:17:40 | "taint source" | GlobalDataFlow.cs:31:33:31:47 | access to field SinkField0 |
| GlobalDataFlow.cs:17:27:17:40 | "taint source" | GlobalDataFlow.cs:35:13:35:30 | access to property SinkProperty0 |
| GlobalDataFlow.cs:17:27:17:40 | "taint source" | GlobalDataFlow.cs:35:13:35:30 | access to property SinkProperty0 |
| GlobalDataFlow.cs:17:27:17:40 | "taint source" | GlobalDataFlow.cs:37:35:37:52 | access to property SinkProperty0 |
| GlobalDataFlow.cs:17:27:17:40 | "taint source" | GlobalDataFlow.cs:37:35:37:52 | access to property SinkProperty0 |
| GlobalDataFlow.cs:17:27:17:40 | "taint source" | GlobalDataFlow.cs:45:13:45:30 | access to property SinkProperty0 |
| GlobalDataFlow.cs:17:27:17:40 | "taint source" | GlobalDataFlow.cs:45:13:45:30 | access to property SinkProperty0 |
| GlobalDataFlow.cs:17:27:17:40 | "taint source" | GlobalDataFlow.cs:52:20:52:37 | access to property SinkProperty0 |
| GlobalDataFlow.cs:17:27:17:40 | "taint source" | GlobalDataFlow.cs:52:20:52:37 | access to property SinkProperty0 |
| GlobalDataFlow.cs:17:27:17:40 | "taint source" | GlobalDataFlow.cs:53:28:53:45 | access to property SinkProperty0 |
| GlobalDataFlow.cs:17:27:17:40 | "taint source" | GlobalDataFlow.cs:53:28:53:45 | access to property SinkProperty0 |
| GlobalDataFlow.cs:17:27:17:40 | "taint source" | GlobalDataFlow.cs:54:44:54:61 | access to property SinkProperty0 |
| GlobalDataFlow.cs:17:27:17:40 | "taint source" | GlobalDataFlow.cs:54:44:54:61 | access to property SinkProperty0 |
| GlobalDataFlow.cs:17:27:17:40 | "taint source" | GlobalDataFlow.cs:55:28:55:45 | access to property SinkProperty0 |
| GlobalDataFlow.cs:17:27:17:40 | "taint source" | GlobalDataFlow.cs:55:28:55:45 | access to property SinkProperty0 |
| GlobalDataFlow.cs:17:27:17:40 | "taint source" | GlobalDataFlow.cs:57:35:57:52 | access to property SinkProperty0 |
| GlobalDataFlow.cs:17:27:17:40 | "taint source" | GlobalDataFlow.cs:57:35:57:52 | access to property SinkProperty0 |
| GlobalDataFlow.cs:17:27:17:40 | "taint source" | GlobalDataFlow.cs:64:22:64:39 | access to property SinkProperty0 |
| GlobalDataFlow.cs:17:27:17:40 | "taint source" | GlobalDataFlow.cs:64:22:64:39 | access to property SinkProperty0 |
| GlobalDataFlow.cs:17:27:17:40 | "taint source" | GlobalDataFlow.cs:70:28:70:45 | access to property SinkProperty0 |
| GlobalDataFlow.cs:17:27:17:40 | "taint source" | GlobalDataFlow.cs:70:28:70:45 | access to property SinkProperty0 |
| GlobalDataFlow.cs:18:15:18:29 | access to field SinkField0 | GlobalDataFlow.cs:25:9:25:44 | SSA def(DataFlow.Test.SinkProperty0) |
| GlobalDataFlow.cs:18:15:18:29 | access to field SinkField0 | GlobalDataFlow.cs:25:9:25:44 | SSA def(DataFlow.Test.SinkProperty0) |
| GlobalDataFlow.cs:18:15:18:29 | access to field SinkField0 | GlobalDataFlow.cs:25:30:25:44 | access to field SinkField0 |
| GlobalDataFlow.cs:18:15:18:29 | access to field SinkField0 | GlobalDataFlow.cs:25:30:25:44 | access to field SinkField0 |
| GlobalDataFlow.cs:18:15:18:29 | access to field SinkField0 | GlobalDataFlow.cs:26:15:26:32 | access to property SinkProperty0 |
| GlobalDataFlow.cs:18:15:18:29 | access to field SinkField0 | GlobalDataFlow.cs:26:15:26:32 | access to property SinkProperty0 |
| GlobalDataFlow.cs:18:15:18:29 | access to field SinkField0 | GlobalDataFlow.cs:31:33:31:47 | access to field SinkField0 |
| GlobalDataFlow.cs:18:15:18:29 | access to field SinkField0 | GlobalDataFlow.cs:31:33:31:47 | access to field SinkField0 |
| GlobalDataFlow.cs:18:15:18:29 | access to field SinkField0 | GlobalDataFlow.cs:35:13:35:30 | access to property SinkProperty0 |
| GlobalDataFlow.cs:18:15:18:29 | access to field SinkField0 | GlobalDataFlow.cs:35:13:35:30 | access to property SinkProperty0 |
| GlobalDataFlow.cs:18:15:18:29 | access to field SinkField0 | GlobalDataFlow.cs:37:35:37:52 | access to property SinkProperty0 |
| GlobalDataFlow.cs:18:15:18:29 | access to field SinkField0 | GlobalDataFlow.cs:37:35:37:52 | access to property SinkProperty0 |
| GlobalDataFlow.cs:18:15:18:29 | access to field SinkField0 | GlobalDataFlow.cs:45:13:45:30 | access to property SinkProperty0 |
| GlobalDataFlow.cs:18:15:18:29 | access to field SinkField0 | GlobalDataFlow.cs:45:13:45:30 | access to property SinkProperty0 |
| GlobalDataFlow.cs:18:15:18:29 | access to field SinkField0 | GlobalDataFlow.cs:52:20:52:37 | access to property SinkProperty0 |
| GlobalDataFlow.cs:18:15:18:29 | access to field SinkField0 | GlobalDataFlow.cs:52:20:52:37 | access to property SinkProperty0 |
| GlobalDataFlow.cs:18:15:18:29 | access to field SinkField0 | GlobalDataFlow.cs:53:28:53:45 | access to property SinkProperty0 |
| GlobalDataFlow.cs:18:15:18:29 | access to field SinkField0 | GlobalDataFlow.cs:53:28:53:45 | access to property SinkProperty0 |
| GlobalDataFlow.cs:18:15:18:29 | access to field SinkField0 | GlobalDataFlow.cs:54:44:54:61 | access to property SinkProperty0 |
| GlobalDataFlow.cs:18:15:18:29 | access to field SinkField0 | GlobalDataFlow.cs:54:44:54:61 | access to property SinkProperty0 |
| GlobalDataFlow.cs:18:15:18:29 | access to field SinkField0 | GlobalDataFlow.cs:55:28:55:45 | access to property SinkProperty0 |
| GlobalDataFlow.cs:18:15:18:29 | access to field SinkField0 | GlobalDataFlow.cs:55:28:55:45 | access to property SinkProperty0 |
| GlobalDataFlow.cs:18:15:18:29 | access to field SinkField0 | GlobalDataFlow.cs:57:35:57:52 | access to property SinkProperty0 |
| GlobalDataFlow.cs:18:15:18:29 | access to field SinkField0 | GlobalDataFlow.cs:57:35:57:52 | access to property SinkProperty0 |
| GlobalDataFlow.cs:18:15:18:29 | access to field SinkField0 | GlobalDataFlow.cs:64:22:64:39 | access to property SinkProperty0 |
| GlobalDataFlow.cs:18:15:18:29 | access to field SinkField0 | GlobalDataFlow.cs:64:22:64:39 | access to property SinkProperty0 |
| GlobalDataFlow.cs:18:15:18:29 | access to field SinkField0 | GlobalDataFlow.cs:70:28:70:45 | access to property SinkProperty0 |
| GlobalDataFlow.cs:18:15:18:29 | access to field SinkField0 | GlobalDataFlow.cs:70:28:70:45 | access to property SinkProperty0 |
| GlobalDataFlow.cs:21:9:21:42 | SSA def(DataFlow.Test.NonSinkField0) | GlobalDataFlow.cs:22:15:22:32 | access to field NonSinkField0 |
| GlobalDataFlow.cs:21:9:21:42 | SSA def(DataFlow.Test.NonSinkField0) | GlobalDataFlow.cs:22:15:22:32 | access to field NonSinkField0 |
| GlobalDataFlow.cs:21:9:21:42 | SSA def(DataFlow.Test.NonSinkField0) | GlobalDataFlow.cs:29:9:29:50 | SSA def(DataFlow.Test.NonSinkProperty0) |
| GlobalDataFlow.cs:21:9:21:42 | SSA def(DataFlow.Test.NonSinkField0) | GlobalDataFlow.cs:29:9:29:50 | SSA def(DataFlow.Test.NonSinkProperty0) |
| GlobalDataFlow.cs:21:9:21:42 | SSA def(DataFlow.Test.NonSinkField0) | GlobalDataFlow.cs:29:33:29:50 | access to field NonSinkField0 |
| GlobalDataFlow.cs:21:9:21:42 | SSA def(DataFlow.Test.NonSinkField0) | GlobalDataFlow.cs:29:33:29:50 | access to field NonSinkField0 |
| GlobalDataFlow.cs:21:9:21:42 | SSA def(DataFlow.Test.NonSinkField0) | GlobalDataFlow.cs:30:15:30:35 | access to property NonSinkProperty0 |
| GlobalDataFlow.cs:21:9:21:42 | SSA def(DataFlow.Test.NonSinkField0) | GlobalDataFlow.cs:30:15:30:35 | access to property NonSinkProperty0 |
| GlobalDataFlow.cs:21:30:21:42 | "not tainted" | GlobalDataFlow.cs:21:9:21:42 | SSA def(DataFlow.Test.NonSinkField0) |
| GlobalDataFlow.cs:21:30:21:42 | "not tainted" | GlobalDataFlow.cs:21:9:21:42 | SSA def(DataFlow.Test.NonSinkField0) |
| GlobalDataFlow.cs:21:30:21:42 | "not tainted" | GlobalDataFlow.cs:22:15:22:32 | access to field NonSinkField0 |
| GlobalDataFlow.cs:21:30:21:42 | "not tainted" | GlobalDataFlow.cs:22:15:22:32 | access to field NonSinkField0 |
| GlobalDataFlow.cs:21:30:21:42 | "not tainted" | GlobalDataFlow.cs:29:9:29:50 | SSA def(DataFlow.Test.NonSinkProperty0) |
| GlobalDataFlow.cs:21:30:21:42 | "not tainted" | GlobalDataFlow.cs:29:9:29:50 | SSA def(DataFlow.Test.NonSinkProperty0) |
| GlobalDataFlow.cs:21:30:21:42 | "not tainted" | GlobalDataFlow.cs:29:33:29:50 | access to field NonSinkField0 |
| GlobalDataFlow.cs:21:30:21:42 | "not tainted" | GlobalDataFlow.cs:29:33:29:50 | access to field NonSinkField0 |
| GlobalDataFlow.cs:21:30:21:42 | "not tainted" | GlobalDataFlow.cs:30:15:30:35 | access to property NonSinkProperty0 |
| GlobalDataFlow.cs:21:30:21:42 | "not tainted" | GlobalDataFlow.cs:30:15:30:35 | access to property NonSinkProperty0 |
| GlobalDataFlow.cs:22:15:22:32 | access to field NonSinkField0 | GlobalDataFlow.cs:29:9:29:50 | SSA def(DataFlow.Test.NonSinkProperty0) |
| GlobalDataFlow.cs:22:15:22:32 | access to field NonSinkField0 | GlobalDataFlow.cs:29:9:29:50 | SSA def(DataFlow.Test.NonSinkProperty0) |
| GlobalDataFlow.cs:22:15:22:32 | access to field NonSinkField0 | GlobalDataFlow.cs:29:33:29:50 | access to field NonSinkField0 |
| GlobalDataFlow.cs:22:15:22:32 | access to field NonSinkField0 | GlobalDataFlow.cs:29:33:29:50 | access to field NonSinkField0 |
| GlobalDataFlow.cs:22:15:22:32 | access to field NonSinkField0 | GlobalDataFlow.cs:30:15:30:35 | access to property NonSinkProperty0 |
| GlobalDataFlow.cs:22:15:22:32 | access to field NonSinkField0 | GlobalDataFlow.cs:30:15:30:35 | access to property NonSinkProperty0 |
| GlobalDataFlow.cs:25:9:25:44 | SSA def(DataFlow.Test.SinkProperty0) | GlobalDataFlow.cs:26:15:26:32 | access to property SinkProperty0 |
| GlobalDataFlow.cs:25:9:25:44 | SSA def(DataFlow.Test.SinkProperty0) | GlobalDataFlow.cs:26:15:26:32 | access to property SinkProperty0 |
| GlobalDataFlow.cs:25:9:25:44 | SSA def(DataFlow.Test.SinkProperty0) | GlobalDataFlow.cs:35:13:35:30 | access to property SinkProperty0 |
| GlobalDataFlow.cs:25:9:25:44 | SSA def(DataFlow.Test.SinkProperty0) | GlobalDataFlow.cs:35:13:35:30 | access to property SinkProperty0 |
| GlobalDataFlow.cs:25:9:25:44 | SSA def(DataFlow.Test.SinkProperty0) | GlobalDataFlow.cs:37:35:37:52 | access to property SinkProperty0 |
| GlobalDataFlow.cs:25:9:25:44 | SSA def(DataFlow.Test.SinkProperty0) | GlobalDataFlow.cs:37:35:37:52 | access to property SinkProperty0 |
| GlobalDataFlow.cs:25:9:25:44 | SSA def(DataFlow.Test.SinkProperty0) | GlobalDataFlow.cs:45:13:45:30 | access to property SinkProperty0 |
| GlobalDataFlow.cs:25:9:25:44 | SSA def(DataFlow.Test.SinkProperty0) | GlobalDataFlow.cs:45:13:45:30 | access to property SinkProperty0 |
| GlobalDataFlow.cs:25:9:25:44 | SSA def(DataFlow.Test.SinkProperty0) | GlobalDataFlow.cs:52:20:52:37 | access to property SinkProperty0 |
| GlobalDataFlow.cs:25:9:25:44 | SSA def(DataFlow.Test.SinkProperty0) | GlobalDataFlow.cs:52:20:52:37 | access to property SinkProperty0 |
| GlobalDataFlow.cs:25:9:25:44 | SSA def(DataFlow.Test.SinkProperty0) | GlobalDataFlow.cs:53:28:53:45 | access to property SinkProperty0 |
| GlobalDataFlow.cs:25:9:25:44 | SSA def(DataFlow.Test.SinkProperty0) | GlobalDataFlow.cs:53:28:53:45 | access to property SinkProperty0 |
| GlobalDataFlow.cs:25:9:25:44 | SSA def(DataFlow.Test.SinkProperty0) | GlobalDataFlow.cs:54:44:54:61 | access to property SinkProperty0 |
| GlobalDataFlow.cs:25:9:25:44 | SSA def(DataFlow.Test.SinkProperty0) | GlobalDataFlow.cs:54:44:54:61 | access to property SinkProperty0 |
| GlobalDataFlow.cs:25:9:25:44 | SSA def(DataFlow.Test.SinkProperty0) | GlobalDataFlow.cs:55:28:55:45 | access to property SinkProperty0 |
| GlobalDataFlow.cs:25:9:25:44 | SSA def(DataFlow.Test.SinkProperty0) | GlobalDataFlow.cs:55:28:55:45 | access to property SinkProperty0 |
| GlobalDataFlow.cs:25:9:25:44 | SSA def(DataFlow.Test.SinkProperty0) | GlobalDataFlow.cs:57:35:57:52 | access to property SinkProperty0 |
| GlobalDataFlow.cs:25:9:25:44 | SSA def(DataFlow.Test.SinkProperty0) | GlobalDataFlow.cs:57:35:57:52 | access to property SinkProperty0 |
| GlobalDataFlow.cs:25:9:25:44 | SSA def(DataFlow.Test.SinkProperty0) | GlobalDataFlow.cs:64:22:64:39 | access to property SinkProperty0 |
| GlobalDataFlow.cs:25:9:25:44 | SSA def(DataFlow.Test.SinkProperty0) | GlobalDataFlow.cs:64:22:64:39 | access to property SinkProperty0 |
| GlobalDataFlow.cs:25:9:25:44 | SSA def(DataFlow.Test.SinkProperty0) | GlobalDataFlow.cs:70:28:70:45 | access to property SinkProperty0 |
| GlobalDataFlow.cs:25:9:25:44 | SSA def(DataFlow.Test.SinkProperty0) | GlobalDataFlow.cs:70:28:70:45 | access to property SinkProperty0 |
| GlobalDataFlow.cs:25:30:25:44 | access to field SinkField0 | GlobalDataFlow.cs:25:9:25:44 | SSA def(DataFlow.Test.SinkProperty0) |
| GlobalDataFlow.cs:25:30:25:44 | access to field SinkField0 | GlobalDataFlow.cs:25:9:25:44 | SSA def(DataFlow.Test.SinkProperty0) |
| GlobalDataFlow.cs:25:30:25:44 | access to field SinkField0 | GlobalDataFlow.cs:26:15:26:32 | access to property SinkProperty0 |
| GlobalDataFlow.cs:25:30:25:44 | access to field SinkField0 | GlobalDataFlow.cs:26:15:26:32 | access to property SinkProperty0 |
| GlobalDataFlow.cs:25:30:25:44 | access to field SinkField0 | GlobalDataFlow.cs:31:33:31:47 | access to field SinkField0 |
| GlobalDataFlow.cs:25:30:25:44 | access to field SinkField0 | GlobalDataFlow.cs:31:33:31:47 | access to field SinkField0 |
| GlobalDataFlow.cs:25:30:25:44 | access to field SinkField0 | GlobalDataFlow.cs:35:13:35:30 | access to property SinkProperty0 |
| GlobalDataFlow.cs:25:30:25:44 | access to field SinkField0 | GlobalDataFlow.cs:35:13:35:30 | access to property SinkProperty0 |
| GlobalDataFlow.cs:25:30:25:44 | access to field SinkField0 | GlobalDataFlow.cs:37:35:37:52 | access to property SinkProperty0 |
| GlobalDataFlow.cs:25:30:25:44 | access to field SinkField0 | GlobalDataFlow.cs:37:35:37:52 | access to property SinkProperty0 |
| GlobalDataFlow.cs:25:30:25:44 | access to field SinkField0 | GlobalDataFlow.cs:45:13:45:30 | access to property SinkProperty0 |
| GlobalDataFlow.cs:25:30:25:44 | access to field SinkField0 | GlobalDataFlow.cs:45:13:45:30 | access to property SinkProperty0 |
| GlobalDataFlow.cs:25:30:25:44 | access to field SinkField0 | GlobalDataFlow.cs:52:20:52:37 | access to property SinkProperty0 |
| GlobalDataFlow.cs:25:30:25:44 | access to field SinkField0 | GlobalDataFlow.cs:52:20:52:37 | access to property SinkProperty0 |
| GlobalDataFlow.cs:25:30:25:44 | access to field SinkField0 | GlobalDataFlow.cs:53:28:53:45 | access to property SinkProperty0 |
| GlobalDataFlow.cs:25:30:25:44 | access to field SinkField0 | GlobalDataFlow.cs:53:28:53:45 | access to property SinkProperty0 |
| GlobalDataFlow.cs:25:30:25:44 | access to field SinkField0 | GlobalDataFlow.cs:54:44:54:61 | access to property SinkProperty0 |
| GlobalDataFlow.cs:25:30:25:44 | access to field SinkField0 | GlobalDataFlow.cs:54:44:54:61 | access to property SinkProperty0 |
| GlobalDataFlow.cs:25:30:25:44 | access to field SinkField0 | GlobalDataFlow.cs:55:28:55:45 | access to property SinkProperty0 |
| GlobalDataFlow.cs:25:30:25:44 | access to field SinkField0 | GlobalDataFlow.cs:55:28:55:45 | access to property SinkProperty0 |
| GlobalDataFlow.cs:25:30:25:44 | access to field SinkField0 | GlobalDataFlow.cs:57:35:57:52 | access to property SinkProperty0 |
| GlobalDataFlow.cs:25:30:25:44 | access to field SinkField0 | GlobalDataFlow.cs:57:35:57:52 | access to property SinkProperty0 |
| GlobalDataFlow.cs:25:30:25:44 | access to field SinkField0 | GlobalDataFlow.cs:64:22:64:39 | access to property SinkProperty0 |
| GlobalDataFlow.cs:25:30:25:44 | access to field SinkField0 | GlobalDataFlow.cs:64:22:64:39 | access to property SinkProperty0 |
| GlobalDataFlow.cs:25:30:25:44 | access to field SinkField0 | GlobalDataFlow.cs:70:28:70:45 | access to property SinkProperty0 |
| GlobalDataFlow.cs:25:30:25:44 | access to field SinkField0 | GlobalDataFlow.cs:70:28:70:45 | access to property SinkProperty0 |
| GlobalDataFlow.cs:26:15:26:32 | access to property SinkProperty0 | GlobalDataFlow.cs:35:13:35:30 | access to property SinkProperty0 |
| GlobalDataFlow.cs:26:15:26:32 | access to property SinkProperty0 | GlobalDataFlow.cs:35:13:35:30 | access to property SinkProperty0 |
| GlobalDataFlow.cs:26:15:26:32 | access to property SinkProperty0 | GlobalDataFlow.cs:37:35:37:52 | access to property SinkProperty0 |
| GlobalDataFlow.cs:26:15:26:32 | access to property SinkProperty0 | GlobalDataFlow.cs:37:35:37:52 | access to property SinkProperty0 |
| GlobalDataFlow.cs:26:15:26:32 | access to property SinkProperty0 | GlobalDataFlow.cs:45:13:45:30 | access to property SinkProperty0 |
| GlobalDataFlow.cs:26:15:26:32 | access to property SinkProperty0 | GlobalDataFlow.cs:45:13:45:30 | access to property SinkProperty0 |
| GlobalDataFlow.cs:26:15:26:32 | access to property SinkProperty0 | GlobalDataFlow.cs:52:20:52:37 | access to property SinkProperty0 |
| GlobalDataFlow.cs:26:15:26:32 | access to property SinkProperty0 | GlobalDataFlow.cs:52:20:52:37 | access to property SinkProperty0 |
| GlobalDataFlow.cs:26:15:26:32 | access to property SinkProperty0 | GlobalDataFlow.cs:53:28:53:45 | access to property SinkProperty0 |
| GlobalDataFlow.cs:26:15:26:32 | access to property SinkProperty0 | GlobalDataFlow.cs:53:28:53:45 | access to property SinkProperty0 |
| GlobalDataFlow.cs:26:15:26:32 | access to property SinkProperty0 | GlobalDataFlow.cs:54:44:54:61 | access to property SinkProperty0 |
| GlobalDataFlow.cs:26:15:26:32 | access to property SinkProperty0 | GlobalDataFlow.cs:54:44:54:61 | access to property SinkProperty0 |
| GlobalDataFlow.cs:26:15:26:32 | access to property SinkProperty0 | GlobalDataFlow.cs:55:28:55:45 | access to property SinkProperty0 |
| GlobalDataFlow.cs:26:15:26:32 | access to property SinkProperty0 | GlobalDataFlow.cs:55:28:55:45 | access to property SinkProperty0 |
| GlobalDataFlow.cs:26:15:26:32 | access to property SinkProperty0 | GlobalDataFlow.cs:57:35:57:52 | access to property SinkProperty0 |
| GlobalDataFlow.cs:26:15:26:32 | access to property SinkProperty0 | GlobalDataFlow.cs:57:35:57:52 | access to property SinkProperty0 |
| GlobalDataFlow.cs:26:15:26:32 | access to property SinkProperty0 | GlobalDataFlow.cs:64:22:64:39 | access to property SinkProperty0 |
| GlobalDataFlow.cs:26:15:26:32 | access to property SinkProperty0 | GlobalDataFlow.cs:64:22:64:39 | access to property SinkProperty0 |
| GlobalDataFlow.cs:26:15:26:32 | access to property SinkProperty0 | GlobalDataFlow.cs:70:28:70:45 | access to property SinkProperty0 |
| GlobalDataFlow.cs:26:15:26:32 | access to property SinkProperty0 | GlobalDataFlow.cs:70:28:70:45 | access to property SinkProperty0 |
| GlobalDataFlow.cs:29:9:29:50 | SSA def(DataFlow.Test.NonSinkProperty0) | GlobalDataFlow.cs:30:15:30:35 | access to property NonSinkProperty0 |
| GlobalDataFlow.cs:29:9:29:50 | SSA def(DataFlow.Test.NonSinkProperty0) | GlobalDataFlow.cs:30:15:30:35 | access to property NonSinkProperty0 |
| GlobalDataFlow.cs:29:33:29:50 | access to field NonSinkField0 | GlobalDataFlow.cs:29:9:29:50 | SSA def(DataFlow.Test.NonSinkProperty0) |
| GlobalDataFlow.cs:29:33:29:50 | access to field NonSinkField0 | GlobalDataFlow.cs:29:9:29:50 | SSA def(DataFlow.Test.NonSinkProperty0) |
| GlobalDataFlow.cs:29:33:29:50 | access to field NonSinkField0 | GlobalDataFlow.cs:30:15:30:35 | access to property NonSinkProperty0 |
| GlobalDataFlow.cs:29:33:29:50 | access to field NonSinkField0 | GlobalDataFlow.cs:30:15:30:35 | access to property NonSinkProperty0 |
| GlobalDataFlow.cs:35:13:35:30 | access to property SinkProperty0 | GlobalDataFlow.cs:37:35:37:52 | access to property SinkProperty0 |
| GlobalDataFlow.cs:35:13:35:30 | access to property SinkProperty0 | GlobalDataFlow.cs:37:35:37:52 | access to property SinkProperty0 |
| GlobalDataFlow.cs:35:13:35:30 | access to property SinkProperty0 | GlobalDataFlow.cs:45:13:45:30 | access to property SinkProperty0 |
| GlobalDataFlow.cs:35:13:35:30 | access to property SinkProperty0 | GlobalDataFlow.cs:45:13:45:30 | access to property SinkProperty0 |
| GlobalDataFlow.cs:35:13:35:30 | access to property SinkProperty0 | GlobalDataFlow.cs:52:20:52:37 | access to property SinkProperty0 |
| GlobalDataFlow.cs:35:13:35:30 | access to property SinkProperty0 | GlobalDataFlow.cs:52:20:52:37 | access to property SinkProperty0 |
| GlobalDataFlow.cs:35:13:35:30 | access to property SinkProperty0 | GlobalDataFlow.cs:53:28:53:45 | access to property SinkProperty0 |
| GlobalDataFlow.cs:35:13:35:30 | access to property SinkProperty0 | GlobalDataFlow.cs:53:28:53:45 | access to property SinkProperty0 |
| GlobalDataFlow.cs:35:13:35:30 | access to property SinkProperty0 | GlobalDataFlow.cs:54:44:54:61 | access to property SinkProperty0 |
| GlobalDataFlow.cs:35:13:35:30 | access to property SinkProperty0 | GlobalDataFlow.cs:54:44:54:61 | access to property SinkProperty0 |
| GlobalDataFlow.cs:35:13:35:30 | access to property SinkProperty0 | GlobalDataFlow.cs:55:28:55:45 | access to property SinkProperty0 |
| GlobalDataFlow.cs:35:13:35:30 | access to property SinkProperty0 | GlobalDataFlow.cs:55:28:55:45 | access to property SinkProperty0 |
| GlobalDataFlow.cs:35:13:35:30 | access to property SinkProperty0 | GlobalDataFlow.cs:57:35:57:52 | access to property SinkProperty0 |
| GlobalDataFlow.cs:35:13:35:30 | access to property SinkProperty0 | GlobalDataFlow.cs:57:35:57:52 | access to property SinkProperty0 |
| GlobalDataFlow.cs:35:13:35:30 | access to property SinkProperty0 | GlobalDataFlow.cs:64:22:64:39 | access to property SinkProperty0 |
| GlobalDataFlow.cs:35:13:35:30 | access to property SinkProperty0 | GlobalDataFlow.cs:64:22:64:39 | access to property SinkProperty0 |
| GlobalDataFlow.cs:35:13:35:30 | access to property SinkProperty0 | GlobalDataFlow.cs:70:28:70:45 | access to property SinkProperty0 |
| GlobalDataFlow.cs:35:13:35:30 | access to property SinkProperty0 | GlobalDataFlow.cs:70:28:70:45 | access to property SinkProperty0 |
| GlobalDataFlow.cs:35:13:35:30 | access to property SinkProperty0 | GlobalDataFlow.cs:234:26:234:35 | sinkParam0 |
| GlobalDataFlow.cs:35:13:35:30 | access to property SinkProperty0 | GlobalDataFlow.cs:234:26:234:35 | sinkParam0 |
| GlobalDataFlow.cs:36:13:36:58 | SSA def(methodInfo) | GlobalDataFlow.cs:38:9:38:18 | access to local variable methodInfo |
| GlobalDataFlow.cs:36:13:36:58 | SSA def(methodInfo) | GlobalDataFlow.cs:38:9:38:18 | access to local variable methodInfo |
| GlobalDataFlow.cs:36:26:36:58 | call to method GetMethod | GlobalDataFlow.cs:36:13:36:58 | SSA def(methodInfo) |
| GlobalDataFlow.cs:36:26:36:58 | call to method GetMethod | GlobalDataFlow.cs:36:13:36:58 | SSA def(methodInfo) |
| GlobalDataFlow.cs:36:26:36:58 | call to method GetMethod | GlobalDataFlow.cs:38:9:38:18 | access to local variable methodInfo |
| GlobalDataFlow.cs:36:26:36:58 | call to method GetMethod | GlobalDataFlow.cs:38:9:38:18 | access to local variable methodInfo |
| GlobalDataFlow.cs:37:13:37:54 | SSA def(args) | GlobalDataFlow.cs:38:33:38:36 | access to local variable args |
| GlobalDataFlow.cs:37:13:37:54 | SSA def(args) | GlobalDataFlow.cs:38:33:38:36 | access to local variable args |
| GlobalDataFlow.cs:37:20:37:54 | array creation of type Object[] | GlobalDataFlow.cs:37:13:37:54 | SSA def(args) |
| GlobalDataFlow.cs:37:20:37:54 | array creation of type Object[] | GlobalDataFlow.cs:37:13:37:54 | SSA def(args) |
| GlobalDataFlow.cs:37:20:37:54 | array creation of type Object[] | GlobalDataFlow.cs:38:33:38:36 | access to local variable args |
| GlobalDataFlow.cs:37:20:37:54 | array creation of type Object[] | GlobalDataFlow.cs:38:33:38:36 | access to local variable args |
| GlobalDataFlow.cs:37:35:37:52 | access to property SinkProperty0 | GlobalDataFlow.cs:45:13:45:30 | access to property SinkProperty0 |
| GlobalDataFlow.cs:37:35:37:52 | access to property SinkProperty0 | GlobalDataFlow.cs:45:13:45:30 | access to property SinkProperty0 |
| GlobalDataFlow.cs:37:35:37:52 | access to property SinkProperty0 | GlobalDataFlow.cs:52:20:52:37 | access to property SinkProperty0 |
| GlobalDataFlow.cs:37:35:37:52 | access to property SinkProperty0 | GlobalDataFlow.cs:52:20:52:37 | access to property SinkProperty0 |
| GlobalDataFlow.cs:37:35:37:52 | access to property SinkProperty0 | GlobalDataFlow.cs:53:28:53:45 | access to property SinkProperty0 |
| GlobalDataFlow.cs:37:35:37:52 | access to property SinkProperty0 | GlobalDataFlow.cs:53:28:53:45 | access to property SinkProperty0 |
| GlobalDataFlow.cs:37:35:37:52 | access to property SinkProperty0 | GlobalDataFlow.cs:54:44:54:61 | access to property SinkProperty0 |
| GlobalDataFlow.cs:37:35:37:52 | access to property SinkProperty0 | GlobalDataFlow.cs:54:44:54:61 | access to property SinkProperty0 |
| GlobalDataFlow.cs:37:35:37:52 | access to property SinkProperty0 | GlobalDataFlow.cs:55:28:55:45 | access to property SinkProperty0 |
| GlobalDataFlow.cs:37:35:37:52 | access to property SinkProperty0 | GlobalDataFlow.cs:55:28:55:45 | access to property SinkProperty0 |
| GlobalDataFlow.cs:37:35:37:52 | access to property SinkProperty0 | GlobalDataFlow.cs:57:35:57:52 | access to property SinkProperty0 |
| GlobalDataFlow.cs:37:35:37:52 | access to property SinkProperty0 | GlobalDataFlow.cs:57:35:57:52 | access to property SinkProperty0 |
| GlobalDataFlow.cs:37:35:37:52 | access to property SinkProperty0 | GlobalDataFlow.cs:64:22:64:39 | access to property SinkProperty0 |
| GlobalDataFlow.cs:37:35:37:52 | access to property SinkProperty0 | GlobalDataFlow.cs:64:22:64:39 | access to property SinkProperty0 |
| GlobalDataFlow.cs:37:35:37:52 | access to property SinkProperty0 | GlobalDataFlow.cs:70:28:70:45 | access to property SinkProperty0 |
| GlobalDataFlow.cs:37:35:37:52 | access to property SinkProperty0 | GlobalDataFlow.cs:70:28:70:45 | access to property SinkProperty0 |
| GlobalDataFlow.cs:37:35:37:52 | access to property SinkProperty0 | GlobalDataFlow.cs:240:26:240:35 | sinkParam1 |
| GlobalDataFlow.cs:37:35:37:52 | access to property SinkProperty0 | GlobalDataFlow.cs:240:26:240:35 | sinkParam1 |
| GlobalDataFlow.cs:41:16:41:17 | "" | GlobalDataFlow.cs:270:29:270:41 | nonSinkParam0 |
| GlobalDataFlow.cs:41:16:41:17 | "" | GlobalDataFlow.cs:270:29:270:41 | nonSinkParam0 |
| GlobalDataFlow.cs:44:24:44:60 | SSA def(in2) | GlobalDataFlow.cs:45:9:45:11 | access to local variable in2 |
| GlobalDataFlow.cs:44:24:44:60 | SSA def(in2) | GlobalDataFlow.cs:45:9:45:11 | access to local variable in2 |
| GlobalDataFlow.cs:44:30:44:39 | sinkParam2 | GlobalDataFlow.cs:44:50:44:59 | access to parameter sinkParam2 |
| GlobalDataFlow.cs:44:30:44:39 | sinkParam2 | GlobalDataFlow.cs:44:50:44:59 | access to parameter sinkParam2 |
| GlobalDataFlow.cs:44:30:44:39 | sinkParam2 | GlobalDataFlow.cs:44:50:44:59 | access to parameter sinkParam2 |
| GlobalDataFlow.cs:44:30:44:39 | sinkParam2 | GlobalDataFlow.cs:44:50:44:59 | access to parameter sinkParam2 |
| GlobalDataFlow.cs:44:30:44:60 | (...) => ... | GlobalDataFlow.cs:44:24:44:60 | SSA def(in2) |
| GlobalDataFlow.cs:44:30:44:60 | (...) => ... | GlobalDataFlow.cs:44:24:44:60 | SSA def(in2) |
| GlobalDataFlow.cs:44:30:44:60 | (...) => ... | GlobalDataFlow.cs:45:9:45:11 | access to local variable in2 |
| GlobalDataFlow.cs:44:30:44:60 | (...) => ... | GlobalDataFlow.cs:45:9:45:11 | access to local variable in2 |
| GlobalDataFlow.cs:45:13:45:30 | access to property SinkProperty0 | GlobalDataFlow.cs:44:30:44:39 | sinkParam2 |
| GlobalDataFlow.cs:45:13:45:30 | access to property SinkProperty0 | GlobalDataFlow.cs:44:30:44:39 | sinkParam2 |
| GlobalDataFlow.cs:45:13:45:30 | access to property SinkProperty0 | GlobalDataFlow.cs:52:20:52:37 | access to property SinkProperty0 |
| GlobalDataFlow.cs:45:13:45:30 | access to property SinkProperty0 | GlobalDataFlow.cs:52:20:52:37 | access to property SinkProperty0 |
| GlobalDataFlow.cs:45:13:45:30 | access to property SinkProperty0 | GlobalDataFlow.cs:53:28:53:45 | access to property SinkProperty0 |
| GlobalDataFlow.cs:45:13:45:30 | access to property SinkProperty0 | GlobalDataFlow.cs:53:28:53:45 | access to property SinkProperty0 |
| GlobalDataFlow.cs:45:13:45:30 | access to property SinkProperty0 | GlobalDataFlow.cs:54:44:54:61 | access to property SinkProperty0 |
| GlobalDataFlow.cs:45:13:45:30 | access to property SinkProperty0 | GlobalDataFlow.cs:54:44:54:61 | access to property SinkProperty0 |
| GlobalDataFlow.cs:45:13:45:30 | access to property SinkProperty0 | GlobalDataFlow.cs:55:28:55:45 | access to property SinkProperty0 |
| GlobalDataFlow.cs:45:13:45:30 | access to property SinkProperty0 | GlobalDataFlow.cs:55:28:55:45 | access to property SinkProperty0 |
| GlobalDataFlow.cs:45:13:45:30 | access to property SinkProperty0 | GlobalDataFlow.cs:57:35:57:52 | access to property SinkProperty0 |
| GlobalDataFlow.cs:45:13:45:30 | access to property SinkProperty0 | GlobalDataFlow.cs:57:35:57:52 | access to property SinkProperty0 |
| GlobalDataFlow.cs:45:13:45:30 | access to property SinkProperty0 | GlobalDataFlow.cs:64:22:64:39 | access to property SinkProperty0 |
| GlobalDataFlow.cs:45:13:45:30 | access to property SinkProperty0 | GlobalDataFlow.cs:64:22:64:39 | access to property SinkProperty0 |
| GlobalDataFlow.cs:45:13:45:30 | access to property SinkProperty0 | GlobalDataFlow.cs:70:28:70:45 | access to property SinkProperty0 |
| GlobalDataFlow.cs:45:13:45:30 | access to property SinkProperty0 | GlobalDataFlow.cs:70:28:70:45 | access to property SinkProperty0 |
| GlobalDataFlow.cs:48:24:48:69 | SSA def(nonIn1) | GlobalDataFlow.cs:49:9:49:14 | access to local variable nonIn1 |
| GlobalDataFlow.cs:48:24:48:69 | SSA def(nonIn1) | GlobalDataFlow.cs:49:9:49:14 | access to local variable nonIn1 |
| GlobalDataFlow.cs:48:33:48:45 | nonSinkParam1 | GlobalDataFlow.cs:48:56:48:68 | access to parameter nonSinkParam1 |
| GlobalDataFlow.cs:48:33:48:45 | nonSinkParam1 | GlobalDataFlow.cs:48:56:48:68 | access to parameter nonSinkParam1 |
| GlobalDataFlow.cs:48:33:48:45 | nonSinkParam1 | GlobalDataFlow.cs:48:56:48:68 | access to parameter nonSinkParam1 |
| GlobalDataFlow.cs:48:33:48:45 | nonSinkParam1 | GlobalDataFlow.cs:48:56:48:68 | access to parameter nonSinkParam1 |
| GlobalDataFlow.cs:48:33:48:69 | (...) => ... | GlobalDataFlow.cs:48:24:48:69 | SSA def(nonIn1) |
| GlobalDataFlow.cs:48:33:48:69 | (...) => ... | GlobalDataFlow.cs:48:24:48:69 | SSA def(nonIn1) |
| GlobalDataFlow.cs:48:33:48:69 | (...) => ... | GlobalDataFlow.cs:49:9:49:14 | access to local variable nonIn1 |
| GlobalDataFlow.cs:48:33:48:69 | (...) => ... | GlobalDataFlow.cs:49:9:49:14 | access to local variable nonIn1 |
| GlobalDataFlow.cs:49:16:49:17 | "" | GlobalDataFlow.cs:48:33:48:45 | nonSinkParam1 |
| GlobalDataFlow.cs:49:16:49:17 | "" | GlobalDataFlow.cs:48:33:48:45 | nonSinkParam1 |
| GlobalDataFlow.cs:52:15:52:17 | delegate creation of type Action<String> | GlobalDataFlow.cs:359:36:359:36 | a |
| GlobalDataFlow.cs:52:15:52:17 | delegate creation of type Action<String> | GlobalDataFlow.cs:359:36:359:36 | a |
| GlobalDataFlow.cs:52:20:52:37 | access to property SinkProperty0 | GlobalDataFlow.cs:53:28:53:45 | access to property SinkProperty0 |
| GlobalDataFlow.cs:52:20:52:37 | access to property SinkProperty0 | GlobalDataFlow.cs:53:28:53:45 | access to property SinkProperty0 |
| GlobalDataFlow.cs:52:20:52:37 | access to property SinkProperty0 | GlobalDataFlow.cs:54:44:54:61 | access to property SinkProperty0 |
| GlobalDataFlow.cs:52:20:52:37 | access to property SinkProperty0 | GlobalDataFlow.cs:54:44:54:61 | access to property SinkProperty0 |
| GlobalDataFlow.cs:52:20:52:37 | access to property SinkProperty0 | GlobalDataFlow.cs:55:28:55:45 | access to property SinkProperty0 |
| GlobalDataFlow.cs:52:20:52:37 | access to property SinkProperty0 | GlobalDataFlow.cs:55:28:55:45 | access to property SinkProperty0 |
| GlobalDataFlow.cs:52:20:52:37 | access to property SinkProperty0 | GlobalDataFlow.cs:57:35:57:52 | access to property SinkProperty0 |
| GlobalDataFlow.cs:52:20:52:37 | access to property SinkProperty0 | GlobalDataFlow.cs:57:35:57:52 | access to property SinkProperty0 |
| GlobalDataFlow.cs:52:20:52:37 | access to property SinkProperty0 | GlobalDataFlow.cs:64:22:64:39 | access to property SinkProperty0 |
| GlobalDataFlow.cs:52:20:52:37 | access to property SinkProperty0 | GlobalDataFlow.cs:64:22:64:39 | access to property SinkProperty0 |
| GlobalDataFlow.cs:52:20:52:37 | access to property SinkProperty0 | GlobalDataFlow.cs:70:28:70:45 | access to property SinkProperty0 |
| GlobalDataFlow.cs:52:20:52:37 | access to property SinkProperty0 | GlobalDataFlow.cs:70:28:70:45 | access to property SinkProperty0 |
| GlobalDataFlow.cs:52:20:52:37 | access to property SinkProperty0 | GlobalDataFlow.cs:359:41:359:41 | x |
| GlobalDataFlow.cs:52:20:52:37 | access to property SinkProperty0 | GlobalDataFlow.cs:359:41:359:41 | x |
| GlobalDataFlow.cs:53:15:53:15 | x | GlobalDataFlow.cs:53:24:53:24 | access to parameter x |
| GlobalDataFlow.cs:53:15:53:15 | x | GlobalDataFlow.cs:53:24:53:24 | access to parameter x |
| GlobalDataFlow.cs:53:15:53:15 | x | GlobalDataFlow.cs:53:24:53:24 | access to parameter x |
| GlobalDataFlow.cs:53:15:53:15 | x | GlobalDataFlow.cs:53:24:53:24 | access to parameter x |
| GlobalDataFlow.cs:53:15:53:25 | (...) => ... | GlobalDataFlow.cs:359:36:359:36 | a |
| GlobalDataFlow.cs:53:15:53:25 | (...) => ... | GlobalDataFlow.cs:359:36:359:36 | a |
| GlobalDataFlow.cs:53:24:53:24 | access to parameter x | GlobalDataFlow.cs:250:26:250:35 | sinkParam4 |
| GlobalDataFlow.cs:53:24:53:24 | access to parameter x | GlobalDataFlow.cs:250:26:250:35 | sinkParam4 |
| GlobalDataFlow.cs:53:24:53:24 | access to parameter x | GlobalDataFlow.cs:250:26:250:35 | sinkParam4 |
| GlobalDataFlow.cs:53:24:53:24 | access to parameter x | GlobalDataFlow.cs:250:26:250:35 | sinkParam4 |
| GlobalDataFlow.cs:53:28:53:45 | access to property SinkProperty0 | GlobalDataFlow.cs:54:44:54:61 | access to property SinkProperty0 |
| GlobalDataFlow.cs:53:28:53:45 | access to property SinkProperty0 | GlobalDataFlow.cs:54:44:54:61 | access to property SinkProperty0 |
| GlobalDataFlow.cs:53:28:53:45 | access to property SinkProperty0 | GlobalDataFlow.cs:55:28:55:45 | access to property SinkProperty0 |
| GlobalDataFlow.cs:53:28:53:45 | access to property SinkProperty0 | GlobalDataFlow.cs:55:28:55:45 | access to property SinkProperty0 |
| GlobalDataFlow.cs:53:28:53:45 | access to property SinkProperty0 | GlobalDataFlow.cs:57:35:57:52 | access to property SinkProperty0 |
| GlobalDataFlow.cs:53:28:53:45 | access to property SinkProperty0 | GlobalDataFlow.cs:57:35:57:52 | access to property SinkProperty0 |
| GlobalDataFlow.cs:53:28:53:45 | access to property SinkProperty0 | GlobalDataFlow.cs:64:22:64:39 | access to property SinkProperty0 |
| GlobalDataFlow.cs:53:28:53:45 | access to property SinkProperty0 | GlobalDataFlow.cs:64:22:64:39 | access to property SinkProperty0 |
| GlobalDataFlow.cs:53:28:53:45 | access to property SinkProperty0 | GlobalDataFlow.cs:70:28:70:45 | access to property SinkProperty0 |
| GlobalDataFlow.cs:53:28:53:45 | access to property SinkProperty0 | GlobalDataFlow.cs:70:28:70:45 | access to property SinkProperty0 |
| GlobalDataFlow.cs:53:28:53:45 | access to property SinkProperty0 | GlobalDataFlow.cs:359:41:359:41 | x |
| GlobalDataFlow.cs:53:28:53:45 | access to property SinkProperty0 | GlobalDataFlow.cs:359:41:359:41 | x |
| GlobalDataFlow.cs:54:23:54:41 | delegate creation of type MyDelegate | GlobalDataFlow.cs:373:42:373:42 | a |
| GlobalDataFlow.cs:54:23:54:41 | delegate creation of type MyDelegate | GlobalDataFlow.cs:373:42:373:42 | a |
| GlobalDataFlow.cs:54:44:54:61 | access to property SinkProperty0 | GlobalDataFlow.cs:55:28:55:45 | access to property SinkProperty0 |
| GlobalDataFlow.cs:54:44:54:61 | access to property SinkProperty0 | GlobalDataFlow.cs:55:28:55:45 | access to property SinkProperty0 |
| GlobalDataFlow.cs:54:44:54:61 | access to property SinkProperty0 | GlobalDataFlow.cs:57:35:57:52 | access to property SinkProperty0 |
| GlobalDataFlow.cs:54:44:54:61 | access to property SinkProperty0 | GlobalDataFlow.cs:57:35:57:52 | access to property SinkProperty0 |
| GlobalDataFlow.cs:54:44:54:61 | access to property SinkProperty0 | GlobalDataFlow.cs:64:22:64:39 | access to property SinkProperty0 |
| GlobalDataFlow.cs:54:44:54:61 | access to property SinkProperty0 | GlobalDataFlow.cs:64:22:64:39 | access to property SinkProperty0 |
| GlobalDataFlow.cs:54:44:54:61 | access to property SinkProperty0 | GlobalDataFlow.cs:70:28:70:45 | access to property SinkProperty0 |
| GlobalDataFlow.cs:54:44:54:61 | access to property SinkProperty0 | GlobalDataFlow.cs:70:28:70:45 | access to property SinkProperty0 |
| GlobalDataFlow.cs:54:44:54:61 | access to property SinkProperty0 | GlobalDataFlow.cs:373:52:373:52 | x |
| GlobalDataFlow.cs:54:44:54:61 | access to property SinkProperty0 | GlobalDataFlow.cs:373:52:373:52 | x |
| GlobalDataFlow.cs:55:23:55:25 | delegate creation of type MyDelegate | GlobalDataFlow.cs:373:42:373:42 | a |
| GlobalDataFlow.cs:55:23:55:25 | delegate creation of type MyDelegate | GlobalDataFlow.cs:373:42:373:42 | a |
| GlobalDataFlow.cs:55:28:55:45 | access to property SinkProperty0 | GlobalDataFlow.cs:57:35:57:52 | access to property SinkProperty0 |
| GlobalDataFlow.cs:55:28:55:45 | access to property SinkProperty0 | GlobalDataFlow.cs:57:35:57:52 | access to property SinkProperty0 |
| GlobalDataFlow.cs:55:28:55:45 | access to property SinkProperty0 | GlobalDataFlow.cs:64:22:64:39 | access to property SinkProperty0 |
| GlobalDataFlow.cs:55:28:55:45 | access to property SinkProperty0 | GlobalDataFlow.cs:64:22:64:39 | access to property SinkProperty0 |
| GlobalDataFlow.cs:55:28:55:45 | access to property SinkProperty0 | GlobalDataFlow.cs:70:28:70:45 | access to property SinkProperty0 |
| GlobalDataFlow.cs:55:28:55:45 | access to property SinkProperty0 | GlobalDataFlow.cs:70:28:70:45 | access to property SinkProperty0 |
| GlobalDataFlow.cs:55:28:55:45 | access to property SinkProperty0 | GlobalDataFlow.cs:373:52:373:52 | x |
| GlobalDataFlow.cs:55:28:55:45 | access to property SinkProperty0 | GlobalDataFlow.cs:373:52:373:52 | x |
| GlobalDataFlow.cs:56:9:56:48 | SSA def(DataFlow.myDelegate) | GlobalDataFlow.cs:57:23:57:32 | access to field myDelegate |
| GlobalDataFlow.cs:56:9:56:48 | SSA def(DataFlow.myDelegate) | GlobalDataFlow.cs:57:23:57:32 | access to field myDelegate |
| GlobalDataFlow.cs:56:22:56:48 | delegate creation of type MyDelegate | GlobalDataFlow.cs:56:9:56:48 | SSA def(DataFlow.myDelegate) |
| GlobalDataFlow.cs:56:22:56:48 | delegate creation of type MyDelegate | GlobalDataFlow.cs:56:9:56:48 | SSA def(DataFlow.myDelegate) |
| GlobalDataFlow.cs:56:22:56:48 | delegate creation of type MyDelegate | GlobalDataFlow.cs:57:23:57:32 | access to field myDelegate |
| GlobalDataFlow.cs:56:22:56:48 | delegate creation of type MyDelegate | GlobalDataFlow.cs:57:23:57:32 | access to field myDelegate |
| GlobalDataFlow.cs:56:37:56:37 | x | GlobalDataFlow.cs:56:46:56:46 | access to parameter x |
| GlobalDataFlow.cs:56:37:56:37 | x | GlobalDataFlow.cs:56:46:56:46 | access to parameter x |
| GlobalDataFlow.cs:56:37:56:37 | x | GlobalDataFlow.cs:56:46:56:46 | access to parameter x |
| GlobalDataFlow.cs:56:37:56:37 | x | GlobalDataFlow.cs:56:46:56:46 | access to parameter x |
| GlobalDataFlow.cs:56:46:56:46 | access to parameter x | GlobalDataFlow.cs:265:26:265:35 | sinkParam7 |
| GlobalDataFlow.cs:56:46:56:46 | access to parameter x | GlobalDataFlow.cs:265:26:265:35 | sinkParam7 |
| GlobalDataFlow.cs:56:46:56:46 | access to parameter x | GlobalDataFlow.cs:265:26:265:35 | sinkParam7 |
| GlobalDataFlow.cs:56:46:56:46 | access to parameter x | GlobalDataFlow.cs:265:26:265:35 | sinkParam7 |
| GlobalDataFlow.cs:57:23:57:32 | access to field myDelegate | GlobalDataFlow.cs:373:42:373:42 | a |
| GlobalDataFlow.cs:57:23:57:32 | access to field myDelegate | GlobalDataFlow.cs:373:42:373:42 | a |
| GlobalDataFlow.cs:57:35:57:52 | access to property SinkProperty0 | GlobalDataFlow.cs:64:22:64:39 | access to property SinkProperty0 |
| GlobalDataFlow.cs:57:35:57:52 | access to property SinkProperty0 | GlobalDataFlow.cs:64:22:64:39 | access to property SinkProperty0 |
| GlobalDataFlow.cs:57:35:57:52 | access to property SinkProperty0 | GlobalDataFlow.cs:70:28:70:45 | access to property SinkProperty0 |
| GlobalDataFlow.cs:57:35:57:52 | access to property SinkProperty0 | GlobalDataFlow.cs:70:28:70:45 | access to property SinkProperty0 |
| GlobalDataFlow.cs:57:35:57:52 | access to property SinkProperty0 | GlobalDataFlow.cs:373:52:373:52 | x |
| GlobalDataFlow.cs:57:35:57:52 | access to property SinkProperty0 | GlobalDataFlow.cs:373:52:373:52 | x |
| GlobalDataFlow.cs:60:15:60:27 | nonSinkParam0 | GlobalDataFlow.cs:60:38:60:50 | access to parameter nonSinkParam0 |
| GlobalDataFlow.cs:60:15:60:27 | nonSinkParam0 | GlobalDataFlow.cs:60:38:60:50 | access to parameter nonSinkParam0 |
| GlobalDataFlow.cs:60:15:60:27 | nonSinkParam0 | GlobalDataFlow.cs:60:38:60:50 | access to parameter nonSinkParam0 |
| GlobalDataFlow.cs:60:15:60:27 | nonSinkParam0 | GlobalDataFlow.cs:60:38:60:50 | access to parameter nonSinkParam0 |
| GlobalDataFlow.cs:60:15:60:51 | (...) => ... | GlobalDataFlow.cs:359:36:359:36 | a |
| GlobalDataFlow.cs:60:15:60:51 | (...) => ... | GlobalDataFlow.cs:359:36:359:36 | a |
| GlobalDataFlow.cs:60:54:60:66 | "not tainted" | GlobalDataFlow.cs:359:41:359:41 | x |
| GlobalDataFlow.cs:60:54:60:66 | "not tainted" | GlobalDataFlow.cs:359:41:359:41 | x |
| GlobalDataFlow.cs:61:23:61:75 | delegate creation of type MyDelegate | GlobalDataFlow.cs:373:42:373:42 | a |
| GlobalDataFlow.cs:61:23:61:75 | delegate creation of type MyDelegate | GlobalDataFlow.cs:373:42:373:42 | a |
| GlobalDataFlow.cs:61:38:61:50 | nonSinkParam0 | GlobalDataFlow.cs:61:61:61:73 | access to parameter nonSinkParam0 |
| GlobalDataFlow.cs:61:38:61:50 | nonSinkParam0 | GlobalDataFlow.cs:61:61:61:73 | access to parameter nonSinkParam0 |
| GlobalDataFlow.cs:61:38:61:50 | nonSinkParam0 | GlobalDataFlow.cs:61:61:61:73 | access to parameter nonSinkParam0 |
| GlobalDataFlow.cs:61:38:61:50 | nonSinkParam0 | GlobalDataFlow.cs:61:61:61:73 | access to parameter nonSinkParam0 |
| GlobalDataFlow.cs:61:78:61:90 | "not tainted" | GlobalDataFlow.cs:373:52:373:52 | x |
| GlobalDataFlow.cs:61:78:61:90 | "not tainted" | GlobalDataFlow.cs:373:52:373:52 | x |
| GlobalDataFlow.cs:64:9:64:18 | this access | GlobalDataFlow.cs:67:9:67:21 | this access |
| GlobalDataFlow.cs:64:9:64:18 | this access | GlobalDataFlow.cs:67:9:67:21 | this access |
| GlobalDataFlow.cs:64:9:64:18 | this access | GlobalDataFlow.cs:153:21:153:25 | this access |
| GlobalDataFlow.cs:64:9:64:18 | this access | GlobalDataFlow.cs:153:21:153:25 | this access |
| GlobalDataFlow.cs:64:9:64:18 | this access | GlobalDataFlow.cs:156:9:156:25 | this access |
| GlobalDataFlow.cs:64:9:64:18 | this access | GlobalDataFlow.cs:156:9:156:25 | this access |
| GlobalDataFlow.cs:64:9:64:18 | this access | GlobalDataFlow.cs:159:9:159:25 | this access |
| GlobalDataFlow.cs:64:9:64:18 | this access | GlobalDataFlow.cs:159:9:159:25 | this access |
| GlobalDataFlow.cs:64:9:64:18 | this access | GlobalDataFlow.cs:161:22:161:31 | this access |
| GlobalDataFlow.cs:64:9:64:18 | this access | GlobalDataFlow.cs:161:22:161:31 | this access |
| GlobalDataFlow.cs:64:9:64:18 | this access | GlobalDataFlow.cs:167:20:167:27 | this access |
| GlobalDataFlow.cs:64:9:64:18 | this access | GlobalDataFlow.cs:167:20:167:27 | this access |
| GlobalDataFlow.cs:64:9:64:18 | this access | GlobalDataFlow.cs:169:9:169:31 | this access |
| GlobalDataFlow.cs:64:9:64:18 | this access | GlobalDataFlow.cs:169:9:169:31 | this access |
| GlobalDataFlow.cs:64:9:64:18 | this access | GlobalDataFlow.cs:171:9:171:31 | this access |
| GlobalDataFlow.cs:64:9:64:18 | this access | GlobalDataFlow.cs:171:9:171:31 | this access |
| GlobalDataFlow.cs:64:9:64:18 | this access | GlobalDataFlow.cs:173:20:173:32 | this access |
| GlobalDataFlow.cs:64:9:64:18 | this access | GlobalDataFlow.cs:173:20:173:32 | this access |
| GlobalDataFlow.cs:64:9:64:18 | this access | GlobalDataFlow.cs:189:39:189:41 | this access |
| GlobalDataFlow.cs:64:9:64:18 | this access | GlobalDataFlow.cs:189:39:189:41 | this access |
| GlobalDataFlow.cs:64:9:64:18 | this access | GlobalDataFlow.cs:193:37:193:42 | this access |
| GlobalDataFlow.cs:64:9:64:18 | this access | GlobalDataFlow.cs:193:37:193:42 | this access |
| GlobalDataFlow.cs:64:9:64:18 | this access | GlobalDataFlow.cs:197:22:197:32 | this access |
| GlobalDataFlow.cs:64:9:64:18 | this access | GlobalDataFlow.cs:197:22:197:32 | this access |
| GlobalDataFlow.cs:64:9:64:18 | this access | GlobalDataFlow.cs:201:20:201:33 | this access |
| GlobalDataFlow.cs:64:9:64:18 | this access | GlobalDataFlow.cs:201:20:201:33 | this access |
| GlobalDataFlow.cs:64:9:64:18 | this access | GlobalDataFlow.cs:404:9:404:11 | this |
| GlobalDataFlow.cs:64:9:64:18 | this access | GlobalDataFlow.cs:404:9:404:11 | this |
| GlobalDataFlow.cs:64:22:64:39 | access to property SinkProperty0 | GlobalDataFlow.cs:70:28:70:45 | access to property SinkProperty0 |
| GlobalDataFlow.cs:64:22:64:39 | access to property SinkProperty0 | GlobalDataFlow.cs:70:28:70:45 | access to property SinkProperty0 |
| GlobalDataFlow.cs:64:22:64:39 | access to property SinkProperty0 | GlobalDataFlow.cs:404:9:404:11 | value |
| GlobalDataFlow.cs:64:22:64:39 | access to property SinkProperty0 | GlobalDataFlow.cs:404:9:404:11 | value |
| GlobalDataFlow.cs:67:9:67:21 | this access | GlobalDataFlow.cs:153:21:153:25 | this access |
| GlobalDataFlow.cs:67:9:67:21 | this access | GlobalDataFlow.cs:153:21:153:25 | this access |
| GlobalDataFlow.cs:67:9:67:21 | this access | GlobalDataFlow.cs:156:9:156:25 | this access |
| GlobalDataFlow.cs:67:9:67:21 | this access | GlobalDataFlow.cs:156:9:156:25 | this access |
| GlobalDataFlow.cs:67:9:67:21 | this access | GlobalDataFlow.cs:159:9:159:25 | this access |
| GlobalDataFlow.cs:67:9:67:21 | this access | GlobalDataFlow.cs:159:9:159:25 | this access |
| GlobalDataFlow.cs:67:9:67:21 | this access | GlobalDataFlow.cs:161:22:161:31 | this access |
| GlobalDataFlow.cs:67:9:67:21 | this access | GlobalDataFlow.cs:161:22:161:31 | this access |
| GlobalDataFlow.cs:67:9:67:21 | this access | GlobalDataFlow.cs:167:20:167:27 | this access |
| GlobalDataFlow.cs:67:9:67:21 | this access | GlobalDataFlow.cs:167:20:167:27 | this access |
| GlobalDataFlow.cs:67:9:67:21 | this access | GlobalDataFlow.cs:169:9:169:31 | this access |
| GlobalDataFlow.cs:67:9:67:21 | this access | GlobalDataFlow.cs:169:9:169:31 | this access |
| GlobalDataFlow.cs:67:9:67:21 | this access | GlobalDataFlow.cs:171:9:171:31 | this access |
| GlobalDataFlow.cs:67:9:67:21 | this access | GlobalDataFlow.cs:171:9:171:31 | this access |
| GlobalDataFlow.cs:67:9:67:21 | this access | GlobalDataFlow.cs:173:20:173:32 | this access |
| GlobalDataFlow.cs:67:9:67:21 | this access | GlobalDataFlow.cs:173:20:173:32 | this access |
| GlobalDataFlow.cs:67:9:67:21 | this access | GlobalDataFlow.cs:189:39:189:41 | this access |
| GlobalDataFlow.cs:67:9:67:21 | this access | GlobalDataFlow.cs:189:39:189:41 | this access |
| GlobalDataFlow.cs:67:9:67:21 | this access | GlobalDataFlow.cs:193:37:193:42 | this access |
| GlobalDataFlow.cs:67:9:67:21 | this access | GlobalDataFlow.cs:193:37:193:42 | this access |
| GlobalDataFlow.cs:67:9:67:21 | this access | GlobalDataFlow.cs:197:22:197:32 | this access |
| GlobalDataFlow.cs:67:9:67:21 | this access | GlobalDataFlow.cs:197:22:197:32 | this access |
| GlobalDataFlow.cs:67:9:67:21 | this access | GlobalDataFlow.cs:201:20:201:33 | this access |
| GlobalDataFlow.cs:67:9:67:21 | this access | GlobalDataFlow.cs:201:20:201:33 | this access |
| GlobalDataFlow.cs:67:9:67:21 | this access | GlobalDataFlow.cs:410:9:410:11 | this |
| GlobalDataFlow.cs:67:9:67:21 | this access | GlobalDataFlow.cs:410:9:410:11 | this |
| GlobalDataFlow.cs:67:25:67:37 | "not tainted" | GlobalDataFlow.cs:410:9:410:11 | value |
| GlobalDataFlow.cs:67:25:67:37 | "not tainted" | GlobalDataFlow.cs:410:9:410:11 | value |
| GlobalDataFlow.cs:70:13:70:46 | SSA def(sink0) | GlobalDataFlow.cs:71:15:71:19 | access to local variable sink0 |
| GlobalDataFlow.cs:70:13:70:46 | SSA def(sink0) | GlobalDataFlow.cs:71:15:71:19 | access to local variable sink0 |
| GlobalDataFlow.cs:70:13:70:46 | SSA def(sink0) | GlobalDataFlow.cs:72:94:72:98 | access to local variable sink0 |
| GlobalDataFlow.cs:70:13:70:46 | SSA def(sink0) | GlobalDataFlow.cs:72:94:72:98 | access to local variable sink0 |
| GlobalDataFlow.cs:70:21:70:46 | call to method Return | GlobalDataFlow.cs:70:13:70:46 | SSA def(sink0) |
| GlobalDataFlow.cs:70:21:70:46 | call to method Return | GlobalDataFlow.cs:70:13:70:46 | SSA def(sink0) |
| GlobalDataFlow.cs:70:21:70:46 | call to method Return | GlobalDataFlow.cs:71:15:71:19 | access to local variable sink0 |
| GlobalDataFlow.cs:70:21:70:46 | call to method Return | GlobalDataFlow.cs:71:15:71:19 | access to local variable sink0 |
| GlobalDataFlow.cs:70:21:70:46 | call to method Return | GlobalDataFlow.cs:72:94:72:98 | access to local variable sink0 |
| GlobalDataFlow.cs:70:21:70:46 | call to method Return | GlobalDataFlow.cs:72:94:72:98 | access to local variable sink0 |
| GlobalDataFlow.cs:70:28:70:45 | access to property SinkProperty0 | GlobalDataFlow.cs:70:21:70:46 | call to method Return |
| GlobalDataFlow.cs:70:28:70:45 | access to property SinkProperty0 | GlobalDataFlow.cs:70:21:70:46 | call to method Return |
| GlobalDataFlow.cs:70:28:70:45 | access to property SinkProperty0 | GlobalDataFlow.cs:275:26:275:26 | x |
| GlobalDataFlow.cs:70:28:70:45 | access to property SinkProperty0 | GlobalDataFlow.cs:275:26:275:26 | x |
| GlobalDataFlow.cs:71:15:71:19 | access to local variable sink0 | GlobalDataFlow.cs:72:94:72:98 | access to local variable sink0 |
| GlobalDataFlow.cs:71:15:71:19 | access to local variable sink0 | GlobalDataFlow.cs:72:94:72:98 | access to local variable sink0 |
| GlobalDataFlow.cs:72:13:72:101 | SSA def(sink1) | GlobalDataFlow.cs:73:15:73:19 | access to local variable sink1 |
| GlobalDataFlow.cs:72:13:72:101 | SSA def(sink1) | GlobalDataFlow.cs:73:15:73:19 | access to local variable sink1 |
| GlobalDataFlow.cs:72:13:72:101 | SSA def(sink1) | GlobalDataFlow.cs:75:19:75:23 | access to local variable sink1 |
| GlobalDataFlow.cs:72:13:72:101 | SSA def(sink1) | GlobalDataFlow.cs:75:19:75:23 | access to local variable sink1 |
| GlobalDataFlow.cs:72:13:72:101 | SSA def(sink1) | GlobalDataFlow.cs:106:19:106:23 | access to local variable sink1 |
| GlobalDataFlow.cs:72:13:72:101 | SSA def(sink1) | GlobalDataFlow.cs:106:19:106:23 | access to local variable sink1 |
| GlobalDataFlow.cs:72:13:72:101 | SSA def(sink1) | GlobalDataFlow.cs:110:19:110:23 | access to local variable sink1 |
| GlobalDataFlow.cs:72:13:72:101 | SSA def(sink1) | GlobalDataFlow.cs:110:19:110:23 | access to local variable sink1 |
| GlobalDataFlow.cs:72:13:72:101 | SSA def(sink1) | GlobalDataFlow.cs:110:30:110:34 | access to local variable sink1 |
| GlobalDataFlow.cs:72:13:72:101 | SSA def(sink1) | GlobalDataFlow.cs:110:30:110:34 | access to local variable sink1 |
| GlobalDataFlow.cs:72:21:72:101 | (...) ... | GlobalDataFlow.cs:72:13:72:101 | SSA def(sink1) |
| GlobalDataFlow.cs:72:21:72:101 | (...) ... | GlobalDataFlow.cs:72:13:72:101 | SSA def(sink1) |
| GlobalDataFlow.cs:72:21:72:101 | (...) ... | GlobalDataFlow.cs:73:15:73:19 | access to local variable sink1 |
| GlobalDataFlow.cs:72:21:72:101 | (...) ... | GlobalDataFlow.cs:73:15:73:19 | access to local variable sink1 |
| GlobalDataFlow.cs:72:21:72:101 | (...) ... | GlobalDataFlow.cs:75:19:75:23 | access to local variable sink1 |
| GlobalDataFlow.cs:72:21:72:101 | (...) ... | GlobalDataFlow.cs:75:19:75:23 | access to local variable sink1 |
| GlobalDataFlow.cs:72:21:72:101 | (...) ... | GlobalDataFlow.cs:106:19:106:23 | access to local variable sink1 |
| GlobalDataFlow.cs:72:21:72:101 | (...) ... | GlobalDataFlow.cs:106:19:106:23 | access to local variable sink1 |
| GlobalDataFlow.cs:72:21:72:101 | (...) ... | GlobalDataFlow.cs:110:19:110:23 | access to local variable sink1 |
| GlobalDataFlow.cs:72:21:72:101 | (...) ... | GlobalDataFlow.cs:110:19:110:23 | access to local variable sink1 |
| GlobalDataFlow.cs:72:21:72:101 | (...) ... | GlobalDataFlow.cs:110:30:110:34 | access to local variable sink1 |
| GlobalDataFlow.cs:72:21:72:101 | (...) ... | GlobalDataFlow.cs:110:30:110:34 | access to local variable sink1 |
| GlobalDataFlow.cs:72:29:72:101 | call to method Invoke | GlobalDataFlow.cs:72:21:72:101 | (...) ... |
| GlobalDataFlow.cs:72:29:72:101 | call to method Invoke | GlobalDataFlow.cs:72:21:72:101 | (...) ... |
| GlobalDataFlow.cs:72:94:72:98 | access to local variable sink0 | GlobalDataFlow.cs:72:29:72:101 | call to method Invoke |
| GlobalDataFlow.cs:72:94:72:98 | access to local variable sink0 | GlobalDataFlow.cs:72:29:72:101 | call to method Invoke |
| GlobalDataFlow.cs:72:94:72:98 | access to local variable sink0 | GlobalDataFlow.cs:275:26:275:26 | x |
| GlobalDataFlow.cs:72:94:72:98 | access to local variable sink0 | GlobalDataFlow.cs:275:26:275:26 | x |
| GlobalDataFlow.cs:73:15:73:19 | access to local variable sink1 | GlobalDataFlow.cs:75:19:75:23 | access to local variable sink1 |
| GlobalDataFlow.cs:73:15:73:19 | access to local variable sink1 | GlobalDataFlow.cs:75:19:75:23 | access to local variable sink1 |
| GlobalDataFlow.cs:73:15:73:19 | access to local variable sink1 | GlobalDataFlow.cs:106:19:106:23 | access to local variable sink1 |
| GlobalDataFlow.cs:73:15:73:19 | access to local variable sink1 | GlobalDataFlow.cs:106:19:106:23 | access to local variable sink1 |
| GlobalDataFlow.cs:73:15:73:19 | access to local variable sink1 | GlobalDataFlow.cs:110:19:110:23 | access to local variable sink1 |
| GlobalDataFlow.cs:73:15:73:19 | access to local variable sink1 | GlobalDataFlow.cs:110:19:110:23 | access to local variable sink1 |
| GlobalDataFlow.cs:73:15:73:19 | access to local variable sink1 | GlobalDataFlow.cs:110:30:110:34 | access to local variable sink1 |
| GlobalDataFlow.cs:73:15:73:19 | access to local variable sink1 | GlobalDataFlow.cs:110:30:110:34 | access to local variable sink1 |
| GlobalDataFlow.cs:75:19:75:23 | access to local variable sink1 | GlobalDataFlow.cs:75:30:75:34 | SSA def(sink2) |
| GlobalDataFlow.cs:75:19:75:23 | access to local variable sink1 | GlobalDataFlow.cs:75:30:75:34 | SSA def(sink2) |
| GlobalDataFlow.cs:75:19:75:23 | access to local variable sink1 | GlobalDataFlow.cs:106:19:106:23 | access to local variable sink1 |
| GlobalDataFlow.cs:75:19:75:23 | access to local variable sink1 | GlobalDataFlow.cs:106:19:106:23 | access to local variable sink1 |
| GlobalDataFlow.cs:75:19:75:23 | access to local variable sink1 | GlobalDataFlow.cs:110:19:110:23 | access to local variable sink1 |
| GlobalDataFlow.cs:75:19:75:23 | access to local variable sink1 | GlobalDataFlow.cs:110:19:110:23 | access to local variable sink1 |
| GlobalDataFlow.cs:75:19:75:23 | access to local variable sink1 | GlobalDataFlow.cs:110:30:110:34 | access to local variable sink1 |
| GlobalDataFlow.cs:75:19:75:23 | access to local variable sink1 | GlobalDataFlow.cs:110:30:110:34 | access to local variable sink1 |
| GlobalDataFlow.cs:75:19:75:23 | access to local variable sink1 | GlobalDataFlow.cs:281:32:281:32 | x |
| GlobalDataFlow.cs:75:19:75:23 | access to local variable sink1 | GlobalDataFlow.cs:281:32:281:32 | x |
| GlobalDataFlow.cs:75:30:75:34 | SSA def(sink2) | GlobalDataFlow.cs:76:15:76:19 | access to local variable sink2 |
| GlobalDataFlow.cs:75:30:75:34 | SSA def(sink2) | GlobalDataFlow.cs:76:15:76:19 | access to local variable sink2 |
| GlobalDataFlow.cs:75:30:75:34 | SSA def(sink2) | GlobalDataFlow.cs:78:19:78:23 | access to local variable sink2 |
| GlobalDataFlow.cs:75:30:75:34 | SSA def(sink2) | GlobalDataFlow.cs:78:19:78:23 | access to local variable sink2 |
| GlobalDataFlow.cs:76:15:76:19 | access to local variable sink2 | GlobalDataFlow.cs:78:19:78:23 | access to local variable sink2 |
| GlobalDataFlow.cs:76:15:76:19 | access to local variable sink2 | GlobalDataFlow.cs:78:19:78:23 | access to local variable sink2 |
| GlobalDataFlow.cs:77:13:77:22 | SSA def(sink3) | GlobalDataFlow.cs:78:30:78:34 | access to local variable sink3 |
| GlobalDataFlow.cs:77:13:77:22 | SSA def(sink3) | GlobalDataFlow.cs:78:30:78:34 | access to local variable sink3 |
| GlobalDataFlow.cs:77:13:77:22 | SSA def(sink3) | GlobalDataFlow.cs:78:41:78:45 | access to local variable sink3 |
| GlobalDataFlow.cs:77:13:77:22 | SSA def(sink3) | GlobalDataFlow.cs:78:41:78:45 | access to local variable sink3 |
| GlobalDataFlow.cs:77:21:77:22 | "" | GlobalDataFlow.cs:77:13:77:22 | SSA def(sink3) |
| GlobalDataFlow.cs:77:21:77:22 | "" | GlobalDataFlow.cs:77:13:77:22 | SSA def(sink3) |
| GlobalDataFlow.cs:77:21:77:22 | "" | GlobalDataFlow.cs:78:30:78:34 | access to local variable sink3 |
| GlobalDataFlow.cs:77:21:77:22 | "" | GlobalDataFlow.cs:78:30:78:34 | access to local variable sink3 |
| GlobalDataFlow.cs:77:21:77:22 | "" | GlobalDataFlow.cs:78:41:78:45 | access to local variable sink3 |
| GlobalDataFlow.cs:77:21:77:22 | "" | GlobalDataFlow.cs:78:41:78:45 | access to local variable sink3 |
| GlobalDataFlow.cs:78:19:78:23 | access to local variable sink2 | GlobalDataFlow.cs:78:30:78:34 | SSA def(sink3) |
| GlobalDataFlow.cs:78:19:78:23 | access to local variable sink2 | GlobalDataFlow.cs:78:30:78:34 | SSA def(sink3) |
| GlobalDataFlow.cs:78:19:78:23 | access to local variable sink2 | GlobalDataFlow.cs:287:32:287:32 | x |
| GlobalDataFlow.cs:78:19:78:23 | access to local variable sink2 | GlobalDataFlow.cs:287:32:287:32 | x |
| GlobalDataFlow.cs:78:30:78:34 | SSA def(sink3) | GlobalDataFlow.cs:79:15:79:19 | access to local variable sink3 |
| GlobalDataFlow.cs:78:30:78:34 | SSA def(sink3) | GlobalDataFlow.cs:79:15:79:19 | access to local variable sink3 |
| GlobalDataFlow.cs:78:30:78:34 | SSA def(sink3) | GlobalDataFlow.cs:80:59:80:63 | access to local variable sink3 |
| GlobalDataFlow.cs:78:30:78:34 | SSA def(sink3) | GlobalDataFlow.cs:80:59:80:63 | access to local variable sink3 |
| GlobalDataFlow.cs:78:30:78:34 | SSA def(sink3) | GlobalDataFlow.cs:135:29:135:33 | access to local variable sink3 |
| GlobalDataFlow.cs:78:30:78:34 | SSA def(sink3) | GlobalDataFlow.cs:135:29:135:33 | access to local variable sink3 |
| GlobalDataFlow.cs:78:30:78:34 | access to local variable sink3 | GlobalDataFlow.cs:78:41:78:45 | access to local variable sink3 |
| GlobalDataFlow.cs:78:30:78:34 | access to local variable sink3 | GlobalDataFlow.cs:78:41:78:45 | access to local variable sink3 |
| GlobalDataFlow.cs:78:41:78:45 | access to local variable sink3 | GlobalDataFlow.cs:287:50:287:50 | z |
| GlobalDataFlow.cs:78:41:78:45 | access to local variable sink3 | GlobalDataFlow.cs:287:50:287:50 | z |
| GlobalDataFlow.cs:79:15:79:19 | access to local variable sink3 | GlobalDataFlow.cs:80:59:80:63 | access to local variable sink3 |
| GlobalDataFlow.cs:79:15:79:19 | access to local variable sink3 | GlobalDataFlow.cs:80:59:80:63 | access to local variable sink3 |
| GlobalDataFlow.cs:79:15:79:19 | access to local variable sink3 | GlobalDataFlow.cs:135:29:135:33 | access to local variable sink3 |
| GlobalDataFlow.cs:79:15:79:19 | access to local variable sink3 | GlobalDataFlow.cs:135:29:135:33 | access to local variable sink3 |
| GlobalDataFlow.cs:80:13:80:85 | SSA def(sink13) | GlobalDataFlow.cs:81:15:81:20 | access to local variable sink13 |
| GlobalDataFlow.cs:80:13:80:85 | SSA def(sink13) | GlobalDataFlow.cs:81:15:81:20 | access to local variable sink13 |
| GlobalDataFlow.cs:80:13:80:85 | SSA def(sink13) | GlobalDataFlow.cs:82:59:82:64 | access to local variable sink13 |
| GlobalDataFlow.cs:80:13:80:85 | SSA def(sink13) | GlobalDataFlow.cs:82:59:82:64 | access to local variable sink13 |
| GlobalDataFlow.cs:80:22:80:85 | call to method SelectEven | GlobalDataFlow.cs:80:13:80:85 | SSA def(sink13) |
| GlobalDataFlow.cs:80:22:80:85 | call to method SelectEven | GlobalDataFlow.cs:80:13:80:85 | SSA def(sink13) |
| GlobalDataFlow.cs:80:22:80:85 | call to method SelectEven | GlobalDataFlow.cs:81:15:81:20 | access to local variable sink13 |
| GlobalDataFlow.cs:80:22:80:85 | call to method SelectEven | GlobalDataFlow.cs:81:15:81:20 | access to local variable sink13 |
| GlobalDataFlow.cs:80:22:80:85 | call to method SelectEven | GlobalDataFlow.cs:82:59:82:64 | access to local variable sink13 |
| GlobalDataFlow.cs:80:22:80:85 | call to method SelectEven | GlobalDataFlow.cs:82:59:82:64 | access to local variable sink13 |
| GlobalDataFlow.cs:80:23:80:65 | (...) ... | GlobalDataFlow.cs:426:71:426:71 | e |
| GlobalDataFlow.cs:80:23:80:65 | (...) ... | GlobalDataFlow.cs:426:71:426:71 | e |
| GlobalDataFlow.cs:80:44:80:65 | array creation of type String[] | GlobalDataFlow.cs:80:23:80:65 | (...) ... |
| GlobalDataFlow.cs:80:44:80:65 | array creation of type String[] | GlobalDataFlow.cs:80:23:80:65 | (...) ... |
| GlobalDataFlow.cs:80:59:80:63 | access to local variable sink3 | GlobalDataFlow.cs:135:29:135:33 | access to local variable sink3 |
| GlobalDataFlow.cs:80:59:80:63 | access to local variable sink3 | GlobalDataFlow.cs:135:29:135:33 | access to local variable sink3 |
| GlobalDataFlow.cs:80:79:80:79 | x | GlobalDataFlow.cs:80:84:80:84 | access to parameter x |
| GlobalDataFlow.cs:80:79:80:79 | x | GlobalDataFlow.cs:80:84:80:84 | access to parameter x |
| GlobalDataFlow.cs:80:79:80:79 | x | GlobalDataFlow.cs:80:84:80:84 | access to parameter x |
| GlobalDataFlow.cs:80:79:80:79 | x | GlobalDataFlow.cs:80:84:80:84 | access to parameter x |
| GlobalDataFlow.cs:80:79:80:84 | (...) => ... | GlobalDataFlow.cs:426:85:426:85 | f |
| GlobalDataFlow.cs:80:79:80:84 | (...) => ... | GlobalDataFlow.cs:426:85:426:85 | f |
| GlobalDataFlow.cs:80:84:80:84 | access to parameter x | GlobalDataFlow.cs:431:44:431:47 | delegate call |
| GlobalDataFlow.cs:80:84:80:84 | access to parameter x | GlobalDataFlow.cs:431:44:431:47 | delegate call |
| GlobalDataFlow.cs:81:15:81:20 | access to local variable sink13 | GlobalDataFlow.cs:82:59:82:64 | access to local variable sink13 |
| GlobalDataFlow.cs:81:15:81:20 | access to local variable sink13 | GlobalDataFlow.cs:82:59:82:64 | access to local variable sink13 |
| GlobalDataFlow.cs:82:13:82:95 | SSA def(sink14) | GlobalDataFlow.cs:83:15:83:20 | access to local variable sink14 |
| GlobalDataFlow.cs:82:13:82:95 | SSA def(sink14) | GlobalDataFlow.cs:83:15:83:20 | access to local variable sink14 |
| GlobalDataFlow.cs:82:13:82:95 | SSA def(sink14) | GlobalDataFlow.cs:84:59:84:64 | access to local variable sink14 |
| GlobalDataFlow.cs:82:13:82:95 | SSA def(sink14) | GlobalDataFlow.cs:84:59:84:64 | access to local variable sink14 |
| GlobalDataFlow.cs:82:13:82:95 | SSA def(sink14) | GlobalDataFlow.cs:88:22:88:27 | access to local variable sink14 |
| GlobalDataFlow.cs:82:13:82:95 | SSA def(sink14) | GlobalDataFlow.cs:88:22:88:27 | access to local variable sink14 |
| GlobalDataFlow.cs:82:13:82:95 | SSA def(sink14) | GlobalDataFlow.cs:90:75:90:80 | access to local variable sink14 |
| GlobalDataFlow.cs:82:13:82:95 | SSA def(sink14) | GlobalDataFlow.cs:90:75:90:80 | access to local variable sink14 |
| GlobalDataFlow.cs:82:13:82:95 | SSA def(sink14) | GlobalDataFlow.cs:116:57:116:62 | access to local variable sink14 |
| GlobalDataFlow.cs:82:13:82:95 | SSA def(sink14) | GlobalDataFlow.cs:116:57:116:62 | access to local variable sink14 |
| GlobalDataFlow.cs:82:13:82:95 | SSA def(sink14) | GlobalDataFlow.cs:120:20:120:25 | access to local variable sink14 |
| GlobalDataFlow.cs:82:13:82:95 | SSA def(sink14) | GlobalDataFlow.cs:120:20:120:25 | access to local variable sink14 |
| GlobalDataFlow.cs:82:13:82:95 | SSA def(sink14) | GlobalDataFlow.cs:122:20:122:25 | access to local variable sink14 |
| GlobalDataFlow.cs:82:13:82:95 | SSA def(sink14) | GlobalDataFlow.cs:122:20:122:25 | access to local variable sink14 |
| GlobalDataFlow.cs:82:22:82:95 | call to method Select | GlobalDataFlow.cs:82:13:82:95 | SSA def(sink14) |
| GlobalDataFlow.cs:82:22:82:95 | call to method Select | GlobalDataFlow.cs:82:13:82:95 | SSA def(sink14) |
| GlobalDataFlow.cs:82:22:82:95 | call to method Select | GlobalDataFlow.cs:83:15:83:20 | access to local variable sink14 |
| GlobalDataFlow.cs:82:22:82:95 | call to method Select | GlobalDataFlow.cs:83:15:83:20 | access to local variable sink14 |
| GlobalDataFlow.cs:82:22:82:95 | call to method Select | GlobalDataFlow.cs:84:59:84:64 | access to local variable sink14 |
| GlobalDataFlow.cs:82:22:82:95 | call to method Select | GlobalDataFlow.cs:84:59:84:64 | access to local variable sink14 |
| GlobalDataFlow.cs:82:22:82:95 | call to method Select | GlobalDataFlow.cs:88:22:88:27 | access to local variable sink14 |
| GlobalDataFlow.cs:82:22:82:95 | call to method Select | GlobalDataFlow.cs:88:22:88:27 | access to local variable sink14 |
| GlobalDataFlow.cs:82:22:82:95 | call to method Select | GlobalDataFlow.cs:90:75:90:80 | access to local variable sink14 |
| GlobalDataFlow.cs:82:22:82:95 | call to method Select | GlobalDataFlow.cs:90:75:90:80 | access to local variable sink14 |
| GlobalDataFlow.cs:82:22:82:95 | call to method Select | GlobalDataFlow.cs:116:57:116:62 | access to local variable sink14 |
| GlobalDataFlow.cs:82:22:82:95 | call to method Select | GlobalDataFlow.cs:116:57:116:62 | access to local variable sink14 |
| GlobalDataFlow.cs:82:22:82:95 | call to method Select | GlobalDataFlow.cs:120:20:120:25 | access to local variable sink14 |
| GlobalDataFlow.cs:82:22:82:95 | call to method Select | GlobalDataFlow.cs:120:20:120:25 | access to local variable sink14 |
| GlobalDataFlow.cs:82:22:82:95 | call to method Select | GlobalDataFlow.cs:122:20:122:25 | access to local variable sink14 |
| GlobalDataFlow.cs:82:22:82:95 | call to method Select | GlobalDataFlow.cs:122:20:122:25 | access to local variable sink14 |
| GlobalDataFlow.cs:82:23:82:74 | (...) ... | GlobalDataFlow.cs:292:31:292:40 | sinkParam8 |
| GlobalDataFlow.cs:82:23:82:74 | (...) ... | GlobalDataFlow.cs:292:31:292:40 | sinkParam8 |
| GlobalDataFlow.cs:82:44:82:74 | array creation of type String[] | GlobalDataFlow.cs:82:23:82:74 | (...) ... |
| GlobalDataFlow.cs:82:44:82:74 | array creation of type String[] | GlobalDataFlow.cs:82:23:82:74 | (...) ... |
| GlobalDataFlow.cs:83:15:83:20 | access to local variable sink14 | GlobalDataFlow.cs:84:59:84:64 | access to local variable sink14 |
| GlobalDataFlow.cs:83:15:83:20 | access to local variable sink14 | GlobalDataFlow.cs:84:59:84:64 | access to local variable sink14 |
| GlobalDataFlow.cs:83:15:83:20 | access to local variable sink14 | GlobalDataFlow.cs:88:22:88:27 | access to local variable sink14 |
| GlobalDataFlow.cs:83:15:83:20 | access to local variable sink14 | GlobalDataFlow.cs:88:22:88:27 | access to local variable sink14 |
| GlobalDataFlow.cs:83:15:83:20 | access to local variable sink14 | GlobalDataFlow.cs:90:75:90:80 | access to local variable sink14 |
| GlobalDataFlow.cs:83:15:83:20 | access to local variable sink14 | GlobalDataFlow.cs:90:75:90:80 | access to local variable sink14 |
| GlobalDataFlow.cs:83:15:83:20 | access to local variable sink14 | GlobalDataFlow.cs:116:57:116:62 | access to local variable sink14 |
| GlobalDataFlow.cs:83:15:83:20 | access to local variable sink14 | GlobalDataFlow.cs:116:57:116:62 | access to local variable sink14 |
| GlobalDataFlow.cs:83:15:83:20 | access to local variable sink14 | GlobalDataFlow.cs:120:20:120:25 | access to local variable sink14 |
| GlobalDataFlow.cs:83:15:83:20 | access to local variable sink14 | GlobalDataFlow.cs:120:20:120:25 | access to local variable sink14 |
| GlobalDataFlow.cs:83:15:83:20 | access to local variable sink14 | GlobalDataFlow.cs:122:20:122:25 | access to local variable sink14 |
| GlobalDataFlow.cs:83:15:83:20 | access to local variable sink14 | GlobalDataFlow.cs:122:20:122:25 | access to local variable sink14 |
| GlobalDataFlow.cs:84:13:84:136 | SSA def(sink15) | GlobalDataFlow.cs:85:15:85:20 | access to local variable sink15 |
| GlobalDataFlow.cs:84:13:84:136 | SSA def(sink15) | GlobalDataFlow.cs:85:15:85:20 | access to local variable sink15 |
| GlobalDataFlow.cs:84:13:84:136 | SSA def(sink15) | GlobalDataFlow.cs:86:106:86:111 | access to local variable sink15 |
| GlobalDataFlow.cs:84:13:84:136 | SSA def(sink15) | GlobalDataFlow.cs:86:106:86:111 | access to local variable sink15 |
| GlobalDataFlow.cs:84:13:84:136 | SSA def(sink15) | GlobalDataFlow.cs:118:104:118:109 | access to local variable sink15 |
| GlobalDataFlow.cs:84:13:84:136 | SSA def(sink15) | GlobalDataFlow.cs:118:104:118:109 | access to local variable sink15 |
| GlobalDataFlow.cs:84:22:84:136 | call to method Zip | GlobalDataFlow.cs:84:13:84:136 | SSA def(sink15) |
| GlobalDataFlow.cs:84:22:84:136 | call to method Zip | GlobalDataFlow.cs:84:13:84:136 | SSA def(sink15) |
| GlobalDataFlow.cs:84:22:84:136 | call to method Zip | GlobalDataFlow.cs:85:15:85:20 | access to local variable sink15 |
| GlobalDataFlow.cs:84:22:84:136 | call to method Zip | GlobalDataFlow.cs:85:15:85:20 | access to local variable sink15 |
| GlobalDataFlow.cs:84:22:84:136 | call to method Zip | GlobalDataFlow.cs:86:106:86:111 | access to local variable sink15 |
| GlobalDataFlow.cs:84:22:84:136 | call to method Zip | GlobalDataFlow.cs:86:106:86:111 | access to local variable sink15 |
| GlobalDataFlow.cs:84:22:84:136 | call to method Zip | GlobalDataFlow.cs:118:104:118:109 | access to local variable sink15 |
| GlobalDataFlow.cs:84:22:84:136 | call to method Zip | GlobalDataFlow.cs:118:104:118:109 | access to local variable sink15 |
| GlobalDataFlow.cs:84:23:84:74 | (...) ... | GlobalDataFlow.cs:84:126:84:126 | x |
| GlobalDataFlow.cs:84:23:84:74 | (...) ... | GlobalDataFlow.cs:84:126:84:126 | x |
| GlobalDataFlow.cs:84:44:84:74 | array creation of type String[] | GlobalDataFlow.cs:84:23:84:74 | (...) ... |
| GlobalDataFlow.cs:84:44:84:74 | array creation of type String[] | GlobalDataFlow.cs:84:23:84:74 | (...) ... |
| GlobalDataFlow.cs:84:59:84:64 | access to local variable sink14 | GlobalDataFlow.cs:88:22:88:27 | access to local variable sink14 |
| GlobalDataFlow.cs:84:59:84:64 | access to local variable sink14 | GlobalDataFlow.cs:88:22:88:27 | access to local variable sink14 |
| GlobalDataFlow.cs:84:59:84:64 | access to local variable sink14 | GlobalDataFlow.cs:90:75:90:80 | access to local variable sink14 |
| GlobalDataFlow.cs:84:59:84:64 | access to local variable sink14 | GlobalDataFlow.cs:90:75:90:80 | access to local variable sink14 |
| GlobalDataFlow.cs:84:59:84:64 | access to local variable sink14 | GlobalDataFlow.cs:116:57:116:62 | access to local variable sink14 |
| GlobalDataFlow.cs:84:59:84:64 | access to local variable sink14 | GlobalDataFlow.cs:116:57:116:62 | access to local variable sink14 |
| GlobalDataFlow.cs:84:59:84:64 | access to local variable sink14 | GlobalDataFlow.cs:120:20:120:25 | access to local variable sink14 |
| GlobalDataFlow.cs:84:59:84:64 | access to local variable sink14 | GlobalDataFlow.cs:120:20:120:25 | access to local variable sink14 |
| GlobalDataFlow.cs:84:59:84:64 | access to local variable sink14 | GlobalDataFlow.cs:122:20:122:25 | access to local variable sink14 |
| GlobalDataFlow.cs:84:59:84:64 | access to local variable sink14 | GlobalDataFlow.cs:122:20:122:25 | access to local variable sink14 |
| GlobalDataFlow.cs:84:103:84:121 | array creation of type String[] | GlobalDataFlow.cs:84:82:84:121 | (...) ... |
| GlobalDataFlow.cs:84:103:84:121 | array creation of type String[] | GlobalDataFlow.cs:84:82:84:121 | (...) ... |
| GlobalDataFlow.cs:84:126:84:126 | x | GlobalDataFlow.cs:84:135:84:135 | access to parameter x |
| GlobalDataFlow.cs:84:126:84:126 | x | GlobalDataFlow.cs:84:135:84:135 | access to parameter x |
| GlobalDataFlow.cs:84:135:84:135 | access to parameter x | GlobalDataFlow.cs:84:125:84:135 | [output] (...) => ... |
| GlobalDataFlow.cs:84:135:84:135 | access to parameter x | GlobalDataFlow.cs:84:125:84:135 | [output] (...) => ... |
| GlobalDataFlow.cs:85:15:85:20 | access to local variable sink15 | GlobalDataFlow.cs:86:106:86:111 | access to local variable sink15 |
| GlobalDataFlow.cs:85:15:85:20 | access to local variable sink15 | GlobalDataFlow.cs:86:106:86:111 | access to local variable sink15 |
| GlobalDataFlow.cs:85:15:85:20 | access to local variable sink15 | GlobalDataFlow.cs:118:104:118:109 | access to local variable sink15 |
| GlobalDataFlow.cs:85:15:85:20 | access to local variable sink15 | GlobalDataFlow.cs:118:104:118:109 | access to local variable sink15 |
| GlobalDataFlow.cs:86:13:86:136 | SSA def(sink16) | GlobalDataFlow.cs:87:15:87:20 | access to local variable sink16 |
| GlobalDataFlow.cs:86:13:86:136 | SSA def(sink16) | GlobalDataFlow.cs:87:15:87:20 | access to local variable sink16 |
| GlobalDataFlow.cs:86:22:86:136 | call to method Zip | GlobalDataFlow.cs:86:13:86:136 | SSA def(sink16) |
| GlobalDataFlow.cs:86:22:86:136 | call to method Zip | GlobalDataFlow.cs:86:13:86:136 | SSA def(sink16) |
| GlobalDataFlow.cs:86:22:86:136 | call to method Zip | GlobalDataFlow.cs:87:15:87:20 | access to local variable sink16 |
| GlobalDataFlow.cs:86:22:86:136 | call to method Zip | GlobalDataFlow.cs:87:15:87:20 | access to local variable sink16 |
| GlobalDataFlow.cs:86:44:86:62 | array creation of type String[] | GlobalDataFlow.cs:86:23:86:62 | (...) ... |
| GlobalDataFlow.cs:86:44:86:62 | array creation of type String[] | GlobalDataFlow.cs:86:23:86:62 | (...) ... |
| GlobalDataFlow.cs:86:70:86:121 | (...) ... | GlobalDataFlow.cs:86:129:86:129 | y |
| GlobalDataFlow.cs:86:70:86:121 | (...) ... | GlobalDataFlow.cs:86:129:86:129 | y |
| GlobalDataFlow.cs:86:91:86:121 | array creation of type String[] | GlobalDataFlow.cs:86:70:86:121 | (...) ... |
| GlobalDataFlow.cs:86:91:86:121 | array creation of type String[] | GlobalDataFlow.cs:86:70:86:121 | (...) ... |
| GlobalDataFlow.cs:86:106:86:111 | access to local variable sink15 | GlobalDataFlow.cs:118:104:118:109 | access to local variable sink15 |
| GlobalDataFlow.cs:86:106:86:111 | access to local variable sink15 | GlobalDataFlow.cs:118:104:118:109 | access to local variable sink15 |
| GlobalDataFlow.cs:86:129:86:129 | y | GlobalDataFlow.cs:86:135:86:135 | access to parameter y |
| GlobalDataFlow.cs:86:129:86:129 | y | GlobalDataFlow.cs:86:135:86:135 | access to parameter y |
| GlobalDataFlow.cs:86:135:86:135 | access to parameter y | GlobalDataFlow.cs:86:125:86:135 | [output] (...) => ... |
| GlobalDataFlow.cs:86:135:86:135 | access to parameter y | GlobalDataFlow.cs:86:125:86:135 | [output] (...) => ... |
| GlobalDataFlow.cs:88:13:88:70 | SSA def(sink17) | GlobalDataFlow.cs:89:15:89:20 | access to local variable sink17 |
| GlobalDataFlow.cs:88:13:88:70 | SSA def(sink17) | GlobalDataFlow.cs:89:15:89:20 | access to local variable sink17 |
| GlobalDataFlow.cs:88:22:88:27 | access to local variable sink14 | GlobalDataFlow.cs:88:49:88:49 | s |
| GlobalDataFlow.cs:88:22:88:27 | access to local variable sink14 | GlobalDataFlow.cs:88:49:88:49 | s |
| GlobalDataFlow.cs:88:22:88:27 | access to local variable sink14 | GlobalDataFlow.cs:90:75:90:80 | access to local variable sink14 |
| GlobalDataFlow.cs:88:22:88:27 | access to local variable sink14 | GlobalDataFlow.cs:90:75:90:80 | access to local variable sink14 |
| GlobalDataFlow.cs:88:22:88:27 | access to local variable sink14 | GlobalDataFlow.cs:116:57:116:62 | access to local variable sink14 |
| GlobalDataFlow.cs:88:22:88:27 | access to local variable sink14 | GlobalDataFlow.cs:116:57:116:62 | access to local variable sink14 |
| GlobalDataFlow.cs:88:22:88:27 | access to local variable sink14 | GlobalDataFlow.cs:120:20:120:25 | access to local variable sink14 |
| GlobalDataFlow.cs:88:22:88:27 | access to local variable sink14 | GlobalDataFlow.cs:120:20:120:25 | access to local variable sink14 |
| GlobalDataFlow.cs:88:22:88:27 | access to local variable sink14 | GlobalDataFlow.cs:122:20:122:25 | access to local variable sink14 |
| GlobalDataFlow.cs:88:22:88:27 | access to local variable sink14 | GlobalDataFlow.cs:122:20:122:25 | access to local variable sink14 |
| GlobalDataFlow.cs:88:22:88:70 | call to method Aggregate | GlobalDataFlow.cs:88:13:88:70 | SSA def(sink17) |
| GlobalDataFlow.cs:88:22:88:70 | call to method Aggregate | GlobalDataFlow.cs:88:13:88:70 | SSA def(sink17) |
| GlobalDataFlow.cs:88:22:88:70 | call to method Aggregate | GlobalDataFlow.cs:89:15:89:20 | access to local variable sink17 |
| GlobalDataFlow.cs:88:22:88:70 | call to method Aggregate | GlobalDataFlow.cs:89:15:89:20 | access to local variable sink17 |
| GlobalDataFlow.cs:88:39:88:40 | "" | GlobalDataFlow.cs:88:44:88:46 | acc |
| GlobalDataFlow.cs:88:39:88:40 | "" | GlobalDataFlow.cs:88:44:88:46 | acc |
| GlobalDataFlow.cs:88:43:88:61 | [output] (...) => ... | GlobalDataFlow.cs:88:64:88:64 | x |
| GlobalDataFlow.cs:88:43:88:61 | [output] (...) => ... | GlobalDataFlow.cs:88:64:88:64 | x |
| GlobalDataFlow.cs:88:44:88:46 | acc | GlobalDataFlow.cs:88:55:88:57 | access to parameter acc |
| GlobalDataFlow.cs:88:44:88:46 | acc | GlobalDataFlow.cs:88:55:88:57 | access to parameter acc |
| GlobalDataFlow.cs:88:49:88:49 | s | GlobalDataFlow.cs:88:61:88:61 | access to parameter s |
| GlobalDataFlow.cs:88:49:88:49 | s | GlobalDataFlow.cs:88:61:88:61 | access to parameter s |
| GlobalDataFlow.cs:88:55:88:61 | ... + ... | GlobalDataFlow.cs:88:43:88:61 | [output] (...) => ... |
| GlobalDataFlow.cs:88:55:88:61 | ... + ... | GlobalDataFlow.cs:88:43:88:61 | [output] (...) => ... |
| GlobalDataFlow.cs:88:64:88:64 | x | GlobalDataFlow.cs:88:69:88:69 | access to parameter x |
| GlobalDataFlow.cs:88:64:88:64 | x | GlobalDataFlow.cs:88:69:88:69 | access to parameter x |
| GlobalDataFlow.cs:88:69:88:69 | access to parameter x | GlobalDataFlow.cs:88:64:88:69 | [output] (...) => ... |
| GlobalDataFlow.cs:88:69:88:69 | access to parameter x | GlobalDataFlow.cs:88:64:88:69 | [output] (...) => ... |
| GlobalDataFlow.cs:90:13:90:118 | SSA def(sink18) | GlobalDataFlow.cs:91:15:91:20 | access to local variable sink18 |
| GlobalDataFlow.cs:90:13:90:118 | SSA def(sink18) | GlobalDataFlow.cs:91:15:91:20 | access to local variable sink18 |
| GlobalDataFlow.cs:90:13:90:118 | SSA def(sink18) | GlobalDataFlow.cs:93:24:93:29 | access to local variable sink18 |
| GlobalDataFlow.cs:90:13:90:118 | SSA def(sink18) | GlobalDataFlow.cs:93:24:93:29 | access to local variable sink18 |
| GlobalDataFlow.cs:90:13:90:118 | SSA def(sink18) | GlobalDataFlow.cs:96:23:96:28 | access to local variable sink18 |
| GlobalDataFlow.cs:90:13:90:118 | SSA def(sink18) | GlobalDataFlow.cs:96:23:96:28 | access to local variable sink18 |
| GlobalDataFlow.cs:90:22:90:118 | call to method Aggregate | GlobalDataFlow.cs:90:13:90:118 | SSA def(sink18) |
| GlobalDataFlow.cs:90:22:90:118 | call to method Aggregate | GlobalDataFlow.cs:90:13:90:118 | SSA def(sink18) |
| GlobalDataFlow.cs:90:22:90:118 | call to method Aggregate | GlobalDataFlow.cs:91:15:91:20 | access to local variable sink18 |
| GlobalDataFlow.cs:90:22:90:118 | call to method Aggregate | GlobalDataFlow.cs:91:15:91:20 | access to local variable sink18 |
| GlobalDataFlow.cs:90:22:90:118 | call to method Aggregate | GlobalDataFlow.cs:93:24:93:29 | access to local variable sink18 |
| GlobalDataFlow.cs:90:22:90:118 | call to method Aggregate | GlobalDataFlow.cs:93:24:93:29 | access to local variable sink18 |
| GlobalDataFlow.cs:90:22:90:118 | call to method Aggregate | GlobalDataFlow.cs:96:23:96:28 | access to local variable sink18 |
| GlobalDataFlow.cs:90:22:90:118 | call to method Aggregate | GlobalDataFlow.cs:96:23:96:28 | access to local variable sink18 |
| GlobalDataFlow.cs:90:23:90:62 | (...) ... | GlobalDataFlow.cs:90:97:90:97 | s |
| GlobalDataFlow.cs:90:23:90:62 | (...) ... | GlobalDataFlow.cs:90:97:90:97 | s |
| GlobalDataFlow.cs:90:44:90:62 | array creation of type String[] | GlobalDataFlow.cs:90:23:90:62 | (...) ... |
| GlobalDataFlow.cs:90:44:90:62 | array creation of type String[] | GlobalDataFlow.cs:90:23:90:62 | (...) ... |
| GlobalDataFlow.cs:90:75:90:80 | access to local variable sink14 | GlobalDataFlow.cs:116:57:116:62 | access to local variable sink14 |
| GlobalDataFlow.cs:90:75:90:80 | access to local variable sink14 | GlobalDataFlow.cs:116:57:116:62 | access to local variable sink14 |
| GlobalDataFlow.cs:90:75:90:80 | access to local variable sink14 | GlobalDataFlow.cs:120:20:120:25 | access to local variable sink14 |
| GlobalDataFlow.cs:90:75:90:80 | access to local variable sink14 | GlobalDataFlow.cs:120:20:120:25 | access to local variable sink14 |
| GlobalDataFlow.cs:90:75:90:80 | access to local variable sink14 | GlobalDataFlow.cs:122:20:122:25 | access to local variable sink14 |
| GlobalDataFlow.cs:90:75:90:80 | access to local variable sink14 | GlobalDataFlow.cs:122:20:122:25 | access to local variable sink14 |
| GlobalDataFlow.cs:90:75:90:88 | call to method First | GlobalDataFlow.cs:90:92:90:94 | acc |
| GlobalDataFlow.cs:90:75:90:88 | call to method First | GlobalDataFlow.cs:90:92:90:94 | acc |
| GlobalDataFlow.cs:90:91:90:109 | [output] (...) => ... | GlobalDataFlow.cs:90:112:90:112 | x |
| GlobalDataFlow.cs:90:91:90:109 | [output] (...) => ... | GlobalDataFlow.cs:90:112:90:112 | x |
| GlobalDataFlow.cs:90:92:90:94 | acc | GlobalDataFlow.cs:90:103:90:105 | access to parameter acc |
| GlobalDataFlow.cs:90:92:90:94 | acc | GlobalDataFlow.cs:90:103:90:105 | access to parameter acc |
| GlobalDataFlow.cs:90:97:90:97 | s | GlobalDataFlow.cs:90:109:90:109 | access to parameter s |
| GlobalDataFlow.cs:90:97:90:97 | s | GlobalDataFlow.cs:90:109:90:109 | access to parameter s |
| GlobalDataFlow.cs:90:103:90:109 | ... + ... | GlobalDataFlow.cs:90:91:90:109 | [output] (...) => ... |
| GlobalDataFlow.cs:90:103:90:109 | ... + ... | GlobalDataFlow.cs:90:91:90:109 | [output] (...) => ... |
| GlobalDataFlow.cs:90:112:90:112 | x | GlobalDataFlow.cs:90:117:90:117 | access to parameter x |
| GlobalDataFlow.cs:90:112:90:112 | x | GlobalDataFlow.cs:90:117:90:117 | access to parameter x |
| GlobalDataFlow.cs:90:117:90:117 | access to parameter x | GlobalDataFlow.cs:90:112:90:117 | [output] (...) => ... |
| GlobalDataFlow.cs:90:117:90:117 | access to parameter x | GlobalDataFlow.cs:90:112:90:117 | [output] (...) => ... |
| GlobalDataFlow.cs:91:15:91:20 | access to local variable sink18 | GlobalDataFlow.cs:93:24:93:29 | access to local variable sink18 |
| GlobalDataFlow.cs:91:15:91:20 | access to local variable sink18 | GlobalDataFlow.cs:93:24:93:29 | access to local variable sink18 |
| GlobalDataFlow.cs:91:15:91:20 | access to local variable sink18 | GlobalDataFlow.cs:96:23:96:28 | access to local variable sink18 |
| GlobalDataFlow.cs:91:15:91:20 | access to local variable sink18 | GlobalDataFlow.cs:96:23:96:28 | access to local variable sink18 |
| GlobalDataFlow.cs:93:24:93:29 | access to local variable sink18 | GlobalDataFlow.cs:96:23:96:28 | access to local variable sink18 |
| GlobalDataFlow.cs:93:24:93:29 | access to local variable sink18 | GlobalDataFlow.cs:96:23:96:28 | access to local variable sink18 |
| GlobalDataFlow.cs:93:36:93:41 | SSA def(sink21) | GlobalDataFlow.cs:94:15:94:20 | access to local variable sink21 |
| GlobalDataFlow.cs:93:36:93:41 | SSA def(sink21) | GlobalDataFlow.cs:94:15:94:20 | access to local variable sink21 |
| GlobalDataFlow.cs:96:35:96:40 | SSA def(sink22) | GlobalDataFlow.cs:97:15:97:20 | access to local variable sink22 |
| GlobalDataFlow.cs:96:35:96:40 | SSA def(sink22) | GlobalDataFlow.cs:97:15:97:20 | access to local variable sink22 |
| GlobalDataFlow.cs:100:13:100:33 | SSA def(nonSink0) | GlobalDataFlow.cs:101:15:101:22 | access to local variable nonSink0 |
| GlobalDataFlow.cs:100:13:100:33 | SSA def(nonSink0) | GlobalDataFlow.cs:101:15:101:22 | access to local variable nonSink0 |
| GlobalDataFlow.cs:100:13:100:33 | SSA def(nonSink0) | GlobalDataFlow.cs:102:93:102:100 | access to local variable nonSink0 |
| GlobalDataFlow.cs:100:13:100:33 | SSA def(nonSink0) | GlobalDataFlow.cs:102:93:102:100 | access to local variable nonSink0 |
| GlobalDataFlow.cs:100:24:100:33 | call to method Return | GlobalDataFlow.cs:100:13:100:33 | SSA def(nonSink0) |
| GlobalDataFlow.cs:100:24:100:33 | call to method Return | GlobalDataFlow.cs:100:13:100:33 | SSA def(nonSink0) |
| GlobalDataFlow.cs:100:24:100:33 | call to method Return | GlobalDataFlow.cs:101:15:101:22 | access to local variable nonSink0 |
| GlobalDataFlow.cs:100:24:100:33 | call to method Return | GlobalDataFlow.cs:101:15:101:22 | access to local variable nonSink0 |
| GlobalDataFlow.cs:100:24:100:33 | call to method Return | GlobalDataFlow.cs:102:93:102:100 | access to local variable nonSink0 |
| GlobalDataFlow.cs:100:24:100:33 | call to method Return | GlobalDataFlow.cs:102:93:102:100 | access to local variable nonSink0 |
| GlobalDataFlow.cs:100:31:100:32 | "" | GlobalDataFlow.cs:100:24:100:33 | call to method Return |
| GlobalDataFlow.cs:100:31:100:32 | "" | GlobalDataFlow.cs:100:24:100:33 | call to method Return |
| GlobalDataFlow.cs:100:31:100:32 | "" | GlobalDataFlow.cs:275:26:275:26 | x |
| GlobalDataFlow.cs:100:31:100:32 | "" | GlobalDataFlow.cs:275:26:275:26 | x |
| GlobalDataFlow.cs:101:15:101:22 | access to local variable nonSink0 | GlobalDataFlow.cs:102:93:102:100 | access to local variable nonSink0 |
| GlobalDataFlow.cs:101:15:101:22 | access to local variable nonSink0 | GlobalDataFlow.cs:102:93:102:100 | access to local variable nonSink0 |
| GlobalDataFlow.cs:102:9:102:103 | SSA def(nonSink0) | GlobalDataFlow.cs:103:15:103:22 | access to local variable nonSink0 |
| GlobalDataFlow.cs:102:9:102:103 | SSA def(nonSink0) | GlobalDataFlow.cs:103:15:103:22 | access to local variable nonSink0 |
| GlobalDataFlow.cs:102:20:102:103 | (...) ... | GlobalDataFlow.cs:102:9:102:103 | SSA def(nonSink0) |
| GlobalDataFlow.cs:102:20:102:103 | (...) ... | GlobalDataFlow.cs:102:9:102:103 | SSA def(nonSink0) |
| GlobalDataFlow.cs:102:20:102:103 | (...) ... | GlobalDataFlow.cs:103:15:103:22 | access to local variable nonSink0 |
| GlobalDataFlow.cs:102:20:102:103 | (...) ... | GlobalDataFlow.cs:103:15:103:22 | access to local variable nonSink0 |
| GlobalDataFlow.cs:102:28:102:103 | call to method Invoke | GlobalDataFlow.cs:102:20:102:103 | (...) ... |
| GlobalDataFlow.cs:102:28:102:103 | call to method Invoke | GlobalDataFlow.cs:102:20:102:103 | (...) ... |
| GlobalDataFlow.cs:102:93:102:100 | access to local variable nonSink0 | GlobalDataFlow.cs:102:28:102:103 | call to method Invoke |
| GlobalDataFlow.cs:102:93:102:100 | access to local variable nonSink0 | GlobalDataFlow.cs:102:28:102:103 | call to method Invoke |
| GlobalDataFlow.cs:102:93:102:100 | access to local variable nonSink0 | GlobalDataFlow.cs:275:26:275:26 | x |
| GlobalDataFlow.cs:102:93:102:100 | access to local variable nonSink0 | GlobalDataFlow.cs:275:26:275:26 | x |
| GlobalDataFlow.cs:104:19:104:20 | "" | GlobalDataFlow.cs:104:27:104:34 | SSA def(nonSink0) |
| GlobalDataFlow.cs:104:19:104:20 | "" | GlobalDataFlow.cs:104:27:104:34 | SSA def(nonSink0) |
| GlobalDataFlow.cs:104:19:104:20 | "" | GlobalDataFlow.cs:281:32:281:32 | x |
| GlobalDataFlow.cs:104:19:104:20 | "" | GlobalDataFlow.cs:281:32:281:32 | x |
| GlobalDataFlow.cs:104:27:104:34 | SSA def(nonSink0) | GlobalDataFlow.cs:105:15:105:22 | access to local variable nonSink0 |
| GlobalDataFlow.cs:104:27:104:34 | SSA def(nonSink0) | GlobalDataFlow.cs:105:15:105:22 | access to local variable nonSink0 |
| GlobalDataFlow.cs:106:19:106:23 | access to local variable sink1 | GlobalDataFlow.cs:110:19:110:23 | access to local variable sink1 |
| GlobalDataFlow.cs:106:19:106:23 | access to local variable sink1 | GlobalDataFlow.cs:110:19:110:23 | access to local variable sink1 |
| GlobalDataFlow.cs:106:19:106:23 | access to local variable sink1 | GlobalDataFlow.cs:110:30:110:34 | access to local variable sink1 |
| GlobalDataFlow.cs:106:19:106:23 | access to local variable sink1 | GlobalDataFlow.cs:110:30:110:34 | access to local variable sink1 |
| GlobalDataFlow.cs:106:19:106:23 | access to local variable sink1 | GlobalDataFlow.cs:281:32:281:32 | x |
| GlobalDataFlow.cs:106:19:106:23 | access to local variable sink1 | GlobalDataFlow.cs:281:32:281:32 | x |
| GlobalDataFlow.cs:106:41:106:48 | SSA def(nonSink0) | GlobalDataFlow.cs:107:15:107:22 | access to local variable nonSink0 |
| GlobalDataFlow.cs:106:41:106:48 | SSA def(nonSink0) | GlobalDataFlow.cs:107:15:107:22 | access to local variable nonSink0 |
| GlobalDataFlow.cs:106:41:106:48 | SSA def(nonSink0) | GlobalDataFlow.cs:108:27:108:34 | access to local variable nonSink0 |
| GlobalDataFlow.cs:106:41:106:48 | SSA def(nonSink0) | GlobalDataFlow.cs:108:27:108:34 | access to local variable nonSink0 |
| GlobalDataFlow.cs:106:41:106:48 | SSA def(nonSink0) | GlobalDataFlow.cs:108:41:108:48 | access to local variable nonSink0 |
| GlobalDataFlow.cs:106:41:106:48 | SSA def(nonSink0) | GlobalDataFlow.cs:108:41:108:48 | access to local variable nonSink0 |
| GlobalDataFlow.cs:107:15:107:22 | access to local variable nonSink0 | GlobalDataFlow.cs:108:27:108:34 | access to local variable nonSink0 |
| GlobalDataFlow.cs:107:15:107:22 | access to local variable nonSink0 | GlobalDataFlow.cs:108:27:108:34 | access to local variable nonSink0 |
| GlobalDataFlow.cs:107:15:107:22 | access to local variable nonSink0 | GlobalDataFlow.cs:108:41:108:48 | access to local variable nonSink0 |
| GlobalDataFlow.cs:107:15:107:22 | access to local variable nonSink0 | GlobalDataFlow.cs:108:41:108:48 | access to local variable nonSink0 |
| GlobalDataFlow.cs:108:19:108:20 | "" | GlobalDataFlow.cs:108:27:108:34 | SSA def(nonSink0) |
| GlobalDataFlow.cs:108:19:108:20 | "" | GlobalDataFlow.cs:108:27:108:34 | SSA def(nonSink0) |
| GlobalDataFlow.cs:108:19:108:20 | "" | GlobalDataFlow.cs:287:32:287:32 | x |
| GlobalDataFlow.cs:108:19:108:20 | "" | GlobalDataFlow.cs:287:32:287:32 | x |
| GlobalDataFlow.cs:108:27:108:34 | SSA def(nonSink0) | GlobalDataFlow.cs:109:15:109:22 | access to local variable nonSink0 |
| GlobalDataFlow.cs:108:27:108:34 | SSA def(nonSink0) | GlobalDataFlow.cs:109:15:109:22 | access to local variable nonSink0 |
| GlobalDataFlow.cs:108:27:108:34 | SSA def(nonSink0) | GlobalDataFlow.cs:110:41:110:48 | access to local variable nonSink0 |
| GlobalDataFlow.cs:108:27:108:34 | SSA def(nonSink0) | GlobalDataFlow.cs:110:41:110:48 | access to local variable nonSink0 |
| GlobalDataFlow.cs:108:27:108:34 | SSA def(nonSink0) | GlobalDataFlow.cs:111:15:111:22 | access to local variable nonSink0 |
| GlobalDataFlow.cs:108:27:108:34 | SSA def(nonSink0) | GlobalDataFlow.cs:111:15:111:22 | access to local variable nonSink0 |
| GlobalDataFlow.cs:108:27:108:34 | SSA def(nonSink0) | GlobalDataFlow.cs:112:61:112:68 | access to local variable nonSink0 |
| GlobalDataFlow.cs:108:27:108:34 | SSA def(nonSink0) | GlobalDataFlow.cs:112:61:112:68 | access to local variable nonSink0 |
| GlobalDataFlow.cs:108:27:108:34 | SSA def(nonSink0) | GlobalDataFlow.cs:114:57:114:64 | access to local variable nonSink0 |
| GlobalDataFlow.cs:108:27:108:34 | SSA def(nonSink0) | GlobalDataFlow.cs:114:57:114:64 | access to local variable nonSink0 |
| GlobalDataFlow.cs:108:27:108:34 | access to local variable nonSink0 | GlobalDataFlow.cs:108:41:108:48 | access to local variable nonSink0 |
| GlobalDataFlow.cs:108:27:108:34 | access to local variable nonSink0 | GlobalDataFlow.cs:108:41:108:48 | access to local variable nonSink0 |
| GlobalDataFlow.cs:108:41:108:48 | access to local variable nonSink0 | GlobalDataFlow.cs:287:50:287:50 | z |
| GlobalDataFlow.cs:108:41:108:48 | access to local variable nonSink0 | GlobalDataFlow.cs:287:50:287:50 | z |
| GlobalDataFlow.cs:109:15:109:22 | access to local variable nonSink0 | GlobalDataFlow.cs:110:41:110:48 | access to local variable nonSink0 |
| GlobalDataFlow.cs:109:15:109:22 | access to local variable nonSink0 | GlobalDataFlow.cs:110:41:110:48 | access to local variable nonSink0 |
| GlobalDataFlow.cs:109:15:109:22 | access to local variable nonSink0 | GlobalDataFlow.cs:111:15:111:22 | access to local variable nonSink0 |
| GlobalDataFlow.cs:109:15:109:22 | access to local variable nonSink0 | GlobalDataFlow.cs:111:15:111:22 | access to local variable nonSink0 |
| GlobalDataFlow.cs:109:15:109:22 | access to local variable nonSink0 | GlobalDataFlow.cs:112:61:112:68 | access to local variable nonSink0 |
| GlobalDataFlow.cs:109:15:109:22 | access to local variable nonSink0 | GlobalDataFlow.cs:112:61:112:68 | access to local variable nonSink0 |
| GlobalDataFlow.cs:109:15:109:22 | access to local variable nonSink0 | GlobalDataFlow.cs:114:57:114:64 | access to local variable nonSink0 |
| GlobalDataFlow.cs:109:15:109:22 | access to local variable nonSink0 | GlobalDataFlow.cs:114:57:114:64 | access to local variable nonSink0 |
| GlobalDataFlow.cs:110:19:110:23 | access to local variable sink1 | GlobalDataFlow.cs:110:30:110:34 | SSA def(sink1) |
| GlobalDataFlow.cs:110:19:110:23 | access to local variable sink1 | GlobalDataFlow.cs:110:30:110:34 | SSA def(sink1) |
| GlobalDataFlow.cs:110:19:110:23 | access to local variable sink1 | GlobalDataFlow.cs:110:30:110:34 | access to local variable sink1 |
| GlobalDataFlow.cs:110:19:110:23 | access to local variable sink1 | GlobalDataFlow.cs:110:30:110:34 | access to local variable sink1 |
| GlobalDataFlow.cs:110:19:110:23 | access to local variable sink1 | GlobalDataFlow.cs:287:32:287:32 | x |
| GlobalDataFlow.cs:110:19:110:23 | access to local variable sink1 | GlobalDataFlow.cs:287:32:287:32 | x |
| GlobalDataFlow.cs:110:30:110:34 | SSA def(sink1) | GlobalDataFlow.cs:124:39:124:43 | access to local variable sink1 |
| GlobalDataFlow.cs:110:30:110:34 | SSA def(sink1) | GlobalDataFlow.cs:124:39:124:43 | access to local variable sink1 |
| GlobalDataFlow.cs:110:41:110:48 | access to local variable nonSink0 | GlobalDataFlow.cs:111:15:111:22 | access to local variable nonSink0 |
| GlobalDataFlow.cs:110:41:110:48 | access to local variable nonSink0 | GlobalDataFlow.cs:111:15:111:22 | access to local variable nonSink0 |
| GlobalDataFlow.cs:110:41:110:48 | access to local variable nonSink0 | GlobalDataFlow.cs:112:61:112:68 | access to local variable nonSink0 |
| GlobalDataFlow.cs:110:41:110:48 | access to local variable nonSink0 | GlobalDataFlow.cs:112:61:112:68 | access to local variable nonSink0 |
| GlobalDataFlow.cs:110:41:110:48 | access to local variable nonSink0 | GlobalDataFlow.cs:114:57:114:64 | access to local variable nonSink0 |
| GlobalDataFlow.cs:110:41:110:48 | access to local variable nonSink0 | GlobalDataFlow.cs:114:57:114:64 | access to local variable nonSink0 |
| GlobalDataFlow.cs:110:41:110:48 | access to local variable nonSink0 | GlobalDataFlow.cs:287:50:287:50 | z |
| GlobalDataFlow.cs:110:41:110:48 | access to local variable nonSink0 | GlobalDataFlow.cs:287:50:287:50 | z |
| GlobalDataFlow.cs:111:15:111:22 | access to local variable nonSink0 | GlobalDataFlow.cs:112:61:112:68 | access to local variable nonSink0 |
| GlobalDataFlow.cs:111:15:111:22 | access to local variable nonSink0 | GlobalDataFlow.cs:112:61:112:68 | access to local variable nonSink0 |
| GlobalDataFlow.cs:111:15:111:22 | access to local variable nonSink0 | GlobalDataFlow.cs:114:57:114:64 | access to local variable nonSink0 |
| GlobalDataFlow.cs:111:15:111:22 | access to local variable nonSink0 | GlobalDataFlow.cs:114:57:114:64 | access to local variable nonSink0 |
| GlobalDataFlow.cs:112:13:112:90 | SSA def(nonSink1) | GlobalDataFlow.cs:113:15:113:22 | access to local variable nonSink1 |
| GlobalDataFlow.cs:112:13:112:90 | SSA def(nonSink1) | GlobalDataFlow.cs:113:15:113:22 | access to local variable nonSink1 |
| GlobalDataFlow.cs:112:24:112:90 | call to method SelectEven | GlobalDataFlow.cs:112:13:112:90 | SSA def(nonSink1) |
| GlobalDataFlow.cs:112:24:112:90 | call to method SelectEven | GlobalDataFlow.cs:112:13:112:90 | SSA def(nonSink1) |
| GlobalDataFlow.cs:112:24:112:90 | call to method SelectEven | GlobalDataFlow.cs:113:15:113:22 | access to local variable nonSink1 |
| GlobalDataFlow.cs:112:24:112:90 | call to method SelectEven | GlobalDataFlow.cs:113:15:113:22 | access to local variable nonSink1 |
| GlobalDataFlow.cs:112:25:112:70 | (...) ... | GlobalDataFlow.cs:426:71:426:71 | e |
| GlobalDataFlow.cs:112:25:112:70 | (...) ... | GlobalDataFlow.cs:426:71:426:71 | e |
| GlobalDataFlow.cs:112:46:112:70 | array creation of type String[] | GlobalDataFlow.cs:112:25:112:70 | (...) ... |
| GlobalDataFlow.cs:112:46:112:70 | array creation of type String[] | GlobalDataFlow.cs:112:25:112:70 | (...) ... |
| GlobalDataFlow.cs:112:61:112:68 | access to local variable nonSink0 | GlobalDataFlow.cs:114:57:114:64 | access to local variable nonSink0 |
| GlobalDataFlow.cs:112:61:112:68 | access to local variable nonSink0 | GlobalDataFlow.cs:114:57:114:64 | access to local variable nonSink0 |
| GlobalDataFlow.cs:112:84:112:84 | x | GlobalDataFlow.cs:112:89:112:89 | access to parameter x |
| GlobalDataFlow.cs:112:84:112:84 | x | GlobalDataFlow.cs:112:89:112:89 | access to parameter x |
| GlobalDataFlow.cs:112:84:112:84 | x | GlobalDataFlow.cs:112:89:112:89 | access to parameter x |
| GlobalDataFlow.cs:112:84:112:84 | x | GlobalDataFlow.cs:112:89:112:89 | access to parameter x |
| GlobalDataFlow.cs:112:84:112:89 | (...) => ... | GlobalDataFlow.cs:426:85:426:85 | f |
| GlobalDataFlow.cs:112:84:112:89 | (...) => ... | GlobalDataFlow.cs:426:85:426:85 | f |
| GlobalDataFlow.cs:112:89:112:89 | access to parameter x | GlobalDataFlow.cs:431:44:431:47 | delegate call |
| GlobalDataFlow.cs:112:89:112:89 | access to parameter x | GlobalDataFlow.cs:431:44:431:47 | delegate call |
| GlobalDataFlow.cs:114:9:114:82 | SSA def(nonSink1) | GlobalDataFlow.cs:115:15:115:22 | access to local variable nonSink1 |
| GlobalDataFlow.cs:114:9:114:82 | SSA def(nonSink1) | GlobalDataFlow.cs:115:15:115:22 | access to local variable nonSink1 |
| GlobalDataFlow.cs:114:20:114:82 | call to method Select | GlobalDataFlow.cs:114:9:114:82 | SSA def(nonSink1) |
| GlobalDataFlow.cs:114:20:114:82 | call to method Select | GlobalDataFlow.cs:114:9:114:82 | SSA def(nonSink1) |
| GlobalDataFlow.cs:114:20:114:82 | call to method Select | GlobalDataFlow.cs:115:15:115:22 | access to local variable nonSink1 |
| GlobalDataFlow.cs:114:20:114:82 | call to method Select | GlobalDataFlow.cs:115:15:115:22 | access to local variable nonSink1 |
| GlobalDataFlow.cs:114:21:114:66 | (...) ... | GlobalDataFlow.cs:114:76:114:76 | x |
| GlobalDataFlow.cs:114:21:114:66 | (...) ... | GlobalDataFlow.cs:114:76:114:76 | x |
| GlobalDataFlow.cs:114:42:114:66 | array creation of type String[] | GlobalDataFlow.cs:114:21:114:66 | (...) ... |
| GlobalDataFlow.cs:114:42:114:66 | array creation of type String[] | GlobalDataFlow.cs:114:21:114:66 | (...) ... |
| GlobalDataFlow.cs:114:76:114:76 | x | GlobalDataFlow.cs:114:81:114:81 | access to parameter x |
| GlobalDataFlow.cs:114:76:114:76 | x | GlobalDataFlow.cs:114:81:114:81 | access to parameter x |
| GlobalDataFlow.cs:114:81:114:81 | access to parameter x | GlobalDataFlow.cs:114:76:114:81 | [output] (...) => ... |
| GlobalDataFlow.cs:114:81:114:81 | access to parameter x | GlobalDataFlow.cs:114:76:114:81 | [output] (...) => ... |
| GlobalDataFlow.cs:116:9:116:134 | SSA def(nonSink1) | GlobalDataFlow.cs:117:15:117:22 | access to local variable nonSink1 |
| GlobalDataFlow.cs:116:9:116:134 | SSA def(nonSink1) | GlobalDataFlow.cs:117:15:117:22 | access to local variable nonSink1 |
| GlobalDataFlow.cs:116:20:116:134 | call to method Zip | GlobalDataFlow.cs:116:9:116:134 | SSA def(nonSink1) |
| GlobalDataFlow.cs:116:20:116:134 | call to method Zip | GlobalDataFlow.cs:116:9:116:134 | SSA def(nonSink1) |
| GlobalDataFlow.cs:116:20:116:134 | call to method Zip | GlobalDataFlow.cs:117:15:117:22 | access to local variable nonSink1 |
| GlobalDataFlow.cs:116:20:116:134 | call to method Zip | GlobalDataFlow.cs:117:15:117:22 | access to local variable nonSink1 |
| GlobalDataFlow.cs:116:42:116:72 | array creation of type String[] | GlobalDataFlow.cs:116:21:116:72 | (...) ... |
| GlobalDataFlow.cs:116:42:116:72 | array creation of type String[] | GlobalDataFlow.cs:116:21:116:72 | (...) ... |
| GlobalDataFlow.cs:116:57:116:62 | access to local variable sink14 | GlobalDataFlow.cs:120:20:120:25 | access to local variable sink14 |
| GlobalDataFlow.cs:116:57:116:62 | access to local variable sink14 | GlobalDataFlow.cs:120:20:120:25 | access to local variable sink14 |
| GlobalDataFlow.cs:116:57:116:62 | access to local variable sink14 | GlobalDataFlow.cs:122:20:122:25 | access to local variable sink14 |
| GlobalDataFlow.cs:116:57:116:62 | access to local variable sink14 | GlobalDataFlow.cs:122:20:122:25 | access to local variable sink14 |
| GlobalDataFlow.cs:116:80:116:119 | (...) ... | GlobalDataFlow.cs:116:127:116:127 | y |
| GlobalDataFlow.cs:116:80:116:119 | (...) ... | GlobalDataFlow.cs:116:127:116:127 | y |
| GlobalDataFlow.cs:116:101:116:119 | array creation of type String[] | GlobalDataFlow.cs:116:80:116:119 | (...) ... |
| GlobalDataFlow.cs:116:101:116:119 | array creation of type String[] | GlobalDataFlow.cs:116:80:116:119 | (...) ... |
| GlobalDataFlow.cs:116:127:116:127 | y | GlobalDataFlow.cs:116:133:116:133 | access to parameter y |
| GlobalDataFlow.cs:116:127:116:127 | y | GlobalDataFlow.cs:116:133:116:133 | access to parameter y |
| GlobalDataFlow.cs:116:133:116:133 | access to parameter y | GlobalDataFlow.cs:116:123:116:133 | [output] (...) => ... |
| GlobalDataFlow.cs:116:133:116:133 | access to parameter y | GlobalDataFlow.cs:116:123:116:133 | [output] (...) => ... |
| GlobalDataFlow.cs:118:9:118:134 | SSA def(nonSink1) | GlobalDataFlow.cs:119:15:119:22 | access to local variable nonSink1 |
| GlobalDataFlow.cs:118:9:118:134 | SSA def(nonSink1) | GlobalDataFlow.cs:119:15:119:22 | access to local variable nonSink1 |
| GlobalDataFlow.cs:118:9:118:134 | SSA def(nonSink1) | GlobalDataFlow.cs:124:20:124:27 | access to local variable nonSink1 |
| GlobalDataFlow.cs:118:9:118:134 | SSA def(nonSink1) | GlobalDataFlow.cs:124:20:124:27 | access to local variable nonSink1 |
| GlobalDataFlow.cs:118:20:118:134 | call to method Zip | GlobalDataFlow.cs:118:9:118:134 | SSA def(nonSink1) |
| GlobalDataFlow.cs:118:20:118:134 | call to method Zip | GlobalDataFlow.cs:118:9:118:134 | SSA def(nonSink1) |
| GlobalDataFlow.cs:118:20:118:134 | call to method Zip | GlobalDataFlow.cs:119:15:119:22 | access to local variable nonSink1 |
| GlobalDataFlow.cs:118:20:118:134 | call to method Zip | GlobalDataFlow.cs:119:15:119:22 | access to local variable nonSink1 |
| GlobalDataFlow.cs:118:20:118:134 | call to method Zip | GlobalDataFlow.cs:124:20:124:27 | access to local variable nonSink1 |
| GlobalDataFlow.cs:118:20:118:134 | call to method Zip | GlobalDataFlow.cs:124:20:124:27 | access to local variable nonSink1 |
| GlobalDataFlow.cs:118:21:118:60 | (...) ... | GlobalDataFlow.cs:118:124:118:124 | x |
| GlobalDataFlow.cs:118:21:118:60 | (...) ... | GlobalDataFlow.cs:118:124:118:124 | x |
| GlobalDataFlow.cs:118:42:118:60 | array creation of type String[] | GlobalDataFlow.cs:118:21:118:60 | (...) ... |
| GlobalDataFlow.cs:118:42:118:60 | array creation of type String[] | GlobalDataFlow.cs:118:21:118:60 | (...) ... |
| GlobalDataFlow.cs:118:89:118:119 | array creation of type String[] | GlobalDataFlow.cs:118:68:118:119 | (...) ... |
| GlobalDataFlow.cs:118:89:118:119 | array creation of type String[] | GlobalDataFlow.cs:118:68:118:119 | (...) ... |
| GlobalDataFlow.cs:118:124:118:124 | x | GlobalDataFlow.cs:118:133:118:133 | access to parameter x |
| GlobalDataFlow.cs:118:124:118:124 | x | GlobalDataFlow.cs:118:133:118:133 | access to parameter x |
| GlobalDataFlow.cs:118:133:118:133 | access to parameter x | GlobalDataFlow.cs:118:123:118:133 | [output] (...) => ... |
| GlobalDataFlow.cs:118:133:118:133 | access to parameter x | GlobalDataFlow.cs:118:123:118:133 | [output] (...) => ... |
| GlobalDataFlow.cs:119:15:119:22 | access to local variable nonSink1 | GlobalDataFlow.cs:124:20:124:27 | access to local variable nonSink1 |
| GlobalDataFlow.cs:119:15:119:22 | access to local variable nonSink1 | GlobalDataFlow.cs:124:20:124:27 | access to local variable nonSink1 |
| GlobalDataFlow.cs:120:9:120:64 | SSA def(nonSink0) | GlobalDataFlow.cs:121:15:121:22 | access to local variable nonSink0 |
| GlobalDataFlow.cs:120:9:120:64 | SSA def(nonSink0) | GlobalDataFlow.cs:121:15:121:22 | access to local variable nonSink0 |
| GlobalDataFlow.cs:120:20:120:25 | access to local variable sink14 | GlobalDataFlow.cs:122:20:122:25 | access to local variable sink14 |
| GlobalDataFlow.cs:120:20:120:25 | access to local variable sink14 | GlobalDataFlow.cs:122:20:122:25 | access to local variable sink14 |
| GlobalDataFlow.cs:120:20:120:64 | call to method Aggregate | GlobalDataFlow.cs:120:9:120:64 | SSA def(nonSink0) |
| GlobalDataFlow.cs:120:20:120:64 | call to method Aggregate | GlobalDataFlow.cs:120:9:120:64 | SSA def(nonSink0) |
| GlobalDataFlow.cs:120:20:120:64 | call to method Aggregate | GlobalDataFlow.cs:121:15:121:22 | access to local variable nonSink0 |
| GlobalDataFlow.cs:120:20:120:64 | call to method Aggregate | GlobalDataFlow.cs:121:15:121:22 | access to local variable nonSink0 |
| GlobalDataFlow.cs:120:37:120:38 | "" | GlobalDataFlow.cs:120:42:120:44 | acc |
| GlobalDataFlow.cs:120:37:120:38 | "" | GlobalDataFlow.cs:120:42:120:44 | acc |
| GlobalDataFlow.cs:120:41:120:55 | [output] (...) => ... | GlobalDataFlow.cs:120:58:120:58 | x |
| GlobalDataFlow.cs:120:41:120:55 | [output] (...) => ... | GlobalDataFlow.cs:120:58:120:58 | x |
| GlobalDataFlow.cs:120:42:120:44 | acc | GlobalDataFlow.cs:120:53:120:55 | access to parameter acc |
| GlobalDataFlow.cs:120:42:120:44 | acc | GlobalDataFlow.cs:120:53:120:55 | access to parameter acc |
| GlobalDataFlow.cs:120:53:120:55 | access to parameter acc | GlobalDataFlow.cs:120:41:120:55 | [output] (...) => ... |
| GlobalDataFlow.cs:120:53:120:55 | access to parameter acc | GlobalDataFlow.cs:120:41:120:55 | [output] (...) => ... |
| GlobalDataFlow.cs:120:58:120:58 | x | GlobalDataFlow.cs:120:63:120:63 | access to parameter x |
| GlobalDataFlow.cs:120:58:120:58 | x | GlobalDataFlow.cs:120:63:120:63 | access to parameter x |
| GlobalDataFlow.cs:120:63:120:63 | access to parameter x | GlobalDataFlow.cs:120:58:120:63 | [output] (...) => ... |
| GlobalDataFlow.cs:120:63:120:63 | access to parameter x | GlobalDataFlow.cs:120:58:120:63 | [output] (...) => ... |
| GlobalDataFlow.cs:122:9:122:69 | SSA def(nonSink0) | GlobalDataFlow.cs:123:15:123:22 | access to local variable nonSink0 |
| GlobalDataFlow.cs:122:9:122:69 | SSA def(nonSink0) | GlobalDataFlow.cs:123:15:123:22 | access to local variable nonSink0 |
| GlobalDataFlow.cs:122:20:122:25 | access to local variable sink14 | GlobalDataFlow.cs:122:47:122:47 | s |
| GlobalDataFlow.cs:122:20:122:25 | access to local variable sink14 | GlobalDataFlow.cs:122:47:122:47 | s |
| GlobalDataFlow.cs:122:20:122:69 | call to method Aggregate | GlobalDataFlow.cs:122:9:122:69 | SSA def(nonSink0) |
| GlobalDataFlow.cs:122:20:122:69 | call to method Aggregate | GlobalDataFlow.cs:122:9:122:69 | SSA def(nonSink0) |
| GlobalDataFlow.cs:122:20:122:69 | call to method Aggregate | GlobalDataFlow.cs:123:15:123:22 | access to local variable nonSink0 |
| GlobalDataFlow.cs:122:20:122:69 | call to method Aggregate | GlobalDataFlow.cs:123:15:123:22 | access to local variable nonSink0 |
| GlobalDataFlow.cs:122:37:122:38 | "" | GlobalDataFlow.cs:122:42:122:44 | acc |
| GlobalDataFlow.cs:122:37:122:38 | "" | GlobalDataFlow.cs:122:42:122:44 | acc |
| GlobalDataFlow.cs:122:42:122:44 | acc | GlobalDataFlow.cs:122:53:122:55 | access to parameter acc |
| GlobalDataFlow.cs:122:42:122:44 | acc | GlobalDataFlow.cs:122:53:122:55 | access to parameter acc |
| GlobalDataFlow.cs:122:47:122:47 | s | GlobalDataFlow.cs:122:59:122:59 | access to parameter s |
| GlobalDataFlow.cs:122:47:122:47 | s | GlobalDataFlow.cs:122:59:122:59 | access to parameter s |
| GlobalDataFlow.cs:122:53:122:59 | ... + ... | GlobalDataFlow.cs:122:41:122:59 | [output] (...) => ... |
| GlobalDataFlow.cs:122:53:122:59 | ... + ... | GlobalDataFlow.cs:122:41:122:59 | [output] (...) => ... |
| GlobalDataFlow.cs:122:67:122:68 | "" | GlobalDataFlow.cs:122:62:122:68 | [output] (...) => ... |
| GlobalDataFlow.cs:122:67:122:68 | "" | GlobalDataFlow.cs:122:62:122:68 | [output] (...) => ... |
| GlobalDataFlow.cs:124:9:124:67 | SSA def(nonSink0) | GlobalDataFlow.cs:125:15:125:22 | access to local variable nonSink0 |
| GlobalDataFlow.cs:124:9:124:67 | SSA def(nonSink0) | GlobalDataFlow.cs:125:15:125:22 | access to local variable nonSink0 |
| GlobalDataFlow.cs:124:9:124:67 | SSA def(nonSink0) | GlobalDataFlow.cs:127:24:127:31 | access to local variable nonSink0 |
| GlobalDataFlow.cs:124:9:124:67 | SSA def(nonSink0) | GlobalDataFlow.cs:127:24:127:31 | access to local variable nonSink0 |
| GlobalDataFlow.cs:124:9:124:67 | SSA def(nonSink0) | GlobalDataFlow.cs:130:23:130:30 | access to local variable nonSink0 |
| GlobalDataFlow.cs:124:9:124:67 | SSA def(nonSink0) | GlobalDataFlow.cs:130:23:130:30 | access to local variable nonSink0 |
| GlobalDataFlow.cs:124:9:124:67 | SSA def(nonSink0) | GlobalDataFlow.cs:139:28:139:35 | access to local variable nonSink0 |
| GlobalDataFlow.cs:124:9:124:67 | SSA def(nonSink0) | GlobalDataFlow.cs:139:28:139:35 | access to local variable nonSink0 |
| GlobalDataFlow.cs:124:20:124:27 | access to local variable nonSink1 | GlobalDataFlow.cs:124:52:124:52 | s |
| GlobalDataFlow.cs:124:20:124:27 | access to local variable nonSink1 | GlobalDataFlow.cs:124:52:124:52 | s |
| GlobalDataFlow.cs:124:20:124:67 | call to method Aggregate | GlobalDataFlow.cs:124:9:124:67 | SSA def(nonSink0) |
| GlobalDataFlow.cs:124:20:124:67 | call to method Aggregate | GlobalDataFlow.cs:124:9:124:67 | SSA def(nonSink0) |
| GlobalDataFlow.cs:124:20:124:67 | call to method Aggregate | GlobalDataFlow.cs:125:15:125:22 | access to local variable nonSink0 |
| GlobalDataFlow.cs:124:20:124:67 | call to method Aggregate | GlobalDataFlow.cs:125:15:125:22 | access to local variable nonSink0 |
| GlobalDataFlow.cs:124:20:124:67 | call to method Aggregate | GlobalDataFlow.cs:127:24:127:31 | access to local variable nonSink0 |
| GlobalDataFlow.cs:124:20:124:67 | call to method Aggregate | GlobalDataFlow.cs:127:24:127:31 | access to local variable nonSink0 |
| GlobalDataFlow.cs:124:20:124:67 | call to method Aggregate | GlobalDataFlow.cs:130:23:130:30 | access to local variable nonSink0 |
| GlobalDataFlow.cs:124:20:124:67 | call to method Aggregate | GlobalDataFlow.cs:130:23:130:30 | access to local variable nonSink0 |
| GlobalDataFlow.cs:124:20:124:67 | call to method Aggregate | GlobalDataFlow.cs:139:28:139:35 | access to local variable nonSink0 |
| GlobalDataFlow.cs:124:20:124:67 | call to method Aggregate | GlobalDataFlow.cs:139:28:139:35 | access to local variable nonSink0 |
| GlobalDataFlow.cs:124:46:124:58 | [output] (...) => ... | GlobalDataFlow.cs:124:61:124:61 | x |
| GlobalDataFlow.cs:124:46:124:58 | [output] (...) => ... | GlobalDataFlow.cs:124:61:124:61 | x |
| GlobalDataFlow.cs:124:52:124:52 | s | GlobalDataFlow.cs:124:58:124:58 | access to parameter s |
| GlobalDataFlow.cs:124:52:124:52 | s | GlobalDataFlow.cs:124:58:124:58 | access to parameter s |
| GlobalDataFlow.cs:124:58:124:58 | access to parameter s | GlobalDataFlow.cs:124:46:124:58 | [output] (...) => ... |
| GlobalDataFlow.cs:124:58:124:58 | access to parameter s | GlobalDataFlow.cs:124:46:124:58 | [output] (...) => ... |
| GlobalDataFlow.cs:124:61:124:61 | x | GlobalDataFlow.cs:124:66:124:66 | access to parameter x |
| GlobalDataFlow.cs:124:61:124:61 | x | GlobalDataFlow.cs:124:66:124:66 | access to parameter x |
| GlobalDataFlow.cs:124:66:124:66 | access to parameter x | GlobalDataFlow.cs:124:61:124:66 | [output] (...) => ... |
| GlobalDataFlow.cs:124:66:124:66 | access to parameter x | GlobalDataFlow.cs:124:61:124:66 | [output] (...) => ... |
| GlobalDataFlow.cs:125:15:125:22 | access to local variable nonSink0 | GlobalDataFlow.cs:127:24:127:31 | access to local variable nonSink0 |
| GlobalDataFlow.cs:125:15:125:22 | access to local variable nonSink0 | GlobalDataFlow.cs:127:24:127:31 | access to local variable nonSink0 |
| GlobalDataFlow.cs:125:15:125:22 | access to local variable nonSink0 | GlobalDataFlow.cs:130:23:130:30 | access to local variable nonSink0 |
| GlobalDataFlow.cs:125:15:125:22 | access to local variable nonSink0 | GlobalDataFlow.cs:130:23:130:30 | access to local variable nonSink0 |
| GlobalDataFlow.cs:125:15:125:22 | access to local variable nonSink0 | GlobalDataFlow.cs:139:28:139:35 | access to local variable nonSink0 |
| GlobalDataFlow.cs:125:15:125:22 | access to local variable nonSink0 | GlobalDataFlow.cs:139:28:139:35 | access to local variable nonSink0 |
| GlobalDataFlow.cs:127:24:127:31 | access to local variable nonSink0 | GlobalDataFlow.cs:130:23:130:30 | access to local variable nonSink0 |
| GlobalDataFlow.cs:127:24:127:31 | access to local variable nonSink0 | GlobalDataFlow.cs:130:23:130:30 | access to local variable nonSink0 |
| GlobalDataFlow.cs:127:24:127:31 | access to local variable nonSink0 | GlobalDataFlow.cs:139:28:139:35 | access to local variable nonSink0 |
| GlobalDataFlow.cs:127:24:127:31 | access to local variable nonSink0 | GlobalDataFlow.cs:139:28:139:35 | access to local variable nonSink0 |
| GlobalDataFlow.cs:127:38:127:45 | SSA def(nonSink2) | GlobalDataFlow.cs:128:15:128:22 | access to local variable nonSink2 |
| GlobalDataFlow.cs:127:38:127:45 | SSA def(nonSink2) | GlobalDataFlow.cs:128:15:128:22 | access to local variable nonSink2 |
| GlobalDataFlow.cs:130:23:130:30 | access to local variable nonSink0 | GlobalDataFlow.cs:139:28:139:35 | access to local variable nonSink0 |
| GlobalDataFlow.cs:130:23:130:30 | access to local variable nonSink0 | GlobalDataFlow.cs:139:28:139:35 | access to local variable nonSink0 |
| GlobalDataFlow.cs:130:37:130:44 | SSA def(nonSink3) | GlobalDataFlow.cs:131:15:131:22 | access to local variable nonSink3 |
| GlobalDataFlow.cs:130:37:130:44 | SSA def(nonSink3) | GlobalDataFlow.cs:131:15:131:22 | access to local variable nonSink3 |
| GlobalDataFlow.cs:134:30:134:64 | SSA def(return) | GlobalDataFlow.cs:135:21:135:27 | access to local variable return |
| GlobalDataFlow.cs:134:30:134:64 | SSA def(return) | GlobalDataFlow.cs:135:21:135:27 | access to local variable return |
| GlobalDataFlow.cs:134:30:134:64 | SSA def(return) | GlobalDataFlow.cs:139:20:139:26 | access to local variable return |
| GlobalDataFlow.cs:134:30:134:64 | SSA def(return) | GlobalDataFlow.cs:139:20:139:26 | access to local variable return |
| GlobalDataFlow.cs:134:40:134:40 | x | GlobalDataFlow.cs:134:63:134:63 | access to parameter x |
| GlobalDataFlow.cs:134:40:134:40 | x | GlobalDataFlow.cs:134:63:134:63 | access to parameter x |
| GlobalDataFlow.cs:134:40:134:40 | x | GlobalDataFlow.cs:134:63:134:63 | access to parameter x |
| GlobalDataFlow.cs:134:40:134:40 | x | GlobalDataFlow.cs:134:63:134:63 | access to parameter x |
| GlobalDataFlow.cs:134:40:134:64 | (...) => ... | GlobalDataFlow.cs:134:30:134:64 | SSA def(return) |
| GlobalDataFlow.cs:134:40:134:64 | (...) => ... | GlobalDataFlow.cs:134:30:134:64 | SSA def(return) |
| GlobalDataFlow.cs:134:40:134:64 | (...) => ... | GlobalDataFlow.cs:135:21:135:27 | access to local variable return |
| GlobalDataFlow.cs:134:40:134:64 | (...) => ... | GlobalDataFlow.cs:135:21:135:27 | access to local variable return |
| GlobalDataFlow.cs:134:40:134:64 | (...) => ... | GlobalDataFlow.cs:139:20:139:26 | access to local variable return |
| GlobalDataFlow.cs:134:40:134:64 | (...) => ... | GlobalDataFlow.cs:139:20:139:26 | access to local variable return |
| GlobalDataFlow.cs:134:45:134:64 | call to method ApplyFunc | GlobalDataFlow.cs:135:21:135:34 | delegate call |
| GlobalDataFlow.cs:134:45:134:64 | call to method ApplyFunc | GlobalDataFlow.cs:135:21:135:34 | delegate call |
| GlobalDataFlow.cs:134:45:134:64 | call to method ApplyFunc | GlobalDataFlow.cs:139:20:139:36 | delegate call |
| GlobalDataFlow.cs:134:45:134:64 | call to method ApplyFunc | GlobalDataFlow.cs:139:20:139:36 | delegate call |
| GlobalDataFlow.cs:134:55:134:60 | delegate creation of type Func<String,String> | GlobalDataFlow.cs:364:41:364:41 | f |
| GlobalDataFlow.cs:134:55:134:60 | delegate creation of type Func<String,String> | GlobalDataFlow.cs:364:41:364:41 | f |
| GlobalDataFlow.cs:134:63:134:63 | access to parameter x | GlobalDataFlow.cs:134:45:134:64 | call to method ApplyFunc |
| GlobalDataFlow.cs:134:63:134:63 | access to parameter x | GlobalDataFlow.cs:134:45:134:64 | call to method ApplyFunc |
| GlobalDataFlow.cs:134:63:134:63 | access to parameter x | GlobalDataFlow.cs:134:45:134:64 | call to method ApplyFunc |
| GlobalDataFlow.cs:134:63:134:63 | access to parameter x | GlobalDataFlow.cs:134:45:134:64 | call to method ApplyFunc |
| GlobalDataFlow.cs:134:63:134:63 | access to parameter x | GlobalDataFlow.cs:364:46:364:46 | x |
| GlobalDataFlow.cs:134:63:134:63 | access to parameter x | GlobalDataFlow.cs:364:46:364:46 | x |
| GlobalDataFlow.cs:134:63:134:63 | access to parameter x | GlobalDataFlow.cs:364:46:364:46 | x |
| GlobalDataFlow.cs:134:63:134:63 | access to parameter x | GlobalDataFlow.cs:364:46:364:46 | x |
| GlobalDataFlow.cs:135:13:135:34 | SSA def(sink4) | GlobalDataFlow.cs:136:15:136:19 | access to local variable sink4 |
| GlobalDataFlow.cs:135:13:135:34 | SSA def(sink4) | GlobalDataFlow.cs:136:15:136:19 | access to local variable sink4 |
| GlobalDataFlow.cs:135:13:135:34 | SSA def(sink4) | GlobalDataFlow.cs:143:39:143:43 | access to local variable sink4 |
| GlobalDataFlow.cs:135:13:135:34 | SSA def(sink4) | GlobalDataFlow.cs:143:39:143:43 | access to local variable sink4 |
| GlobalDataFlow.cs:135:21:135:27 | access to local variable return | GlobalDataFlow.cs:139:20:139:26 | access to local variable return |
| GlobalDataFlow.cs:135:21:135:27 | access to local variable return | GlobalDataFlow.cs:139:20:139:26 | access to local variable return |
| GlobalDataFlow.cs:135:21:135:34 | delegate call | GlobalDataFlow.cs:135:13:135:34 | SSA def(sink4) |
| GlobalDataFlow.cs:135:21:135:34 | delegate call | GlobalDataFlow.cs:135:13:135:34 | SSA def(sink4) |
| GlobalDataFlow.cs:135:21:135:34 | delegate call | GlobalDataFlow.cs:136:15:136:19 | access to local variable sink4 |
| GlobalDataFlow.cs:135:21:135:34 | delegate call | GlobalDataFlow.cs:136:15:136:19 | access to local variable sink4 |
| GlobalDataFlow.cs:135:21:135:34 | delegate call | GlobalDataFlow.cs:143:39:143:43 | access to local variable sink4 |
| GlobalDataFlow.cs:135:21:135:34 | delegate call | GlobalDataFlow.cs:143:39:143:43 | access to local variable sink4 |
| GlobalDataFlow.cs:135:29:135:33 | access to local variable sink3 | GlobalDataFlow.cs:134:40:134:40 | x |
| GlobalDataFlow.cs:135:29:135:33 | access to local variable sink3 | GlobalDataFlow.cs:134:40:134:40 | x |
| GlobalDataFlow.cs:135:29:135:33 | access to local variable sink3 | GlobalDataFlow.cs:135:21:135:34 | delegate call |
| GlobalDataFlow.cs:135:29:135:33 | access to local variable sink3 | GlobalDataFlow.cs:135:21:135:34 | delegate call |
| GlobalDataFlow.cs:136:15:136:19 | access to local variable sink4 | GlobalDataFlow.cs:143:39:143:43 | access to local variable sink4 |
| GlobalDataFlow.cs:136:15:136:19 | access to local variable sink4 | GlobalDataFlow.cs:143:39:143:43 | access to local variable sink4 |
| GlobalDataFlow.cs:139:9:139:36 | SSA def(nonSink0) | GlobalDataFlow.cs:140:15:140:22 | access to local variable nonSink0 |
| GlobalDataFlow.cs:139:9:139:36 | SSA def(nonSink0) | GlobalDataFlow.cs:140:15:140:22 | access to local variable nonSink0 |
| GlobalDataFlow.cs:139:20:139:36 | delegate call | GlobalDataFlow.cs:139:9:139:36 | SSA def(nonSink0) |
| GlobalDataFlow.cs:139:20:139:36 | delegate call | GlobalDataFlow.cs:139:9:139:36 | SSA def(nonSink0) |
| GlobalDataFlow.cs:139:20:139:36 | delegate call | GlobalDataFlow.cs:140:15:140:22 | access to local variable nonSink0 |
| GlobalDataFlow.cs:139:20:139:36 | delegate call | GlobalDataFlow.cs:140:15:140:22 | access to local variable nonSink0 |
| GlobalDataFlow.cs:139:28:139:35 | access to local variable nonSink0 | GlobalDataFlow.cs:134:40:134:40 | x |
| GlobalDataFlow.cs:139:28:139:35 | access to local variable nonSink0 | GlobalDataFlow.cs:134:40:134:40 | x |
| GlobalDataFlow.cs:139:28:139:35 | access to local variable nonSink0 | GlobalDataFlow.cs:139:20:139:36 | delegate call |
| GlobalDataFlow.cs:139:28:139:35 | access to local variable nonSink0 | GlobalDataFlow.cs:139:20:139:36 | delegate call |
| GlobalDataFlow.cs:143:13:143:44 | SSA def(sink5) | GlobalDataFlow.cs:144:15:144:19 | access to local variable sink5 |
| GlobalDataFlow.cs:143:13:143:44 | SSA def(sink5) | GlobalDataFlow.cs:144:15:144:19 | access to local variable sink5 |
| GlobalDataFlow.cs:143:13:143:44 | SSA def(sink5) | GlobalDataFlow.cs:149:39:149:43 | access to local variable sink5 |
| GlobalDataFlow.cs:143:13:143:44 | SSA def(sink5) | GlobalDataFlow.cs:149:39:149:43 | access to local variable sink5 |
| GlobalDataFlow.cs:143:21:143:44 | call to method ApplyFunc | GlobalDataFlow.cs:143:13:143:44 | SSA def(sink5) |
| GlobalDataFlow.cs:143:21:143:44 | call to method ApplyFunc | GlobalDataFlow.cs:143:13:143:44 | SSA def(sink5) |
| GlobalDataFlow.cs:143:21:143:44 | call to method ApplyFunc | GlobalDataFlow.cs:144:15:144:19 | access to local variable sink5 |
| GlobalDataFlow.cs:143:21:143:44 | call to method ApplyFunc | GlobalDataFlow.cs:144:15:144:19 | access to local variable sink5 |
| GlobalDataFlow.cs:143:21:143:44 | call to method ApplyFunc | GlobalDataFlow.cs:149:39:149:43 | access to local variable sink5 |
| GlobalDataFlow.cs:143:21:143:44 | call to method ApplyFunc | GlobalDataFlow.cs:149:39:149:43 | access to local variable sink5 |
| GlobalDataFlow.cs:143:31:143:36 | delegate creation of type Func<String,String> | GlobalDataFlow.cs:364:41:364:41 | f |
| GlobalDataFlow.cs:143:31:143:36 | delegate creation of type Func<String,String> | GlobalDataFlow.cs:364:41:364:41 | f |
| GlobalDataFlow.cs:143:39:143:43 | access to local variable sink4 | GlobalDataFlow.cs:143:21:143:44 | call to method ApplyFunc |
| GlobalDataFlow.cs:143:39:143:43 | access to local variable sink4 | GlobalDataFlow.cs:143:21:143:44 | call to method ApplyFunc |
| GlobalDataFlow.cs:143:39:143:43 | access to local variable sink4 | GlobalDataFlow.cs:364:46:364:46 | x |
| GlobalDataFlow.cs:143:39:143:43 | access to local variable sink4 | GlobalDataFlow.cs:364:46:364:46 | x |
| GlobalDataFlow.cs:144:15:144:19 | access to local variable sink5 | GlobalDataFlow.cs:149:39:149:43 | access to local variable sink5 |
| GlobalDataFlow.cs:144:15:144:19 | access to local variable sink5 | GlobalDataFlow.cs:149:39:149:43 | access to local variable sink5 |
| GlobalDataFlow.cs:147:9:147:40 | SSA def(nonSink0) | GlobalDataFlow.cs:148:15:148:22 | access to local variable nonSink0 |
| GlobalDataFlow.cs:147:9:147:40 | SSA def(nonSink0) | GlobalDataFlow.cs:148:15:148:22 | access to local variable nonSink0 |
| GlobalDataFlow.cs:147:20:147:40 | call to method ApplyFunc | GlobalDataFlow.cs:147:9:147:40 | SSA def(nonSink0) |
| GlobalDataFlow.cs:147:20:147:40 | call to method ApplyFunc | GlobalDataFlow.cs:147:9:147:40 | SSA def(nonSink0) |
| GlobalDataFlow.cs:147:20:147:40 | call to method ApplyFunc | GlobalDataFlow.cs:148:15:148:22 | access to local variable nonSink0 |
| GlobalDataFlow.cs:147:20:147:40 | call to method ApplyFunc | GlobalDataFlow.cs:148:15:148:22 | access to local variable nonSink0 |
| GlobalDataFlow.cs:147:30:147:35 | delegate creation of type Func<String,String> | GlobalDataFlow.cs:364:41:364:41 | f |
| GlobalDataFlow.cs:147:30:147:35 | delegate creation of type Func<String,String> | GlobalDataFlow.cs:364:41:364:41 | f |
| GlobalDataFlow.cs:147:38:147:39 | "" | GlobalDataFlow.cs:147:20:147:40 | call to method ApplyFunc |
| GlobalDataFlow.cs:147:38:147:39 | "" | GlobalDataFlow.cs:147:20:147:40 | call to method ApplyFunc |
| GlobalDataFlow.cs:147:38:147:39 | "" | GlobalDataFlow.cs:364:46:364:46 | x |
| GlobalDataFlow.cs:147:38:147:39 | "" | GlobalDataFlow.cs:364:46:364:46 | x |
| GlobalDataFlow.cs:149:9:149:44 | SSA def(nonSink0) | GlobalDataFlow.cs:150:15:150:22 | access to local variable nonSink0 |
| GlobalDataFlow.cs:149:9:149:44 | SSA def(nonSink0) | GlobalDataFlow.cs:150:15:150:22 | access to local variable nonSink0 |
| GlobalDataFlow.cs:149:9:149:44 | SSA def(nonSink0) | GlobalDataFlow.cs:163:35:163:42 | access to local variable nonSink0 |
| GlobalDataFlow.cs:149:9:149:44 | SSA def(nonSink0) | GlobalDataFlow.cs:163:35:163:42 | access to local variable nonSink0 |
| GlobalDataFlow.cs:149:20:149:44 | call to method ApplyFunc | GlobalDataFlow.cs:149:9:149:44 | SSA def(nonSink0) |
| GlobalDataFlow.cs:149:20:149:44 | call to method ApplyFunc | GlobalDataFlow.cs:149:9:149:44 | SSA def(nonSink0) |
| GlobalDataFlow.cs:149:20:149:44 | call to method ApplyFunc | GlobalDataFlow.cs:150:15:150:22 | access to local variable nonSink0 |
| GlobalDataFlow.cs:149:20:149:44 | call to method ApplyFunc | GlobalDataFlow.cs:150:15:150:22 | access to local variable nonSink0 |
| GlobalDataFlow.cs:149:20:149:44 | call to method ApplyFunc | GlobalDataFlow.cs:163:35:163:42 | access to local variable nonSink0 |
| GlobalDataFlow.cs:149:20:149:44 | call to method ApplyFunc | GlobalDataFlow.cs:163:35:163:42 | access to local variable nonSink0 |
| GlobalDataFlow.cs:149:30:149:36 | (...) => ... | GlobalDataFlow.cs:364:41:364:41 | f |
| GlobalDataFlow.cs:149:30:149:36 | (...) => ... | GlobalDataFlow.cs:364:41:364:41 | f |
| GlobalDataFlow.cs:149:35:149:36 | "" | GlobalDataFlow.cs:366:16:366:19 | delegate call |
| GlobalDataFlow.cs:149:35:149:36 | "" | GlobalDataFlow.cs:366:16:366:19 | delegate call |
| GlobalDataFlow.cs:149:39:149:43 | access to local variable sink5 | GlobalDataFlow.cs:364:46:364:46 | x |
| GlobalDataFlow.cs:149:39:149:43 | access to local variable sink5 | GlobalDataFlow.cs:364:46:364:46 | x |
| GlobalDataFlow.cs:150:15:150:22 | access to local variable nonSink0 | GlobalDataFlow.cs:163:35:163:42 | access to local variable nonSink0 |
| GlobalDataFlow.cs:150:15:150:22 | access to local variable nonSink0 | GlobalDataFlow.cs:163:35:163:42 | access to local variable nonSink0 |
| GlobalDataFlow.cs:153:13:153:25 | SSA def(sink6) | GlobalDataFlow.cs:154:15:154:19 | access to local variable sink6 |
| GlobalDataFlow.cs:153:13:153:25 | SSA def(sink6) | GlobalDataFlow.cs:154:15:154:19 | access to local variable sink6 |
| GlobalDataFlow.cs:153:21:153:25 | call to method Out | GlobalDataFlow.cs:153:13:153:25 | SSA def(sink6) |
| GlobalDataFlow.cs:153:21:153:25 | call to method Out | GlobalDataFlow.cs:153:13:153:25 | SSA def(sink6) |
| GlobalDataFlow.cs:153:21:153:25 | call to method Out | GlobalDataFlow.cs:154:15:154:19 | access to local variable sink6 |
| GlobalDataFlow.cs:153:21:153:25 | call to method Out | GlobalDataFlow.cs:154:15:154:19 | access to local variable sink6 |
| GlobalDataFlow.cs:153:21:153:25 | this access | GlobalDataFlow.cs:156:9:156:25 | this access |
| GlobalDataFlow.cs:153:21:153:25 | this access | GlobalDataFlow.cs:156:9:156:25 | this access |
| GlobalDataFlow.cs:153:21:153:25 | this access | GlobalDataFlow.cs:159:9:159:25 | this access |
| GlobalDataFlow.cs:153:21:153:25 | this access | GlobalDataFlow.cs:159:9:159:25 | this access |
| GlobalDataFlow.cs:153:21:153:25 | this access | GlobalDataFlow.cs:161:22:161:31 | this access |
| GlobalDataFlow.cs:153:21:153:25 | this access | GlobalDataFlow.cs:161:22:161:31 | this access |
| GlobalDataFlow.cs:153:21:153:25 | this access | GlobalDataFlow.cs:167:20:167:27 | this access |
| GlobalDataFlow.cs:153:21:153:25 | this access | GlobalDataFlow.cs:167:20:167:27 | this access |
| GlobalDataFlow.cs:153:21:153:25 | this access | GlobalDataFlow.cs:169:9:169:31 | this access |
| GlobalDataFlow.cs:153:21:153:25 | this access | GlobalDataFlow.cs:169:9:169:31 | this access |
| GlobalDataFlow.cs:153:21:153:25 | this access | GlobalDataFlow.cs:171:9:171:31 | this access |
| GlobalDataFlow.cs:153:21:153:25 | this access | GlobalDataFlow.cs:171:9:171:31 | this access |
| GlobalDataFlow.cs:153:21:153:25 | this access | GlobalDataFlow.cs:173:20:173:32 | this access |
| GlobalDataFlow.cs:153:21:153:25 | this access | GlobalDataFlow.cs:173:20:173:32 | this access |
| GlobalDataFlow.cs:153:21:153:25 | this access | GlobalDataFlow.cs:189:39:189:41 | this access |
| GlobalDataFlow.cs:153:21:153:25 | this access | GlobalDataFlow.cs:189:39:189:41 | this access |
| GlobalDataFlow.cs:153:21:153:25 | this access | GlobalDataFlow.cs:193:37:193:42 | this access |
| GlobalDataFlow.cs:153:21:153:25 | this access | GlobalDataFlow.cs:193:37:193:42 | this access |
| GlobalDataFlow.cs:153:21:153:25 | this access | GlobalDataFlow.cs:197:22:197:32 | this access |
| GlobalDataFlow.cs:153:21:153:25 | this access | GlobalDataFlow.cs:197:22:197:32 | this access |
| GlobalDataFlow.cs:153:21:153:25 | this access | GlobalDataFlow.cs:201:20:201:33 | this access |
| GlobalDataFlow.cs:153:21:153:25 | this access | GlobalDataFlow.cs:201:20:201:33 | this access |
| GlobalDataFlow.cs:153:21:153:25 | this access | GlobalDataFlow.cs:316:12:316:14 | this |
| GlobalDataFlow.cs:153:21:153:25 | this access | GlobalDataFlow.cs:316:12:316:14 | this |
| GlobalDataFlow.cs:156:9:156:25 | this access | GlobalDataFlow.cs:159:9:159:25 | this access |
| GlobalDataFlow.cs:156:9:156:25 | this access | GlobalDataFlow.cs:159:9:159:25 | this access |
| GlobalDataFlow.cs:156:9:156:25 | this access | GlobalDataFlow.cs:161:22:161:31 | this access |
| GlobalDataFlow.cs:156:9:156:25 | this access | GlobalDataFlow.cs:161:22:161:31 | this access |
| GlobalDataFlow.cs:156:9:156:25 | this access | GlobalDataFlow.cs:167:20:167:27 | this access |
| GlobalDataFlow.cs:156:9:156:25 | this access | GlobalDataFlow.cs:167:20:167:27 | this access |
| GlobalDataFlow.cs:156:9:156:25 | this access | GlobalDataFlow.cs:169:9:169:31 | this access |
| GlobalDataFlow.cs:156:9:156:25 | this access | GlobalDataFlow.cs:169:9:169:31 | this access |
| GlobalDataFlow.cs:156:9:156:25 | this access | GlobalDataFlow.cs:171:9:171:31 | this access |
| GlobalDataFlow.cs:156:9:156:25 | this access | GlobalDataFlow.cs:171:9:171:31 | this access |
| GlobalDataFlow.cs:156:9:156:25 | this access | GlobalDataFlow.cs:173:20:173:32 | this access |
| GlobalDataFlow.cs:156:9:156:25 | this access | GlobalDataFlow.cs:173:20:173:32 | this access |
| GlobalDataFlow.cs:156:9:156:25 | this access | GlobalDataFlow.cs:189:39:189:41 | this access |
| GlobalDataFlow.cs:156:9:156:25 | this access | GlobalDataFlow.cs:189:39:189:41 | this access |
| GlobalDataFlow.cs:156:9:156:25 | this access | GlobalDataFlow.cs:193:37:193:42 | this access |
| GlobalDataFlow.cs:156:9:156:25 | this access | GlobalDataFlow.cs:193:37:193:42 | this access |
| GlobalDataFlow.cs:156:9:156:25 | this access | GlobalDataFlow.cs:197:22:197:32 | this access |
| GlobalDataFlow.cs:156:9:156:25 | this access | GlobalDataFlow.cs:197:22:197:32 | this access |
| GlobalDataFlow.cs:156:9:156:25 | this access | GlobalDataFlow.cs:201:20:201:33 | this access |
| GlobalDataFlow.cs:156:9:156:25 | this access | GlobalDataFlow.cs:201:20:201:33 | this access |
| GlobalDataFlow.cs:156:9:156:25 | this access | GlobalDataFlow.cs:321:10:321:15 | this |
| GlobalDataFlow.cs:156:9:156:25 | this access | GlobalDataFlow.cs:321:10:321:15 | this |
| GlobalDataFlow.cs:156:20:156:24 | SSA def(sink7) | GlobalDataFlow.cs:157:15:157:19 | access to local variable sink7 |
| GlobalDataFlow.cs:156:20:156:24 | SSA def(sink7) | GlobalDataFlow.cs:157:15:157:19 | access to local variable sink7 |
| GlobalDataFlow.cs:158:13:158:22 | SSA def(sink8) | GlobalDataFlow.cs:159:20:159:24 | access to local variable sink8 |
| GlobalDataFlow.cs:158:13:158:22 | SSA def(sink8) | GlobalDataFlow.cs:159:20:159:24 | access to local variable sink8 |
| GlobalDataFlow.cs:158:21:158:22 | "" | GlobalDataFlow.cs:158:13:158:22 | SSA def(sink8) |
| GlobalDataFlow.cs:158:21:158:22 | "" | GlobalDataFlow.cs:158:13:158:22 | SSA def(sink8) |
| GlobalDataFlow.cs:158:21:158:22 | "" | GlobalDataFlow.cs:159:20:159:24 | access to local variable sink8 |
| GlobalDataFlow.cs:158:21:158:22 | "" | GlobalDataFlow.cs:159:20:159:24 | access to local variable sink8 |
| GlobalDataFlow.cs:159:9:159:25 | this access | GlobalDataFlow.cs:161:22:161:31 | this access |
| GlobalDataFlow.cs:159:9:159:25 | this access | GlobalDataFlow.cs:161:22:161:31 | this access |
| GlobalDataFlow.cs:159:9:159:25 | this access | GlobalDataFlow.cs:167:20:167:27 | this access |
| GlobalDataFlow.cs:159:9:159:25 | this access | GlobalDataFlow.cs:167:20:167:27 | this access |
| GlobalDataFlow.cs:159:9:159:25 | this access | GlobalDataFlow.cs:169:9:169:31 | this access |
| GlobalDataFlow.cs:159:9:159:25 | this access | GlobalDataFlow.cs:169:9:169:31 | this access |
| GlobalDataFlow.cs:159:9:159:25 | this access | GlobalDataFlow.cs:171:9:171:31 | this access |
| GlobalDataFlow.cs:159:9:159:25 | this access | GlobalDataFlow.cs:171:9:171:31 | this access |
| GlobalDataFlow.cs:159:9:159:25 | this access | GlobalDataFlow.cs:173:20:173:32 | this access |
| GlobalDataFlow.cs:159:9:159:25 | this access | GlobalDataFlow.cs:173:20:173:32 | this access |
| GlobalDataFlow.cs:159:9:159:25 | this access | GlobalDataFlow.cs:189:39:189:41 | this access |
| GlobalDataFlow.cs:159:9:159:25 | this access | GlobalDataFlow.cs:189:39:189:41 | this access |
| GlobalDataFlow.cs:159:9:159:25 | this access | GlobalDataFlow.cs:193:37:193:42 | this access |
| GlobalDataFlow.cs:159:9:159:25 | this access | GlobalDataFlow.cs:193:37:193:42 | this access |
| GlobalDataFlow.cs:159:9:159:25 | this access | GlobalDataFlow.cs:197:22:197:32 | this access |
| GlobalDataFlow.cs:159:9:159:25 | this access | GlobalDataFlow.cs:197:22:197:32 | this access |
| GlobalDataFlow.cs:159:9:159:25 | this access | GlobalDataFlow.cs:201:20:201:33 | this access |
| GlobalDataFlow.cs:159:9:159:25 | this access | GlobalDataFlow.cs:201:20:201:33 | this access |
| GlobalDataFlow.cs:159:9:159:25 | this access | GlobalDataFlow.cs:326:10:326:15 | this |
| GlobalDataFlow.cs:159:9:159:25 | this access | GlobalDataFlow.cs:326:10:326:15 | this |
| GlobalDataFlow.cs:159:20:159:24 | SSA def(sink8) | GlobalDataFlow.cs:160:15:160:19 | access to local variable sink8 |
| GlobalDataFlow.cs:159:20:159:24 | SSA def(sink8) | GlobalDataFlow.cs:160:15:160:19 | access to local variable sink8 |
| GlobalDataFlow.cs:161:13:161:31 | SSA def(sink12) | GlobalDataFlow.cs:162:15:162:20 | access to local variable sink12 |
| GlobalDataFlow.cs:161:13:161:31 | SSA def(sink12) | GlobalDataFlow.cs:162:15:162:20 | access to local variable sink12 |
| GlobalDataFlow.cs:161:22:161:31 | call to method OutYield | GlobalDataFlow.cs:161:13:161:31 | SSA def(sink12) |
| GlobalDataFlow.cs:161:22:161:31 | call to method OutYield | GlobalDataFlow.cs:161:13:161:31 | SSA def(sink12) |
| GlobalDataFlow.cs:161:22:161:31 | call to method OutYield | GlobalDataFlow.cs:162:15:162:20 | access to local variable sink12 |
| GlobalDataFlow.cs:161:22:161:31 | call to method OutYield | GlobalDataFlow.cs:162:15:162:20 | access to local variable sink12 |
| GlobalDataFlow.cs:161:22:161:31 | this access | GlobalDataFlow.cs:167:20:167:27 | this access |
| GlobalDataFlow.cs:161:22:161:31 | this access | GlobalDataFlow.cs:167:20:167:27 | this access |
| GlobalDataFlow.cs:161:22:161:31 | this access | GlobalDataFlow.cs:169:9:169:31 | this access |
| GlobalDataFlow.cs:161:22:161:31 | this access | GlobalDataFlow.cs:169:9:169:31 | this access |
| GlobalDataFlow.cs:161:22:161:31 | this access | GlobalDataFlow.cs:171:9:171:31 | this access |
| GlobalDataFlow.cs:161:22:161:31 | this access | GlobalDataFlow.cs:171:9:171:31 | this access |
| GlobalDataFlow.cs:161:22:161:31 | this access | GlobalDataFlow.cs:173:20:173:32 | this access |
| GlobalDataFlow.cs:161:22:161:31 | this access | GlobalDataFlow.cs:173:20:173:32 | this access |
| GlobalDataFlow.cs:161:22:161:31 | this access | GlobalDataFlow.cs:189:39:189:41 | this access |
| GlobalDataFlow.cs:161:22:161:31 | this access | GlobalDataFlow.cs:189:39:189:41 | this access |
| GlobalDataFlow.cs:161:22:161:31 | this access | GlobalDataFlow.cs:193:37:193:42 | this access |
| GlobalDataFlow.cs:161:22:161:31 | this access | GlobalDataFlow.cs:193:37:193:42 | this access |
| GlobalDataFlow.cs:161:22:161:31 | this access | GlobalDataFlow.cs:197:22:197:32 | this access |
| GlobalDataFlow.cs:161:22:161:31 | this access | GlobalDataFlow.cs:197:22:197:32 | this access |
| GlobalDataFlow.cs:161:22:161:31 | this access | GlobalDataFlow.cs:201:20:201:33 | this access |
| GlobalDataFlow.cs:161:22:161:31 | this access | GlobalDataFlow.cs:201:20:201:33 | this access |
| GlobalDataFlow.cs:161:22:161:31 | this access | GlobalDataFlow.cs:331:25:331:32 | this |
| GlobalDataFlow.cs:161:22:161:31 | this access | GlobalDataFlow.cs:331:25:331:32 | this |
| GlobalDataFlow.cs:163:13:163:43 | SSA def(sink23) | GlobalDataFlow.cs:164:15:164:20 | access to local variable sink23 |
| GlobalDataFlow.cs:163:13:163:43 | SSA def(sink23) | GlobalDataFlow.cs:164:15:164:20 | access to local variable sink23 |
| GlobalDataFlow.cs:163:22:163:43 | call to method TaintedParam | GlobalDataFlow.cs:163:13:163:43 | SSA def(sink23) |
| GlobalDataFlow.cs:163:22:163:43 | call to method TaintedParam | GlobalDataFlow.cs:163:13:163:43 | SSA def(sink23) |
| GlobalDataFlow.cs:163:22:163:43 | call to method TaintedParam | GlobalDataFlow.cs:164:15:164:20 | access to local variable sink23 |
| GlobalDataFlow.cs:163:22:163:43 | call to method TaintedParam | GlobalDataFlow.cs:164:15:164:20 | access to local variable sink23 |
| GlobalDataFlow.cs:163:35:163:42 | access to local variable nonSink0 | GlobalDataFlow.cs:163:22:163:43 | call to method TaintedParam |
| GlobalDataFlow.cs:163:35:163:42 | access to local variable nonSink0 | GlobalDataFlow.cs:163:22:163:43 | call to method TaintedParam |
| GlobalDataFlow.cs:163:35:163:42 | access to local variable nonSink0 | GlobalDataFlow.cs:378:39:378:45 | tainted |
| GlobalDataFlow.cs:163:35:163:42 | access to local variable nonSink0 | GlobalDataFlow.cs:378:39:378:45 | tainted |
| GlobalDataFlow.cs:167:9:167:27 | SSA def(nonSink0) | GlobalDataFlow.cs:168:15:168:22 | access to local variable nonSink0 |
| GlobalDataFlow.cs:167:9:167:27 | SSA def(nonSink0) | GlobalDataFlow.cs:168:15:168:22 | access to local variable nonSink0 |
| GlobalDataFlow.cs:167:20:167:27 | call to method NonOut | GlobalDataFlow.cs:167:9:167:27 | SSA def(nonSink0) |
| GlobalDataFlow.cs:167:20:167:27 | call to method NonOut | GlobalDataFlow.cs:167:9:167:27 | SSA def(nonSink0) |
| GlobalDataFlow.cs:167:20:167:27 | call to method NonOut | GlobalDataFlow.cs:168:15:168:22 | access to local variable nonSink0 |
| GlobalDataFlow.cs:167:20:167:27 | call to method NonOut | GlobalDataFlow.cs:168:15:168:22 | access to local variable nonSink0 |
| GlobalDataFlow.cs:167:20:167:27 | this access | GlobalDataFlow.cs:169:9:169:31 | this access |
| GlobalDataFlow.cs:167:20:167:27 | this access | GlobalDataFlow.cs:169:9:169:31 | this access |
| GlobalDataFlow.cs:167:20:167:27 | this access | GlobalDataFlow.cs:171:9:171:31 | this access |
| GlobalDataFlow.cs:167:20:167:27 | this access | GlobalDataFlow.cs:171:9:171:31 | this access |
| GlobalDataFlow.cs:167:20:167:27 | this access | GlobalDataFlow.cs:173:20:173:32 | this access |
| GlobalDataFlow.cs:167:20:167:27 | this access | GlobalDataFlow.cs:173:20:173:32 | this access |
| GlobalDataFlow.cs:167:20:167:27 | this access | GlobalDataFlow.cs:189:39:189:41 | this access |
| GlobalDataFlow.cs:167:20:167:27 | this access | GlobalDataFlow.cs:189:39:189:41 | this access |
| GlobalDataFlow.cs:167:20:167:27 | this access | GlobalDataFlow.cs:193:37:193:42 | this access |
| GlobalDataFlow.cs:167:20:167:27 | this access | GlobalDataFlow.cs:193:37:193:42 | this access |
| GlobalDataFlow.cs:167:20:167:27 | this access | GlobalDataFlow.cs:197:22:197:32 | this access |
| GlobalDataFlow.cs:167:20:167:27 | this access | GlobalDataFlow.cs:197:22:197:32 | this access |
| GlobalDataFlow.cs:167:20:167:27 | this access | GlobalDataFlow.cs:201:20:201:33 | this access |
| GlobalDataFlow.cs:167:20:167:27 | this access | GlobalDataFlow.cs:201:20:201:33 | this access |
| GlobalDataFlow.cs:167:20:167:27 | this access | GlobalDataFlow.cs:338:12:338:17 | this |
| GlobalDataFlow.cs:167:20:167:27 | this access | GlobalDataFlow.cs:338:12:338:17 | this |
| GlobalDataFlow.cs:169:9:169:31 | this access | GlobalDataFlow.cs:171:9:171:31 | this access |
| GlobalDataFlow.cs:169:9:169:31 | this access | GlobalDataFlow.cs:171:9:171:31 | this access |
| GlobalDataFlow.cs:169:9:169:31 | this access | GlobalDataFlow.cs:173:20:173:32 | this access |
| GlobalDataFlow.cs:169:9:169:31 | this access | GlobalDataFlow.cs:173:20:173:32 | this access |
| GlobalDataFlow.cs:169:9:169:31 | this access | GlobalDataFlow.cs:189:39:189:41 | this access |
| GlobalDataFlow.cs:169:9:169:31 | this access | GlobalDataFlow.cs:189:39:189:41 | this access |
| GlobalDataFlow.cs:169:9:169:31 | this access | GlobalDataFlow.cs:193:37:193:42 | this access |
| GlobalDataFlow.cs:169:9:169:31 | this access | GlobalDataFlow.cs:193:37:193:42 | this access |
| GlobalDataFlow.cs:169:9:169:31 | this access | GlobalDataFlow.cs:197:22:197:32 | this access |
| GlobalDataFlow.cs:169:9:169:31 | this access | GlobalDataFlow.cs:197:22:197:32 | this access |
| GlobalDataFlow.cs:169:9:169:31 | this access | GlobalDataFlow.cs:201:20:201:33 | this access |
| GlobalDataFlow.cs:169:9:169:31 | this access | GlobalDataFlow.cs:201:20:201:33 | this access |
| GlobalDataFlow.cs:169:9:169:31 | this access | GlobalDataFlow.cs:343:10:343:18 | this |
| GlobalDataFlow.cs:169:9:169:31 | this access | GlobalDataFlow.cs:343:10:343:18 | this |
| GlobalDataFlow.cs:169:23:169:30 | SSA def(nonSink0) | GlobalDataFlow.cs:170:15:170:22 | access to local variable nonSink0 |
| GlobalDataFlow.cs:169:23:169:30 | SSA def(nonSink0) | GlobalDataFlow.cs:170:15:170:22 | access to local variable nonSink0 |
| GlobalDataFlow.cs:169:23:169:30 | SSA def(nonSink0) | GlobalDataFlow.cs:171:23:171:30 | access to local variable nonSink0 |
| GlobalDataFlow.cs:169:23:169:30 | SSA def(nonSink0) | GlobalDataFlow.cs:171:23:171:30 | access to local variable nonSink0 |
| GlobalDataFlow.cs:170:15:170:22 | access to local variable nonSink0 | GlobalDataFlow.cs:171:23:171:30 | access to local variable nonSink0 |
| GlobalDataFlow.cs:170:15:170:22 | access to local variable nonSink0 | GlobalDataFlow.cs:171:23:171:30 | access to local variable nonSink0 |
| GlobalDataFlow.cs:171:9:171:31 | this access | GlobalDataFlow.cs:173:20:173:32 | this access |
| GlobalDataFlow.cs:171:9:171:31 | this access | GlobalDataFlow.cs:173:20:173:32 | this access |
| GlobalDataFlow.cs:171:9:171:31 | this access | GlobalDataFlow.cs:189:39:189:41 | this access |
| GlobalDataFlow.cs:171:9:171:31 | this access | GlobalDataFlow.cs:189:39:189:41 | this access |
| GlobalDataFlow.cs:171:9:171:31 | this access | GlobalDataFlow.cs:193:37:193:42 | this access |
| GlobalDataFlow.cs:171:9:171:31 | this access | GlobalDataFlow.cs:193:37:193:42 | this access |
| GlobalDataFlow.cs:171:9:171:31 | this access | GlobalDataFlow.cs:197:22:197:32 | this access |
| GlobalDataFlow.cs:171:9:171:31 | this access | GlobalDataFlow.cs:197:22:197:32 | this access |
| GlobalDataFlow.cs:171:9:171:31 | this access | GlobalDataFlow.cs:201:20:201:33 | this access |
| GlobalDataFlow.cs:171:9:171:31 | this access | GlobalDataFlow.cs:201:20:201:33 | this access |
| GlobalDataFlow.cs:171:9:171:31 | this access | GlobalDataFlow.cs:348:10:348:18 | this |
| GlobalDataFlow.cs:171:9:171:31 | this access | GlobalDataFlow.cs:348:10:348:18 | this |
| GlobalDataFlow.cs:171:23:171:30 | SSA def(nonSink0) | GlobalDataFlow.cs:172:15:172:22 | access to local variable nonSink0 |
| GlobalDataFlow.cs:171:23:171:30 | SSA def(nonSink0) | GlobalDataFlow.cs:172:15:172:22 | access to local variable nonSink0 |
| GlobalDataFlow.cs:173:9:173:40 | SSA def(nonSink0) | GlobalDataFlow.cs:174:15:174:22 | access to local variable nonSink0 |
| GlobalDataFlow.cs:173:9:173:40 | SSA def(nonSink0) | GlobalDataFlow.cs:174:15:174:22 | access to local variable nonSink0 |
| GlobalDataFlow.cs:173:9:173:40 | SSA def(nonSink0) | GlobalDataFlow.cs:175:36:175:43 | access to local variable nonSink0 |
| GlobalDataFlow.cs:173:9:173:40 | SSA def(nonSink0) | GlobalDataFlow.cs:175:36:175:43 | access to local variable nonSink0 |
| GlobalDataFlow.cs:173:20:173:32 | this access | GlobalDataFlow.cs:189:39:189:41 | this access |
| GlobalDataFlow.cs:173:20:173:32 | this access | GlobalDataFlow.cs:189:39:189:41 | this access |
| GlobalDataFlow.cs:173:20:173:32 | this access | GlobalDataFlow.cs:193:37:193:42 | this access |
| GlobalDataFlow.cs:173:20:173:32 | this access | GlobalDataFlow.cs:193:37:193:42 | this access |
| GlobalDataFlow.cs:173:20:173:32 | this access | GlobalDataFlow.cs:197:22:197:32 | this access |
| GlobalDataFlow.cs:173:20:173:32 | this access | GlobalDataFlow.cs:197:22:197:32 | this access |
| GlobalDataFlow.cs:173:20:173:32 | this access | GlobalDataFlow.cs:201:20:201:33 | this access |
| GlobalDataFlow.cs:173:20:173:32 | this access | GlobalDataFlow.cs:201:20:201:33 | this access |
| GlobalDataFlow.cs:173:20:173:32 | this access | GlobalDataFlow.cs:353:25:353:35 | this |
| GlobalDataFlow.cs:173:20:173:32 | this access | GlobalDataFlow.cs:353:25:353:35 | this |
| GlobalDataFlow.cs:173:20:173:40 | call to method First | GlobalDataFlow.cs:173:9:173:40 | SSA def(nonSink0) |
| GlobalDataFlow.cs:173:20:173:40 | call to method First | GlobalDataFlow.cs:173:9:173:40 | SSA def(nonSink0) |
| GlobalDataFlow.cs:173:20:173:40 | call to method First | GlobalDataFlow.cs:174:15:174:22 | access to local variable nonSink0 |
| GlobalDataFlow.cs:173:20:173:40 | call to method First | GlobalDataFlow.cs:174:15:174:22 | access to local variable nonSink0 |
| GlobalDataFlow.cs:173:20:173:40 | call to method First | GlobalDataFlow.cs:175:36:175:43 | access to local variable nonSink0 |
| GlobalDataFlow.cs:173:20:173:40 | call to method First | GlobalDataFlow.cs:175:36:175:43 | access to local variable nonSink0 |
| GlobalDataFlow.cs:174:15:174:22 | access to local variable nonSink0 | GlobalDataFlow.cs:175:36:175:43 | access to local variable nonSink0 |
| GlobalDataFlow.cs:174:15:174:22 | access to local variable nonSink0 | GlobalDataFlow.cs:175:36:175:43 | access to local variable nonSink0 |
| GlobalDataFlow.cs:175:9:175:44 | SSA def(nonSink0) | GlobalDataFlow.cs:176:15:176:22 | access to local variable nonSink0 |
| GlobalDataFlow.cs:175:9:175:44 | SSA def(nonSink0) | GlobalDataFlow.cs:176:15:176:22 | access to local variable nonSink0 |
| GlobalDataFlow.cs:175:20:175:44 | call to method NonTaintedParam | GlobalDataFlow.cs:175:9:175:44 | SSA def(nonSink0) |
| GlobalDataFlow.cs:175:20:175:44 | call to method NonTaintedParam | GlobalDataFlow.cs:175:9:175:44 | SSA def(nonSink0) |
| GlobalDataFlow.cs:175:20:175:44 | call to method NonTaintedParam | GlobalDataFlow.cs:176:15:176:22 | access to local variable nonSink0 |
| GlobalDataFlow.cs:175:20:175:44 | call to method NonTaintedParam | GlobalDataFlow.cs:176:15:176:22 | access to local variable nonSink0 |
| GlobalDataFlow.cs:175:36:175:43 | access to local variable nonSink0 | GlobalDataFlow.cs:175:20:175:44 | call to method NonTaintedParam |
| GlobalDataFlow.cs:175:36:175:43 | access to local variable nonSink0 | GlobalDataFlow.cs:175:20:175:44 | call to method NonTaintedParam |
| GlobalDataFlow.cs:175:36:175:43 | access to local variable nonSink0 | GlobalDataFlow.cs:385:42:385:51 | nonTainted |
| GlobalDataFlow.cs:175:36:175:43 | access to local variable nonSink0 | GlobalDataFlow.cs:385:42:385:51 | nonTainted |
| GlobalDataFlow.cs:179:22:179:48 | SSA def(out) | GlobalDataFlow.cs:180:21:180:24 | access to local variable out |
| GlobalDataFlow.cs:179:22:179:48 | SSA def(out) | GlobalDataFlow.cs:180:21:180:24 | access to local variable out |
| GlobalDataFlow.cs:179:29:179:48 | (...) => ... | GlobalDataFlow.cs:179:22:179:48 | SSA def(out) |
| GlobalDataFlow.cs:179:29:179:48 | (...) => ... | GlobalDataFlow.cs:179:22:179:48 | SSA def(out) |
| GlobalDataFlow.cs:179:29:179:48 | (...) => ... | GlobalDataFlow.cs:180:21:180:24 | access to local variable out |
| GlobalDataFlow.cs:179:29:179:48 | (...) => ... | GlobalDataFlow.cs:180:21:180:24 | access to local variable out |
| GlobalDataFlow.cs:179:35:179:48 | "taint source" | GlobalDataFlow.cs:180:21:180:26 | delegate call |
| GlobalDataFlow.cs:179:35:179:48 | "taint source" | GlobalDataFlow.cs:180:21:180:26 | delegate call |
| GlobalDataFlow.cs:180:13:180:26 | SSA def(sink9) | GlobalDataFlow.cs:181:15:181:19 | access to local variable sink9 |
| GlobalDataFlow.cs:180:13:180:26 | SSA def(sink9) | GlobalDataFlow.cs:181:15:181:19 | access to local variable sink9 |
| GlobalDataFlow.cs:180:21:180:26 | delegate call | GlobalDataFlow.cs:180:13:180:26 | SSA def(sink9) |
| GlobalDataFlow.cs:180:21:180:26 | delegate call | GlobalDataFlow.cs:180:13:180:26 | SSA def(sink9) |
| GlobalDataFlow.cs:180:21:180:26 | delegate call | GlobalDataFlow.cs:181:15:181:19 | access to local variable sink9 |
| GlobalDataFlow.cs:180:21:180:26 | delegate call | GlobalDataFlow.cs:181:15:181:19 | access to local variable sink9 |
| GlobalDataFlow.cs:184:22:184:38 | SSA def(nonOut) | GlobalDataFlow.cs:185:20:185:25 | access to local variable nonOut |
| GlobalDataFlow.cs:184:22:184:38 | SSA def(nonOut) | GlobalDataFlow.cs:185:20:185:25 | access to local variable nonOut |
| GlobalDataFlow.cs:184:31:184:38 | (...) => ... | GlobalDataFlow.cs:184:22:184:38 | SSA def(nonOut) |
| GlobalDataFlow.cs:184:31:184:38 | (...) => ... | GlobalDataFlow.cs:184:22:184:38 | SSA def(nonOut) |
| GlobalDataFlow.cs:184:31:184:38 | (...) => ... | GlobalDataFlow.cs:185:20:185:25 | access to local variable nonOut |
| GlobalDataFlow.cs:184:31:184:38 | (...) => ... | GlobalDataFlow.cs:185:20:185:25 | access to local variable nonOut |
| GlobalDataFlow.cs:184:37:184:38 | "" | GlobalDataFlow.cs:185:20:185:27 | delegate call |
| GlobalDataFlow.cs:184:37:184:38 | "" | GlobalDataFlow.cs:185:20:185:27 | delegate call |
| GlobalDataFlow.cs:185:9:185:27 | SSA def(nonSink0) | GlobalDataFlow.cs:186:15:186:22 | access to local variable nonSink0 |
| GlobalDataFlow.cs:185:9:185:27 | SSA def(nonSink0) | GlobalDataFlow.cs:186:15:186:22 | access to local variable nonSink0 |
| GlobalDataFlow.cs:185:20:185:27 | delegate call | GlobalDataFlow.cs:185:9:185:27 | SSA def(nonSink0) |
| GlobalDataFlow.cs:185:20:185:27 | delegate call | GlobalDataFlow.cs:185:9:185:27 | SSA def(nonSink0) |
| GlobalDataFlow.cs:185:20:185:27 | delegate call | GlobalDataFlow.cs:186:15:186:22 | access to local variable nonSink0 |
| GlobalDataFlow.cs:185:20:185:27 | delegate call | GlobalDataFlow.cs:186:15:186:22 | access to local variable nonSink0 |
| GlobalDataFlow.cs:189:13:189:48 | SSA def(sink10) | GlobalDataFlow.cs:190:15:190:20 | access to local variable sink10 |
| GlobalDataFlow.cs:189:13:189:48 | SSA def(sink10) | GlobalDataFlow.cs:190:15:190:20 | access to local variable sink10 |
| GlobalDataFlow.cs:189:22:189:42 | object creation of type Lazy<String> | GlobalDataFlow.cs:189:13:189:48 | SSA def(sink10) |
| GlobalDataFlow.cs:189:22:189:42 | object creation of type Lazy<String> | GlobalDataFlow.cs:189:13:189:48 | SSA def(sink10) |
| GlobalDataFlow.cs:189:22:189:42 | object creation of type Lazy<String> | GlobalDataFlow.cs:189:22:189:48 | access to property Value |
| GlobalDataFlow.cs:189:22:189:42 | object creation of type Lazy<String> | GlobalDataFlow.cs:189:22:189:48 | access to property Value |
| GlobalDataFlow.cs:189:22:189:42 | object creation of type Lazy<String> | GlobalDataFlow.cs:190:15:190:20 | access to local variable sink10 |
| GlobalDataFlow.cs:189:22:189:42 | object creation of type Lazy<String> | GlobalDataFlow.cs:190:15:190:20 | access to local variable sink10 |
| GlobalDataFlow.cs:189:22:189:48 | access to property Value | GlobalDataFlow.cs:189:13:189:48 | SSA def(sink10) |
| GlobalDataFlow.cs:189:22:189:48 | access to property Value | GlobalDataFlow.cs:189:13:189:48 | SSA def(sink10) |
| GlobalDataFlow.cs:189:22:189:48 | access to property Value | GlobalDataFlow.cs:190:15:190:20 | access to local variable sink10 |
| GlobalDataFlow.cs:189:22:189:48 | access to property Value | GlobalDataFlow.cs:190:15:190:20 | access to local variable sink10 |
| GlobalDataFlow.cs:189:39:189:41 | [output] delegate creation of type Func<String> | GlobalDataFlow.cs:189:13:189:48 | SSA def(sink10) |
| GlobalDataFlow.cs:189:39:189:41 | [output] delegate creation of type Func<String> | GlobalDataFlow.cs:189:13:189:48 | SSA def(sink10) |
| GlobalDataFlow.cs:189:39:189:41 | [output] delegate creation of type Func<String> | GlobalDataFlow.cs:189:22:189:42 | object creation of type Lazy<String> |
| GlobalDataFlow.cs:189:39:189:41 | [output] delegate creation of type Func<String> | GlobalDataFlow.cs:189:22:189:42 | object creation of type Lazy<String> |
| GlobalDataFlow.cs:189:39:189:41 | [output] delegate creation of type Func<String> | GlobalDataFlow.cs:189:22:189:48 | access to property Value |
| GlobalDataFlow.cs:189:39:189:41 | [output] delegate creation of type Func<String> | GlobalDataFlow.cs:189:22:189:48 | access to property Value |
| GlobalDataFlow.cs:189:39:189:41 | [output] delegate creation of type Func<String> | GlobalDataFlow.cs:190:15:190:20 | access to local variable sink10 |
| GlobalDataFlow.cs:189:39:189:41 | [output] delegate creation of type Func<String> | GlobalDataFlow.cs:190:15:190:20 | access to local variable sink10 |
| GlobalDataFlow.cs:189:39:189:41 | this access | GlobalDataFlow.cs:193:37:193:42 | this access |
| GlobalDataFlow.cs:189:39:189:41 | this access | GlobalDataFlow.cs:193:37:193:42 | this access |
| GlobalDataFlow.cs:189:39:189:41 | this access | GlobalDataFlow.cs:197:22:197:32 | this access |
| GlobalDataFlow.cs:189:39:189:41 | this access | GlobalDataFlow.cs:197:22:197:32 | this access |
| GlobalDataFlow.cs:189:39:189:41 | this access | GlobalDataFlow.cs:201:20:201:33 | this access |
| GlobalDataFlow.cs:189:39:189:41 | this access | GlobalDataFlow.cs:201:20:201:33 | this access |
| GlobalDataFlow.cs:193:9:193:49 | SSA def(nonSink0) | GlobalDataFlow.cs:194:15:194:22 | access to local variable nonSink0 |
| GlobalDataFlow.cs:193:9:193:49 | SSA def(nonSink0) | GlobalDataFlow.cs:194:15:194:22 | access to local variable nonSink0 |
| GlobalDataFlow.cs:193:20:193:43 | object creation of type Lazy<String> | GlobalDataFlow.cs:193:9:193:49 | SSA def(nonSink0) |
| GlobalDataFlow.cs:193:20:193:43 | object creation of type Lazy<String> | GlobalDataFlow.cs:193:9:193:49 | SSA def(nonSink0) |
| GlobalDataFlow.cs:193:20:193:43 | object creation of type Lazy<String> | GlobalDataFlow.cs:193:20:193:49 | access to property Value |
| GlobalDataFlow.cs:193:20:193:43 | object creation of type Lazy<String> | GlobalDataFlow.cs:193:20:193:49 | access to property Value |
| GlobalDataFlow.cs:193:20:193:43 | object creation of type Lazy<String> | GlobalDataFlow.cs:194:15:194:22 | access to local variable nonSink0 |
| GlobalDataFlow.cs:193:20:193:43 | object creation of type Lazy<String> | GlobalDataFlow.cs:194:15:194:22 | access to local variable nonSink0 |
| GlobalDataFlow.cs:193:20:193:49 | access to property Value | GlobalDataFlow.cs:193:9:193:49 | SSA def(nonSink0) |
| GlobalDataFlow.cs:193:20:193:49 | access to property Value | GlobalDataFlow.cs:193:9:193:49 | SSA def(nonSink0) |
| GlobalDataFlow.cs:193:20:193:49 | access to property Value | GlobalDataFlow.cs:194:15:194:22 | access to local variable nonSink0 |
| GlobalDataFlow.cs:193:20:193:49 | access to property Value | GlobalDataFlow.cs:194:15:194:22 | access to local variable nonSink0 |
| GlobalDataFlow.cs:193:37:193:42 | [output] delegate creation of type Func<String> | GlobalDataFlow.cs:193:9:193:49 | SSA def(nonSink0) |
| GlobalDataFlow.cs:193:37:193:42 | [output] delegate creation of type Func<String> | GlobalDataFlow.cs:193:9:193:49 | SSA def(nonSink0) |
| GlobalDataFlow.cs:193:37:193:42 | [output] delegate creation of type Func<String> | GlobalDataFlow.cs:193:20:193:43 | object creation of type Lazy<String> |
| GlobalDataFlow.cs:193:37:193:42 | [output] delegate creation of type Func<String> | GlobalDataFlow.cs:193:20:193:43 | object creation of type Lazy<String> |
| GlobalDataFlow.cs:193:37:193:42 | [output] delegate creation of type Func<String> | GlobalDataFlow.cs:193:20:193:49 | access to property Value |
| GlobalDataFlow.cs:193:37:193:42 | [output] delegate creation of type Func<String> | GlobalDataFlow.cs:193:20:193:49 | access to property Value |
| GlobalDataFlow.cs:193:37:193:42 | [output] delegate creation of type Func<String> | GlobalDataFlow.cs:194:15:194:22 | access to local variable nonSink0 |
| GlobalDataFlow.cs:193:37:193:42 | [output] delegate creation of type Func<String> | GlobalDataFlow.cs:194:15:194:22 | access to local variable nonSink0 |
| GlobalDataFlow.cs:193:37:193:42 | this access | GlobalDataFlow.cs:197:22:197:32 | this access |
| GlobalDataFlow.cs:193:37:193:42 | this access | GlobalDataFlow.cs:197:22:197:32 | this access |
| GlobalDataFlow.cs:193:37:193:42 | this access | GlobalDataFlow.cs:201:20:201:33 | this access |
| GlobalDataFlow.cs:193:37:193:42 | this access | GlobalDataFlow.cs:201:20:201:33 | this access |
| GlobalDataFlow.cs:197:13:197:32 | SSA def(sink19) | GlobalDataFlow.cs:198:15:198:20 | access to local variable sink19 |
| GlobalDataFlow.cs:197:13:197:32 | SSA def(sink19) | GlobalDataFlow.cs:198:15:198:20 | access to local variable sink19 |
| GlobalDataFlow.cs:197:22:197:32 | access to property OutProperty | GlobalDataFlow.cs:197:13:197:32 | SSA def(sink19) |
| GlobalDataFlow.cs:197:22:197:32 | access to property OutProperty | GlobalDataFlow.cs:197:13:197:32 | SSA def(sink19) |
| GlobalDataFlow.cs:197:22:197:32 | access to property OutProperty | GlobalDataFlow.cs:198:15:198:20 | access to local variable sink19 |
| GlobalDataFlow.cs:197:22:197:32 | access to property OutProperty | GlobalDataFlow.cs:198:15:198:20 | access to local variable sink19 |
| GlobalDataFlow.cs:197:22:197:32 | this access | GlobalDataFlow.cs:201:20:201:33 | this access |
| GlobalDataFlow.cs:197:22:197:32 | this access | GlobalDataFlow.cs:201:20:201:33 | this access |
| GlobalDataFlow.cs:197:22:197:32 | this access | GlobalDataFlow.cs:415:9:415:11 | this |
| GlobalDataFlow.cs:197:22:197:32 | this access | GlobalDataFlow.cs:415:9:415:11 | this |
| GlobalDataFlow.cs:201:9:201:33 | SSA def(nonSink0) | GlobalDataFlow.cs:202:15:202:22 | access to local variable nonSink0 |
| GlobalDataFlow.cs:201:9:201:33 | SSA def(nonSink0) | GlobalDataFlow.cs:202:15:202:22 | access to local variable nonSink0 |
| GlobalDataFlow.cs:201:20:201:33 | access to property NonOutProperty | GlobalDataFlow.cs:201:9:201:33 | SSA def(nonSink0) |
| GlobalDataFlow.cs:201:20:201:33 | access to property NonOutProperty | GlobalDataFlow.cs:201:9:201:33 | SSA def(nonSink0) |
| GlobalDataFlow.cs:201:20:201:33 | access to property NonOutProperty | GlobalDataFlow.cs:202:15:202:22 | access to local variable nonSink0 |
| GlobalDataFlow.cs:201:20:201:33 | access to property NonOutProperty | GlobalDataFlow.cs:202:15:202:22 | access to local variable nonSink0 |
| GlobalDataFlow.cs:201:20:201:33 | this access | GlobalDataFlow.cs:420:9:420:11 | this |
| GlobalDataFlow.cs:201:20:201:33 | this access | GlobalDataFlow.cs:420:9:420:11 | this |
| GlobalDataFlow.cs:205:39:205:45 | tainted | GlobalDataFlow.cs:210:22:210:28 | access to parameter tainted |
| GlobalDataFlow.cs:205:39:205:45 | tainted | GlobalDataFlow.cs:210:22:210:28 | access to parameter tainted |
| GlobalDataFlow.cs:205:39:205:45 | tainted | GlobalDataFlow.cs:212:22:212:28 | access to parameter tainted |
| GlobalDataFlow.cs:205:39:205:45 | tainted | GlobalDataFlow.cs:212:22:212:28 | access to parameter tainted |
| GlobalDataFlow.cs:205:39:205:45 | tainted | GlobalDataFlow.cs:214:22:214:28 | access to parameter tainted |
| GlobalDataFlow.cs:205:39:205:45 | tainted | GlobalDataFlow.cs:214:22:214:28 | access to parameter tainted |
| GlobalDataFlow.cs:205:67:205:76 | notTainted | GlobalDataFlow.cs:220:23:220:32 | access to parameter notTainted |
| GlobalDataFlow.cs:205:67:205:76 | notTainted | GlobalDataFlow.cs:220:23:220:32 | access to parameter notTainted |
| GlobalDataFlow.cs:205:67:205:76 | notTainted | GlobalDataFlow.cs:222:19:222:28 | access to parameter notTainted |
| GlobalDataFlow.cs:205:67:205:76 | notTainted | GlobalDataFlow.cs:222:19:222:28 | access to parameter notTainted |
| GlobalDataFlow.cs:205:67:205:76 | notTainted | GlobalDataFlow.cs:224:19:224:28 | access to parameter notTainted |
| GlobalDataFlow.cs:205:67:205:76 | notTainted | GlobalDataFlow.cs:224:19:224:28 | access to parameter notTainted |
| GlobalDataFlow.cs:205:67:205:76 | notTainted | GlobalDataFlow.cs:226:19:226:28 | access to parameter notTainted |
| GlobalDataFlow.cs:205:67:205:76 | notTainted | GlobalDataFlow.cs:226:19:226:28 | access to parameter notTainted |
| GlobalDataFlow.cs:205:67:205:76 | notTainted | GlobalDataFlow.cs:228:19:228:28 | access to parameter notTainted |
| GlobalDataFlow.cs:205:67:205:76 | notTainted | GlobalDataFlow.cs:228:19:228:28 | access to parameter notTainted |
| GlobalDataFlow.cs:208:30:208:92 | SSA def(f1) | GlobalDataFlow.cs:210:37:210:38 | access to local variable f1 |
| GlobalDataFlow.cs:208:30:208:92 | SSA def(f1) | GlobalDataFlow.cs:210:37:210:38 | access to local variable f1 |
| GlobalDataFlow.cs:208:30:208:92 | SSA def(f1) | GlobalDataFlow.cs:220:41:220:42 | access to local variable f1 |
| GlobalDataFlow.cs:208:30:208:92 | SSA def(f1) | GlobalDataFlow.cs:220:41:220:42 | access to local variable f1 |
| GlobalDataFlow.cs:208:35:208:45 | sinkParam10 | GlobalDataFlow.cs:208:58:208:68 | access to parameter sinkParam10 |
| GlobalDataFlow.cs:208:35:208:45 | sinkParam10 | GlobalDataFlow.cs:208:58:208:68 | access to parameter sinkParam10 |
| GlobalDataFlow.cs:208:35:208:45 | sinkParam10 | GlobalDataFlow.cs:208:79:208:89 | access to parameter sinkParam10 |
| GlobalDataFlow.cs:208:35:208:45 | sinkParam10 | GlobalDataFlow.cs:208:79:208:89 | access to parameter sinkParam10 |
| GlobalDataFlow.cs:208:35:208:92 | (...) => ... | GlobalDataFlow.cs:208:30:208:92 | SSA def(f1) |
| GlobalDataFlow.cs:208:35:208:92 | (...) => ... | GlobalDataFlow.cs:208:30:208:92 | SSA def(f1) |
| GlobalDataFlow.cs:208:35:208:92 | (...) => ... | GlobalDataFlow.cs:210:37:210:38 | access to local variable f1 |
| GlobalDataFlow.cs:208:35:208:92 | (...) => ... | GlobalDataFlow.cs:210:37:210:38 | access to local variable f1 |
| GlobalDataFlow.cs:208:35:208:92 | (...) => ... | GlobalDataFlow.cs:220:41:220:42 | access to local variable f1 |
| GlobalDataFlow.cs:208:35:208:92 | (...) => ... | GlobalDataFlow.cs:220:41:220:42 | access to local variable f1 |
| GlobalDataFlow.cs:208:58:208:68 | access to parameter sinkParam10 | GlobalDataFlow.cs:208:79:208:89 | access to parameter sinkParam10 |
| GlobalDataFlow.cs:208:58:208:68 | access to parameter sinkParam10 | GlobalDataFlow.cs:208:79:208:89 | access to parameter sinkParam10 |
| GlobalDataFlow.cs:208:79:208:89 | access to parameter sinkParam10 | GlobalDataFlow.cs:210:37:210:38 | [output] access to local variable f1 |
| GlobalDataFlow.cs:208:79:208:89 | access to parameter sinkParam10 | GlobalDataFlow.cs:210:37:210:38 | [output] access to local variable f1 |
| GlobalDataFlow.cs:208:79:208:89 | access to parameter sinkParam10 | GlobalDataFlow.cs:220:41:220:42 | [output] access to local variable f1 |
| GlobalDataFlow.cs:208:79:208:89 | access to parameter sinkParam10 | GlobalDataFlow.cs:220:41:220:42 | [output] access to local variable f1 |
| GlobalDataFlow.cs:209:66:209:90 | SSA def(f2) | GlobalDataFlow.cs:212:37:212:38 | access to local variable f2 |
| GlobalDataFlow.cs:209:66:209:90 | SSA def(f2) | GlobalDataFlow.cs:212:37:212:38 | access to local variable f2 |
| GlobalDataFlow.cs:209:66:209:90 | SSA def(f2) | GlobalDataFlow.cs:222:37:222:38 | access to local variable f2 |
| GlobalDataFlow.cs:209:66:209:90 | SSA def(f2) | GlobalDataFlow.cs:222:37:222:38 | access to local variable f2 |
| GlobalDataFlow.cs:209:71:209:71 | x | GlobalDataFlow.cs:209:89:209:89 | access to parameter x |
| GlobalDataFlow.cs:209:71:209:71 | x | GlobalDataFlow.cs:209:89:209:89 | access to parameter x |
| GlobalDataFlow.cs:209:71:209:90 | (...) => ... | GlobalDataFlow.cs:209:66:209:90 | SSA def(f2) |
| GlobalDataFlow.cs:209:71:209:90 | (...) => ... | GlobalDataFlow.cs:209:66:209:90 | SSA def(f2) |
| GlobalDataFlow.cs:209:71:209:90 | (...) => ... | GlobalDataFlow.cs:212:37:212:38 | access to local variable f2 |
| GlobalDataFlow.cs:209:71:209:90 | (...) => ... | GlobalDataFlow.cs:212:37:212:38 | access to local variable f2 |
| GlobalDataFlow.cs:209:71:209:90 | (...) => ... | GlobalDataFlow.cs:222:37:222:38 | access to local variable f2 |
| GlobalDataFlow.cs:209:71:209:90 | (...) => ... | GlobalDataFlow.cs:222:37:222:38 | access to local variable f2 |
| GlobalDataFlow.cs:209:76:209:90 | call to method ReturnCheck2 | GlobalDataFlow.cs:212:37:212:38 | [output] access to local variable f2 |
| GlobalDataFlow.cs:209:76:209:90 | call to method ReturnCheck2 | GlobalDataFlow.cs:212:37:212:38 | [output] access to local variable f2 |
| GlobalDataFlow.cs:209:76:209:90 | call to method ReturnCheck2 | GlobalDataFlow.cs:222:37:222:38 | [output] access to local variable f2 |
| GlobalDataFlow.cs:209:76:209:90 | call to method ReturnCheck2 | GlobalDataFlow.cs:222:37:222:38 | [output] access to local variable f2 |
| GlobalDataFlow.cs:209:89:209:89 | access to parameter x | GlobalDataFlow.cs:209:76:209:90 | call to method ReturnCheck2 |
| GlobalDataFlow.cs:209:89:209:89 | access to parameter x | GlobalDataFlow.cs:209:76:209:90 | call to method ReturnCheck2 |
| GlobalDataFlow.cs:209:89:209:89 | access to parameter x | GlobalDataFlow.cs:298:32:298:41 | sinkParam9 |
| GlobalDataFlow.cs:209:89:209:89 | access to parameter x | GlobalDataFlow.cs:298:32:298:41 | sinkParam9 |
| GlobalDataFlow.cs:210:13:210:39 | SSA def(sink24) | GlobalDataFlow.cs:211:15:211:20 | access to local variable sink24 |
| GlobalDataFlow.cs:210:13:210:39 | SSA def(sink24) | GlobalDataFlow.cs:211:15:211:20 | access to local variable sink24 |
| GlobalDataFlow.cs:210:22:210:28 | access to parameter tainted | GlobalDataFlow.cs:208:35:208:45 | sinkParam10 |
| GlobalDataFlow.cs:210:22:210:28 | access to parameter tainted | GlobalDataFlow.cs:208:35:208:45 | sinkParam10 |
| GlobalDataFlow.cs:210:22:210:28 | access to parameter tainted | GlobalDataFlow.cs:212:22:212:28 | access to parameter tainted |
| GlobalDataFlow.cs:210:22:210:28 | access to parameter tainted | GlobalDataFlow.cs:212:22:212:28 | access to parameter tainted |
| GlobalDataFlow.cs:210:22:210:28 | access to parameter tainted | GlobalDataFlow.cs:214:22:214:28 | access to parameter tainted |
| GlobalDataFlow.cs:210:22:210:28 | access to parameter tainted | GlobalDataFlow.cs:214:22:214:28 | access to parameter tainted |
| GlobalDataFlow.cs:210:22:210:39 | call to method Select | GlobalDataFlow.cs:210:13:210:39 | SSA def(sink24) |
| GlobalDataFlow.cs:210:22:210:39 | call to method Select | GlobalDataFlow.cs:210:13:210:39 | SSA def(sink24) |
| GlobalDataFlow.cs:210:22:210:39 | call to method Select | GlobalDataFlow.cs:211:15:211:20 | access to local variable sink24 |
| GlobalDataFlow.cs:210:22:210:39 | call to method Select | GlobalDataFlow.cs:211:15:211:20 | access to local variable sink24 |
| GlobalDataFlow.cs:210:37:210:38 | access to local variable f1 | GlobalDataFlow.cs:220:41:220:42 | access to local variable f1 |
| GlobalDataFlow.cs:210:37:210:38 | access to local variable f1 | GlobalDataFlow.cs:220:41:220:42 | access to local variable f1 |
| GlobalDataFlow.cs:212:13:212:39 | SSA def(sink25) | GlobalDataFlow.cs:213:15:213:20 | access to local variable sink25 |
| GlobalDataFlow.cs:212:13:212:39 | SSA def(sink25) | GlobalDataFlow.cs:213:15:213:20 | access to local variable sink25 |
| GlobalDataFlow.cs:212:22:212:28 | access to parameter tainted | GlobalDataFlow.cs:209:71:209:71 | x |
| GlobalDataFlow.cs:212:22:212:28 | access to parameter tainted | GlobalDataFlow.cs:209:71:209:71 | x |
| GlobalDataFlow.cs:212:22:212:28 | access to parameter tainted | GlobalDataFlow.cs:214:22:214:28 | access to parameter tainted |
| GlobalDataFlow.cs:212:22:212:28 | access to parameter tainted | GlobalDataFlow.cs:214:22:214:28 | access to parameter tainted |
| GlobalDataFlow.cs:212:22:212:39 | call to method Select | GlobalDataFlow.cs:212:13:212:39 | SSA def(sink25) |
| GlobalDataFlow.cs:212:22:212:39 | call to method Select | GlobalDataFlow.cs:212:13:212:39 | SSA def(sink25) |
| GlobalDataFlow.cs:212:22:212:39 | call to method Select | GlobalDataFlow.cs:213:15:213:20 | access to local variable sink25 |
| GlobalDataFlow.cs:212:22:212:39 | call to method Select | GlobalDataFlow.cs:213:15:213:20 | access to local variable sink25 |
| GlobalDataFlow.cs:212:37:212:38 | access to local variable f2 | GlobalDataFlow.cs:222:37:222:38 | access to local variable f2 |
| GlobalDataFlow.cs:212:37:212:38 | access to local variable f2 | GlobalDataFlow.cs:222:37:222:38 | access to local variable f2 |
| GlobalDataFlow.cs:214:13:214:49 | SSA def(sink26) | GlobalDataFlow.cs:215:15:215:20 | access to local variable sink26 |
| GlobalDataFlow.cs:214:13:214:49 | SSA def(sink26) | GlobalDataFlow.cs:215:15:215:20 | access to local variable sink26 |
| GlobalDataFlow.cs:214:22:214:28 | access to parameter tainted | GlobalDataFlow.cs:304:32:304:42 | sinkParam11 |
| GlobalDataFlow.cs:214:22:214:28 | access to parameter tainted | GlobalDataFlow.cs:304:32:304:42 | sinkParam11 |
| GlobalDataFlow.cs:214:22:214:49 | call to method Select | GlobalDataFlow.cs:214:13:214:49 | SSA def(sink26) |
| GlobalDataFlow.cs:214:22:214:49 | call to method Select | GlobalDataFlow.cs:214:13:214:49 | SSA def(sink26) |
| GlobalDataFlow.cs:214:22:214:49 | call to method Select | GlobalDataFlow.cs:215:15:215:20 | access to local variable sink26 |
| GlobalDataFlow.cs:214:22:214:49 | call to method Select | GlobalDataFlow.cs:215:15:215:20 | access to local variable sink26 |
| GlobalDataFlow.cs:218:30:218:95 | SSA def(f3) | GlobalDataFlow.cs:224:37:224:38 | access to local variable f3 |
| GlobalDataFlow.cs:218:30:218:95 | SSA def(f3) | GlobalDataFlow.cs:224:37:224:38 | access to local variable f3 |
| GlobalDataFlow.cs:218:35:218:46 | nonSinkParam | GlobalDataFlow.cs:218:59:218:70 | access to parameter nonSinkParam |
| GlobalDataFlow.cs:218:35:218:46 | nonSinkParam | GlobalDataFlow.cs:218:59:218:70 | access to parameter nonSinkParam |
| GlobalDataFlow.cs:218:35:218:46 | nonSinkParam | GlobalDataFlow.cs:218:81:218:92 | access to parameter nonSinkParam |
| GlobalDataFlow.cs:218:35:218:46 | nonSinkParam | GlobalDataFlow.cs:218:81:218:92 | access to parameter nonSinkParam |
| GlobalDataFlow.cs:218:35:218:95 | (...) => ... | GlobalDataFlow.cs:218:30:218:95 | SSA def(f3) |
| GlobalDataFlow.cs:218:35:218:95 | (...) => ... | GlobalDataFlow.cs:218:30:218:95 | SSA def(f3) |
| GlobalDataFlow.cs:218:35:218:95 | (...) => ... | GlobalDataFlow.cs:224:37:224:38 | access to local variable f3 |
| GlobalDataFlow.cs:218:35:218:95 | (...) => ... | GlobalDataFlow.cs:224:37:224:38 | access to local variable f3 |
| GlobalDataFlow.cs:218:59:218:70 | access to parameter nonSinkParam | GlobalDataFlow.cs:218:81:218:92 | access to parameter nonSinkParam |
| GlobalDataFlow.cs:218:59:218:70 | access to parameter nonSinkParam | GlobalDataFlow.cs:218:81:218:92 | access to parameter nonSinkParam |
| GlobalDataFlow.cs:218:81:218:92 | access to parameter nonSinkParam | GlobalDataFlow.cs:224:37:224:38 | [output] access to local variable f3 |
| GlobalDataFlow.cs:218:81:218:92 | access to parameter nonSinkParam | GlobalDataFlow.cs:224:37:224:38 | [output] access to local variable f3 |
| GlobalDataFlow.cs:219:66:219:92 | SSA def(f4) | GlobalDataFlow.cs:226:37:226:38 | access to local variable f4 |
| GlobalDataFlow.cs:219:66:219:92 | SSA def(f4) | GlobalDataFlow.cs:226:37:226:38 | access to local variable f4 |
| GlobalDataFlow.cs:219:71:219:71 | x | GlobalDataFlow.cs:219:91:219:91 | access to parameter x |
| GlobalDataFlow.cs:219:71:219:71 | x | GlobalDataFlow.cs:219:91:219:91 | access to parameter x |
| GlobalDataFlow.cs:219:71:219:92 | (...) => ... | GlobalDataFlow.cs:219:66:219:92 | SSA def(f4) |
| GlobalDataFlow.cs:219:71:219:92 | (...) => ... | GlobalDataFlow.cs:219:66:219:92 | SSA def(f4) |
| GlobalDataFlow.cs:219:71:219:92 | (...) => ... | GlobalDataFlow.cs:226:37:226:38 | access to local variable f4 |
| GlobalDataFlow.cs:219:71:219:92 | (...) => ... | GlobalDataFlow.cs:226:37:226:38 | access to local variable f4 |
| GlobalDataFlow.cs:219:76:219:92 | call to method NonReturnCheck | GlobalDataFlow.cs:226:37:226:38 | [output] access to local variable f4 |
| GlobalDataFlow.cs:219:76:219:92 | call to method NonReturnCheck | GlobalDataFlow.cs:226:37:226:38 | [output] access to local variable f4 |
| GlobalDataFlow.cs:219:91:219:91 | access to parameter x | GlobalDataFlow.cs:219:76:219:92 | call to method NonReturnCheck |
| GlobalDataFlow.cs:219:91:219:91 | access to parameter x | GlobalDataFlow.cs:219:76:219:92 | call to method NonReturnCheck |
| GlobalDataFlow.cs:219:91:219:91 | access to parameter x | GlobalDataFlow.cs:310:34:310:45 | nonSinkParam |
| GlobalDataFlow.cs:219:91:219:91 | access to parameter x | GlobalDataFlow.cs:310:34:310:45 | nonSinkParam |
| GlobalDataFlow.cs:220:13:220:43 | SSA def(nonSink) | GlobalDataFlow.cs:221:15:221:21 | access to local variable nonSink |
| GlobalDataFlow.cs:220:13:220:43 | SSA def(nonSink) | GlobalDataFlow.cs:221:15:221:21 | access to local variable nonSink |
| GlobalDataFlow.cs:220:23:220:32 | access to parameter notTainted | GlobalDataFlow.cs:208:35:208:45 | sinkParam10 |
| GlobalDataFlow.cs:220:23:220:32 | access to parameter notTainted | GlobalDataFlow.cs:208:35:208:45 | sinkParam10 |
| GlobalDataFlow.cs:220:23:220:32 | access to parameter notTainted | GlobalDataFlow.cs:222:19:222:28 | access to parameter notTainted |
| GlobalDataFlow.cs:220:23:220:32 | access to parameter notTainted | GlobalDataFlow.cs:222:19:222:28 | access to parameter notTainted |
| GlobalDataFlow.cs:220:23:220:32 | access to parameter notTainted | GlobalDataFlow.cs:224:19:224:28 | access to parameter notTainted |
| GlobalDataFlow.cs:220:23:220:32 | access to parameter notTainted | GlobalDataFlow.cs:224:19:224:28 | access to parameter notTainted |
| GlobalDataFlow.cs:220:23:220:32 | access to parameter notTainted | GlobalDataFlow.cs:226:19:226:28 | access to parameter notTainted |
| GlobalDataFlow.cs:220:23:220:32 | access to parameter notTainted | GlobalDataFlow.cs:226:19:226:28 | access to parameter notTainted |
| GlobalDataFlow.cs:220:23:220:32 | access to parameter notTainted | GlobalDataFlow.cs:228:19:228:28 | access to parameter notTainted |
| GlobalDataFlow.cs:220:23:220:32 | access to parameter notTainted | GlobalDataFlow.cs:228:19:228:28 | access to parameter notTainted |
| GlobalDataFlow.cs:220:23:220:43 | call to method Select | GlobalDataFlow.cs:220:13:220:43 | SSA def(nonSink) |
| GlobalDataFlow.cs:220:23:220:43 | call to method Select | GlobalDataFlow.cs:220:13:220:43 | SSA def(nonSink) |
| GlobalDataFlow.cs:220:23:220:43 | call to method Select | GlobalDataFlow.cs:221:15:221:21 | access to local variable nonSink |
| GlobalDataFlow.cs:220:23:220:43 | call to method Select | GlobalDataFlow.cs:221:15:221:21 | access to local variable nonSink |
| GlobalDataFlow.cs:222:9:222:39 | SSA def(nonSink) | GlobalDataFlow.cs:223:15:223:21 | access to local variable nonSink |
| GlobalDataFlow.cs:222:9:222:39 | SSA def(nonSink) | GlobalDataFlow.cs:223:15:223:21 | access to local variable nonSink |
| GlobalDataFlow.cs:222:19:222:28 | access to parameter notTainted | GlobalDataFlow.cs:209:71:209:71 | x |
| GlobalDataFlow.cs:222:19:222:28 | access to parameter notTainted | GlobalDataFlow.cs:209:71:209:71 | x |
| GlobalDataFlow.cs:222:19:222:28 | access to parameter notTainted | GlobalDataFlow.cs:224:19:224:28 | access to parameter notTainted |
| GlobalDataFlow.cs:222:19:222:28 | access to parameter notTainted | GlobalDataFlow.cs:224:19:224:28 | access to parameter notTainted |
| GlobalDataFlow.cs:222:19:222:28 | access to parameter notTainted | GlobalDataFlow.cs:226:19:226:28 | access to parameter notTainted |
| GlobalDataFlow.cs:222:19:222:28 | access to parameter notTainted | GlobalDataFlow.cs:226:19:226:28 | access to parameter notTainted |
| GlobalDataFlow.cs:222:19:222:28 | access to parameter notTainted | GlobalDataFlow.cs:228:19:228:28 | access to parameter notTainted |
| GlobalDataFlow.cs:222:19:222:28 | access to parameter notTainted | GlobalDataFlow.cs:228:19:228:28 | access to parameter notTainted |
| GlobalDataFlow.cs:222:19:222:39 | call to method Select | GlobalDataFlow.cs:222:9:222:39 | SSA def(nonSink) |
| GlobalDataFlow.cs:222:19:222:39 | call to method Select | GlobalDataFlow.cs:222:9:222:39 | SSA def(nonSink) |
| GlobalDataFlow.cs:222:19:222:39 | call to method Select | GlobalDataFlow.cs:223:15:223:21 | access to local variable nonSink |
| GlobalDataFlow.cs:222:19:222:39 | call to method Select | GlobalDataFlow.cs:223:15:223:21 | access to local variable nonSink |
| GlobalDataFlow.cs:224:9:224:39 | SSA def(nonSink) | GlobalDataFlow.cs:225:15:225:21 | access to local variable nonSink |
| GlobalDataFlow.cs:224:9:224:39 | SSA def(nonSink) | GlobalDataFlow.cs:225:15:225:21 | access to local variable nonSink |
| GlobalDataFlow.cs:224:19:224:28 | access to parameter notTainted | GlobalDataFlow.cs:218:35:218:46 | nonSinkParam |
| GlobalDataFlow.cs:224:19:224:28 | access to parameter notTainted | GlobalDataFlow.cs:218:35:218:46 | nonSinkParam |
| GlobalDataFlow.cs:224:19:224:28 | access to parameter notTainted | GlobalDataFlow.cs:226:19:226:28 | access to parameter notTainted |
| GlobalDataFlow.cs:224:19:224:28 | access to parameter notTainted | GlobalDataFlow.cs:226:19:226:28 | access to parameter notTainted |
| GlobalDataFlow.cs:224:19:224:28 | access to parameter notTainted | GlobalDataFlow.cs:228:19:228:28 | access to parameter notTainted |
| GlobalDataFlow.cs:224:19:224:28 | access to parameter notTainted | GlobalDataFlow.cs:228:19:228:28 | access to parameter notTainted |
| GlobalDataFlow.cs:224:19:224:39 | call to method Select | GlobalDataFlow.cs:224:9:224:39 | SSA def(nonSink) |
| GlobalDataFlow.cs:224:19:224:39 | call to method Select | GlobalDataFlow.cs:224:9:224:39 | SSA def(nonSink) |
| GlobalDataFlow.cs:224:19:224:39 | call to method Select | GlobalDataFlow.cs:225:15:225:21 | access to local variable nonSink |
| GlobalDataFlow.cs:224:19:224:39 | call to method Select | GlobalDataFlow.cs:225:15:225:21 | access to local variable nonSink |
| GlobalDataFlow.cs:226:9:226:39 | SSA def(nonSink) | GlobalDataFlow.cs:227:15:227:21 | access to local variable nonSink |
| GlobalDataFlow.cs:226:9:226:39 | SSA def(nonSink) | GlobalDataFlow.cs:227:15:227:21 | access to local variable nonSink |
| GlobalDataFlow.cs:226:19:226:28 | access to parameter notTainted | GlobalDataFlow.cs:219:71:219:71 | x |
| GlobalDataFlow.cs:226:19:226:28 | access to parameter notTainted | GlobalDataFlow.cs:219:71:219:71 | x |
| GlobalDataFlow.cs:226:19:226:28 | access to parameter notTainted | GlobalDataFlow.cs:228:19:228:28 | access to parameter notTainted |
| GlobalDataFlow.cs:226:19:226:28 | access to parameter notTainted | GlobalDataFlow.cs:228:19:228:28 | access to parameter notTainted |
| GlobalDataFlow.cs:226:19:226:39 | call to method Select | GlobalDataFlow.cs:226:9:226:39 | SSA def(nonSink) |
| GlobalDataFlow.cs:226:19:226:39 | call to method Select | GlobalDataFlow.cs:226:9:226:39 | SSA def(nonSink) |
| GlobalDataFlow.cs:226:19:226:39 | call to method Select | GlobalDataFlow.cs:227:15:227:21 | access to local variable nonSink |
| GlobalDataFlow.cs:226:19:226:39 | call to method Select | GlobalDataFlow.cs:227:15:227:21 | access to local variable nonSink |
| GlobalDataFlow.cs:228:9:228:49 | SSA def(nonSink) | GlobalDataFlow.cs:229:15:229:21 | access to local variable nonSink |
| GlobalDataFlow.cs:228:9:228:49 | SSA def(nonSink) | GlobalDataFlow.cs:229:15:229:21 | access to local variable nonSink |
| GlobalDataFlow.cs:228:19:228:28 | access to parameter notTainted | GlobalDataFlow.cs:304:32:304:42 | sinkParam11 |
| GlobalDataFlow.cs:228:19:228:28 | access to parameter notTainted | GlobalDataFlow.cs:304:32:304:42 | sinkParam11 |
| GlobalDataFlow.cs:228:19:228:49 | call to method Select | GlobalDataFlow.cs:228:9:228:49 | SSA def(nonSink) |
| GlobalDataFlow.cs:228:19:228:49 | call to method Select | GlobalDataFlow.cs:228:9:228:49 | SSA def(nonSink) |
| GlobalDataFlow.cs:228:19:228:49 | call to method Select | GlobalDataFlow.cs:229:15:229:21 | access to local variable nonSink |
| GlobalDataFlow.cs:228:19:228:49 | call to method Select | GlobalDataFlow.cs:229:15:229:21 | access to local variable nonSink |
| GlobalDataFlow.cs:234:26:234:35 | sinkParam0 | GlobalDataFlow.cs:236:16:236:25 | access to parameter sinkParam0 |
| GlobalDataFlow.cs:234:26:234:35 | sinkParam0 | GlobalDataFlow.cs:236:16:236:25 | access to parameter sinkParam0 |
| GlobalDataFlow.cs:234:26:234:35 | sinkParam0 | GlobalDataFlow.cs:236:16:236:25 | access to parameter sinkParam0 |
| GlobalDataFlow.cs:234:26:234:35 | sinkParam0 | GlobalDataFlow.cs:236:16:236:25 | access to parameter sinkParam0 |
| GlobalDataFlow.cs:234:26:234:35 | sinkParam0 | GlobalDataFlow.cs:237:15:237:24 | access to parameter sinkParam0 |
| GlobalDataFlow.cs:234:26:234:35 | sinkParam0 | GlobalDataFlow.cs:237:15:237:24 | access to parameter sinkParam0 |
| GlobalDataFlow.cs:234:26:234:35 | sinkParam0 | GlobalDataFlow.cs:237:15:237:24 | access to parameter sinkParam0 |
| GlobalDataFlow.cs:234:26:234:35 | sinkParam0 | GlobalDataFlow.cs:237:15:237:24 | access to parameter sinkParam0 |
| GlobalDataFlow.cs:236:16:236:25 | access to parameter sinkParam0 | GlobalDataFlow.cs:234:26:234:35 | sinkParam0 |
| GlobalDataFlow.cs:236:16:236:25 | access to parameter sinkParam0 | GlobalDataFlow.cs:234:26:234:35 | sinkParam0 |
| GlobalDataFlow.cs:236:16:236:25 | access to parameter sinkParam0 | GlobalDataFlow.cs:234:26:234:35 | sinkParam0 |
| GlobalDataFlow.cs:236:16:236:25 | access to parameter sinkParam0 | GlobalDataFlow.cs:234:26:234:35 | sinkParam0 |
| GlobalDataFlow.cs:236:16:236:25 | access to parameter sinkParam0 | GlobalDataFlow.cs:237:15:237:24 | access to parameter sinkParam0 |
| GlobalDataFlow.cs:236:16:236:25 | access to parameter sinkParam0 | GlobalDataFlow.cs:237:15:237:24 | access to parameter sinkParam0 |
| GlobalDataFlow.cs:236:16:236:25 | access to parameter sinkParam0 | GlobalDataFlow.cs:237:15:237:24 | access to parameter sinkParam0 |
| GlobalDataFlow.cs:236:16:236:25 | access to parameter sinkParam0 | GlobalDataFlow.cs:237:15:237:24 | access to parameter sinkParam0 |
| GlobalDataFlow.cs:240:26:240:35 | sinkParam1 | GlobalDataFlow.cs:242:15:242:24 | access to parameter sinkParam1 |
| GlobalDataFlow.cs:240:26:240:35 | sinkParam1 | GlobalDataFlow.cs:242:15:242:24 | access to parameter sinkParam1 |
| GlobalDataFlow.cs:240:26:240:35 | sinkParam1 | GlobalDataFlow.cs:242:15:242:24 | access to parameter sinkParam1 |
| GlobalDataFlow.cs:240:26:240:35 | sinkParam1 | GlobalDataFlow.cs:242:15:242:24 | access to parameter sinkParam1 |
| GlobalDataFlow.cs:245:26:245:35 | sinkParam3 | GlobalDataFlow.cs:247:15:247:24 | access to parameter sinkParam3 |
| GlobalDataFlow.cs:245:26:245:35 | sinkParam3 | GlobalDataFlow.cs:247:15:247:24 | access to parameter sinkParam3 |
| GlobalDataFlow.cs:245:26:245:35 | sinkParam3 | GlobalDataFlow.cs:247:15:247:24 | access to parameter sinkParam3 |
| GlobalDataFlow.cs:245:26:245:35 | sinkParam3 | GlobalDataFlow.cs:247:15:247:24 | access to parameter sinkParam3 |
| GlobalDataFlow.cs:250:26:250:35 | sinkParam4 | GlobalDataFlow.cs:252:15:252:24 | access to parameter sinkParam4 |
| GlobalDataFlow.cs:250:26:250:35 | sinkParam4 | GlobalDataFlow.cs:252:15:252:24 | access to parameter sinkParam4 |
| GlobalDataFlow.cs:250:26:250:35 | sinkParam4 | GlobalDataFlow.cs:252:15:252:24 | access to parameter sinkParam4 |
| GlobalDataFlow.cs:250:26:250:35 | sinkParam4 | GlobalDataFlow.cs:252:15:252:24 | access to parameter sinkParam4 |
| GlobalDataFlow.cs:255:26:255:35 | sinkParam5 | GlobalDataFlow.cs:257:15:257:24 | access to parameter sinkParam5 |
| GlobalDataFlow.cs:255:26:255:35 | sinkParam5 | GlobalDataFlow.cs:257:15:257:24 | access to parameter sinkParam5 |
| GlobalDataFlow.cs:255:26:255:35 | sinkParam5 | GlobalDataFlow.cs:257:15:257:24 | access to parameter sinkParam5 |
| GlobalDataFlow.cs:255:26:255:35 | sinkParam5 | GlobalDataFlow.cs:257:15:257:24 | access to parameter sinkParam5 |
| GlobalDataFlow.cs:260:26:260:35 | sinkParam6 | GlobalDataFlow.cs:262:15:262:24 | access to parameter sinkParam6 |
| GlobalDataFlow.cs:260:26:260:35 | sinkParam6 | GlobalDataFlow.cs:262:15:262:24 | access to parameter sinkParam6 |
| GlobalDataFlow.cs:260:26:260:35 | sinkParam6 | GlobalDataFlow.cs:262:15:262:24 | access to parameter sinkParam6 |
| GlobalDataFlow.cs:260:26:260:35 | sinkParam6 | GlobalDataFlow.cs:262:15:262:24 | access to parameter sinkParam6 |
| GlobalDataFlow.cs:265:26:265:35 | sinkParam7 | GlobalDataFlow.cs:267:15:267:24 | access to parameter sinkParam7 |
| GlobalDataFlow.cs:265:26:265:35 | sinkParam7 | GlobalDataFlow.cs:267:15:267:24 | access to parameter sinkParam7 |
| GlobalDataFlow.cs:265:26:265:35 | sinkParam7 | GlobalDataFlow.cs:267:15:267:24 | access to parameter sinkParam7 |
| GlobalDataFlow.cs:265:26:265:35 | sinkParam7 | GlobalDataFlow.cs:267:15:267:24 | access to parameter sinkParam7 |
| GlobalDataFlow.cs:270:29:270:41 | nonSinkParam0 | GlobalDataFlow.cs:272:15:272:27 | access to parameter nonSinkParam0 |
| GlobalDataFlow.cs:270:29:270:41 | nonSinkParam0 | GlobalDataFlow.cs:272:15:272:27 | access to parameter nonSinkParam0 |
| GlobalDataFlow.cs:270:29:270:41 | nonSinkParam0 | GlobalDataFlow.cs:272:15:272:27 | access to parameter nonSinkParam0 |
| GlobalDataFlow.cs:270:29:270:41 | nonSinkParam0 | GlobalDataFlow.cs:272:15:272:27 | access to parameter nonSinkParam0 |
| GlobalDataFlow.cs:275:26:275:26 | x | GlobalDataFlow.cs:277:37:277:37 | access to parameter x |
| GlobalDataFlow.cs:275:26:275:26 | x | GlobalDataFlow.cs:277:37:277:37 | access to parameter x |
| GlobalDataFlow.cs:275:26:275:26 | x | GlobalDataFlow.cs:277:37:277:37 | access to parameter x |
| GlobalDataFlow.cs:275:26:275:26 | x | GlobalDataFlow.cs:277:37:277:37 | access to parameter x |
| GlobalDataFlow.cs:277:13:277:38 | SSA def(y) | GlobalDataFlow.cs:278:16:278:16 | (...) ... |
| GlobalDataFlow.cs:277:13:277:38 | SSA def(y) | GlobalDataFlow.cs:278:16:278:16 | (...) ... |
| GlobalDataFlow.cs:277:13:277:38 | SSA def(y) | GlobalDataFlow.cs:278:16:278:16 | (...) ... |
| GlobalDataFlow.cs:277:13:277:38 | SSA def(y) | GlobalDataFlow.cs:278:16:278:16 | (...) ... |
| GlobalDataFlow.cs:277:13:277:38 | SSA def(y) | GlobalDataFlow.cs:278:16:278:16 | access to local variable y |
| GlobalDataFlow.cs:277:13:277:38 | SSA def(y) | GlobalDataFlow.cs:278:16:278:16 | access to local variable y |
| GlobalDataFlow.cs:277:13:277:38 | SSA def(y) | GlobalDataFlow.cs:278:16:278:16 | access to local variable y |
| GlobalDataFlow.cs:277:13:277:38 | SSA def(y) | GlobalDataFlow.cs:278:16:278:16 | access to local variable y |
| GlobalDataFlow.cs:277:13:277:38 | SSA def(y) | GlobalDataFlow.cs:278:16:278:41 | ... ? ... : ... |
| GlobalDataFlow.cs:277:13:277:38 | SSA def(y) | GlobalDataFlow.cs:278:16:278:41 | ... ? ... : ... |
| GlobalDataFlow.cs:277:13:277:38 | SSA def(y) | GlobalDataFlow.cs:278:16:278:41 | ... ? ... : ... |
| GlobalDataFlow.cs:277:13:277:38 | SSA def(y) | GlobalDataFlow.cs:278:16:278:41 | ... ? ... : ... |
| GlobalDataFlow.cs:277:13:277:38 | SSA def(y) | GlobalDataFlow.cs:278:41:278:41 | access to local variable y |
| GlobalDataFlow.cs:277:13:277:38 | SSA def(y) | GlobalDataFlow.cs:278:41:278:41 | access to local variable y |
| GlobalDataFlow.cs:277:13:277:38 | SSA def(y) | GlobalDataFlow.cs:278:41:278:41 | access to local variable y |
| GlobalDataFlow.cs:277:13:277:38 | SSA def(y) | GlobalDataFlow.cs:278:41:278:41 | access to local variable y |
| GlobalDataFlow.cs:277:17:277:38 | call to method ApplyFunc | GlobalDataFlow.cs:277:13:277:38 | SSA def(y) |
| GlobalDataFlow.cs:277:17:277:38 | call to method ApplyFunc | GlobalDataFlow.cs:277:13:277:38 | SSA def(y) |
| GlobalDataFlow.cs:277:17:277:38 | call to method ApplyFunc | GlobalDataFlow.cs:277:13:277:38 | SSA def(y) |
| GlobalDataFlow.cs:277:17:277:38 | call to method ApplyFunc | GlobalDataFlow.cs:277:13:277:38 | SSA def(y) |
| GlobalDataFlow.cs:277:17:277:38 | call to method ApplyFunc | GlobalDataFlow.cs:278:16:278:16 | (...) ... |
| GlobalDataFlow.cs:277:17:277:38 | call to method ApplyFunc | GlobalDataFlow.cs:278:16:278:16 | (...) ... |
| GlobalDataFlow.cs:277:17:277:38 | call to method ApplyFunc | GlobalDataFlow.cs:278:16:278:16 | (...) ... |
| GlobalDataFlow.cs:277:17:277:38 | call to method ApplyFunc | GlobalDataFlow.cs:278:16:278:16 | (...) ... |
| GlobalDataFlow.cs:277:17:277:38 | call to method ApplyFunc | GlobalDataFlow.cs:278:16:278:16 | access to local variable y |
| GlobalDataFlow.cs:277:17:277:38 | call to method ApplyFunc | GlobalDataFlow.cs:278:16:278:16 | access to local variable y |
| GlobalDataFlow.cs:277:17:277:38 | call to method ApplyFunc | GlobalDataFlow.cs:278:16:278:16 | access to local variable y |
| GlobalDataFlow.cs:277:17:277:38 | call to method ApplyFunc | GlobalDataFlow.cs:278:16:278:16 | access to local variable y |
| GlobalDataFlow.cs:277:17:277:38 | call to method ApplyFunc | GlobalDataFlow.cs:278:16:278:41 | ... ? ... : ... |
| GlobalDataFlow.cs:277:17:277:38 | call to method ApplyFunc | GlobalDataFlow.cs:278:16:278:41 | ... ? ... : ... |
| GlobalDataFlow.cs:277:17:277:38 | call to method ApplyFunc | GlobalDataFlow.cs:278:16:278:41 | ... ? ... : ... |
| GlobalDataFlow.cs:277:17:277:38 | call to method ApplyFunc | GlobalDataFlow.cs:278:16:278:41 | ... ? ... : ... |
| GlobalDataFlow.cs:277:17:277:38 | call to method ApplyFunc | GlobalDataFlow.cs:278:41:278:41 | access to local variable y |
| GlobalDataFlow.cs:277:17:277:38 | call to method ApplyFunc | GlobalDataFlow.cs:278:41:278:41 | access to local variable y |
| GlobalDataFlow.cs:277:17:277:38 | call to method ApplyFunc | GlobalDataFlow.cs:278:41:278:41 | access to local variable y |
| GlobalDataFlow.cs:277:17:277:38 | call to method ApplyFunc | GlobalDataFlow.cs:278:41:278:41 | access to local variable y |
| GlobalDataFlow.cs:277:27:277:28 | x0 | GlobalDataFlow.cs:277:33:277:34 | access to parameter x0 |
| GlobalDataFlow.cs:277:27:277:28 | x0 | GlobalDataFlow.cs:277:33:277:34 | access to parameter x0 |
| GlobalDataFlow.cs:277:27:277:28 | x0 | GlobalDataFlow.cs:277:33:277:34 | access to parameter x0 |
| GlobalDataFlow.cs:277:27:277:28 | x0 | GlobalDataFlow.cs:277:33:277:34 | access to parameter x0 |
| GlobalDataFlow.cs:277:27:277:34 | (...) => ... | GlobalDataFlow.cs:364:41:364:41 | f |
| GlobalDataFlow.cs:277:27:277:34 | (...) => ... | GlobalDataFlow.cs:364:41:364:41 | f |
| GlobalDataFlow.cs:277:33:277:34 | access to parameter x0 | GlobalDataFlow.cs:366:16:366:19 | delegate call |
| GlobalDataFlow.cs:277:33:277:34 | access to parameter x0 | GlobalDataFlow.cs:366:16:366:19 | delegate call |
| GlobalDataFlow.cs:277:37:277:37 | access to parameter x | GlobalDataFlow.cs:277:17:277:38 | call to method ApplyFunc |
| GlobalDataFlow.cs:277:37:277:37 | access to parameter x | GlobalDataFlow.cs:277:17:277:38 | call to method ApplyFunc |
| GlobalDataFlow.cs:277:37:277:37 | access to parameter x | GlobalDataFlow.cs:277:17:277:38 | call to method ApplyFunc |
| GlobalDataFlow.cs:277:37:277:37 | access to parameter x | GlobalDataFlow.cs:277:17:277:38 | call to method ApplyFunc |
| GlobalDataFlow.cs:277:37:277:37 | access to parameter x | GlobalDataFlow.cs:364:46:364:46 | x |
| GlobalDataFlow.cs:277:37:277:37 | access to parameter x | GlobalDataFlow.cs:364:46:364:46 | x |
| GlobalDataFlow.cs:277:37:277:37 | access to parameter x | GlobalDataFlow.cs:364:46:364:46 | x |
| GlobalDataFlow.cs:277:37:277:37 | access to parameter x | GlobalDataFlow.cs:364:46:364:46 | x |
| GlobalDataFlow.cs:278:16:278:16 | access to local variable y | GlobalDataFlow.cs:278:16:278:16 | (...) ... |
| GlobalDataFlow.cs:278:16:278:16 | access to local variable y | GlobalDataFlow.cs:278:16:278:16 | (...) ... |
| GlobalDataFlow.cs:278:16:278:16 | access to local variable y | GlobalDataFlow.cs:278:16:278:16 | (...) ... |
| GlobalDataFlow.cs:278:16:278:16 | access to local variable y | GlobalDataFlow.cs:278:16:278:16 | (...) ... |
| GlobalDataFlow.cs:278:16:278:16 | access to local variable y | GlobalDataFlow.cs:278:16:278:41 | ... ? ... : ... |
| GlobalDataFlow.cs:278:16:278:16 | access to local variable y | GlobalDataFlow.cs:278:16:278:41 | ... ? ... : ... |
| GlobalDataFlow.cs:278:16:278:16 | access to local variable y | GlobalDataFlow.cs:278:16:278:41 | ... ? ... : ... |
| GlobalDataFlow.cs:278:16:278:16 | access to local variable y | GlobalDataFlow.cs:278:16:278:41 | ... ? ... : ... |
| GlobalDataFlow.cs:278:16:278:16 | access to local variable y | GlobalDataFlow.cs:278:41:278:41 | access to local variable y |
| GlobalDataFlow.cs:278:16:278:16 | access to local variable y | GlobalDataFlow.cs:278:41:278:41 | access to local variable y |
| GlobalDataFlow.cs:278:16:278:16 | access to local variable y | GlobalDataFlow.cs:278:41:278:41 | access to local variable y |
| GlobalDataFlow.cs:278:16:278:16 | access to local variable y | GlobalDataFlow.cs:278:41:278:41 | access to local variable y |
| GlobalDataFlow.cs:278:16:278:41 | ... ? ... : ... | GlobalDataFlow.cs:70:21:70:46 | call to method Return |
| GlobalDataFlow.cs:278:16:278:41 | ... ? ... : ... | GlobalDataFlow.cs:70:21:70:46 | call to method Return |
| GlobalDataFlow.cs:278:16:278:41 | ... ? ... : ... | GlobalDataFlow.cs:72:29:72:101 | call to method Invoke |
| GlobalDataFlow.cs:278:16:278:41 | ... ? ... : ... | GlobalDataFlow.cs:72:29:72:101 | call to method Invoke |
| GlobalDataFlow.cs:278:16:278:41 | ... ? ... : ... | GlobalDataFlow.cs:100:24:100:33 | call to method Return |
| GlobalDataFlow.cs:278:16:278:41 | ... ? ... : ... | GlobalDataFlow.cs:100:24:100:33 | call to method Return |
| GlobalDataFlow.cs:278:16:278:41 | ... ? ... : ... | GlobalDataFlow.cs:102:28:102:103 | call to method Invoke |
| GlobalDataFlow.cs:278:16:278:41 | ... ? ... : ... | GlobalDataFlow.cs:102:28:102:103 | call to method Invoke |
| GlobalDataFlow.cs:278:16:278:41 | ... ? ... : ... | GlobalDataFlow.cs:366:16:366:19 | delegate call |
| GlobalDataFlow.cs:278:16:278:41 | ... ? ... : ... | GlobalDataFlow.cs:366:16:366:19 | delegate call |
| GlobalDataFlow.cs:278:28:278:37 | default(...) | GlobalDataFlow.cs:278:16:278:41 | ... ? ... : ... |
| GlobalDataFlow.cs:278:28:278:37 | default(...) | GlobalDataFlow.cs:278:16:278:41 | ... ? ... : ... |
| GlobalDataFlow.cs:278:41:278:41 | access to local variable y | GlobalDataFlow.cs:278:16:278:41 | ... ? ... : ... |
| GlobalDataFlow.cs:278:41:278:41 | access to local variable y | GlobalDataFlow.cs:278:16:278:41 | ... ? ... : ... |
| GlobalDataFlow.cs:278:41:278:41 | access to local variable y | GlobalDataFlow.cs:278:16:278:41 | ... ? ... : ... |
| GlobalDataFlow.cs:278:41:278:41 | access to local variable y | GlobalDataFlow.cs:278:16:278:41 | ... ? ... : ... |
| GlobalDataFlow.cs:281:32:281:32 | x | GlobalDataFlow.cs:283:9:283:13 | SSA def(y) |
| GlobalDataFlow.cs:281:32:281:32 | x | GlobalDataFlow.cs:283:9:283:13 | SSA def(y) |
| GlobalDataFlow.cs:281:32:281:32 | x | GlobalDataFlow.cs:283:9:283:13 | SSA def(y) |
| GlobalDataFlow.cs:281:32:281:32 | x | GlobalDataFlow.cs:283:9:283:13 | SSA def(y) |
| GlobalDataFlow.cs:281:32:281:32 | x | GlobalDataFlow.cs:283:13:283:13 | access to parameter x |
| GlobalDataFlow.cs:281:32:281:32 | x | GlobalDataFlow.cs:283:13:283:13 | access to parameter x |
| GlobalDataFlow.cs:281:32:281:32 | x | GlobalDataFlow.cs:283:13:283:13 | access to parameter x |
| GlobalDataFlow.cs:281:32:281:32 | x | GlobalDataFlow.cs:283:13:283:13 | access to parameter x |
| GlobalDataFlow.cs:283:9:283:13 | SSA def(y) | GlobalDataFlow.cs:75:30:75:34 | SSA def(sink2) |
| GlobalDataFlow.cs:283:9:283:13 | SSA def(y) | GlobalDataFlow.cs:75:30:75:34 | SSA def(sink2) |
| GlobalDataFlow.cs:283:9:283:13 | SSA def(y) | GlobalDataFlow.cs:104:27:104:34 | SSA def(nonSink0) |
| GlobalDataFlow.cs:283:9:283:13 | SSA def(y) | GlobalDataFlow.cs:104:27:104:34 | SSA def(nonSink0) |
| GlobalDataFlow.cs:283:13:283:13 | access to parameter x | GlobalDataFlow.cs:283:9:283:13 | SSA def(y) |
| GlobalDataFlow.cs:283:13:283:13 | access to parameter x | GlobalDataFlow.cs:283:9:283:13 | SSA def(y) |
| GlobalDataFlow.cs:283:13:283:13 | access to parameter x | GlobalDataFlow.cs:283:9:283:13 | SSA def(y) |
| GlobalDataFlow.cs:283:13:283:13 | access to parameter x | GlobalDataFlow.cs:283:9:283:13 | SSA def(y) |
| GlobalDataFlow.cs:284:9:284:22 | SSA def(z) | GlobalDataFlow.cs:106:41:106:48 | SSA def(nonSink0) |
| GlobalDataFlow.cs:284:9:284:22 | SSA def(z) | GlobalDataFlow.cs:106:41:106:48 | SSA def(nonSink0) |
| GlobalDataFlow.cs:284:13:284:22 | default(...) | GlobalDataFlow.cs:284:9:284:22 | SSA def(z) |
| GlobalDataFlow.cs:284:13:284:22 | default(...) | GlobalDataFlow.cs:284:9:284:22 | SSA def(z) |
| GlobalDataFlow.cs:287:32:287:32 | x | GlobalDataFlow.cs:289:9:289:13 | SSA def(y) |
| GlobalDataFlow.cs:287:32:287:32 | x | GlobalDataFlow.cs:289:9:289:13 | SSA def(y) |
| GlobalDataFlow.cs:287:32:287:32 | x | GlobalDataFlow.cs:289:9:289:13 | SSA def(y) |
| GlobalDataFlow.cs:287:32:287:32 | x | GlobalDataFlow.cs:289:9:289:13 | SSA def(y) |
| GlobalDataFlow.cs:287:32:287:32 | x | GlobalDataFlow.cs:289:13:289:13 | access to parameter x |
| GlobalDataFlow.cs:287:32:287:32 | x | GlobalDataFlow.cs:289:13:289:13 | access to parameter x |
| GlobalDataFlow.cs:287:32:287:32 | x | GlobalDataFlow.cs:289:13:289:13 | access to parameter x |
| GlobalDataFlow.cs:287:32:287:32 | x | GlobalDataFlow.cs:289:13:289:13 | access to parameter x |
| GlobalDataFlow.cs:289:9:289:13 | SSA def(y) | GlobalDataFlow.cs:78:30:78:34 | SSA def(sink3) |
| GlobalDataFlow.cs:289:9:289:13 | SSA def(y) | GlobalDataFlow.cs:78:30:78:34 | SSA def(sink3) |
| GlobalDataFlow.cs:289:9:289:13 | SSA def(y) | GlobalDataFlow.cs:108:27:108:34 | SSA def(nonSink0) |
| GlobalDataFlow.cs:289:9:289:13 | SSA def(y) | GlobalDataFlow.cs:108:27:108:34 | SSA def(nonSink0) |
| GlobalDataFlow.cs:289:9:289:13 | SSA def(y) | GlobalDataFlow.cs:110:30:110:34 | SSA def(sink1) |
| GlobalDataFlow.cs:289:9:289:13 | SSA def(y) | GlobalDataFlow.cs:110:30:110:34 | SSA def(sink1) |
| GlobalDataFlow.cs:289:13:289:13 | access to parameter x | GlobalDataFlow.cs:289:9:289:13 | SSA def(y) |
| GlobalDataFlow.cs:289:13:289:13 | access to parameter x | GlobalDataFlow.cs:289:9:289:13 | SSA def(y) |
| GlobalDataFlow.cs:289:13:289:13 | access to parameter x | GlobalDataFlow.cs:289:9:289:13 | SSA def(y) |
| GlobalDataFlow.cs:289:13:289:13 | access to parameter x | GlobalDataFlow.cs:289:9:289:13 | SSA def(y) |
| GlobalDataFlow.cs:292:31:292:40 | sinkParam8 | GlobalDataFlow.cs:294:15:294:24 | access to parameter sinkParam8 |
| GlobalDataFlow.cs:292:31:292:40 | sinkParam8 | GlobalDataFlow.cs:294:15:294:24 | access to parameter sinkParam8 |
| GlobalDataFlow.cs:292:31:292:40 | sinkParam8 | GlobalDataFlow.cs:295:16:295:25 | access to parameter sinkParam8 |
| GlobalDataFlow.cs:292:31:292:40 | sinkParam8 | GlobalDataFlow.cs:295:16:295:25 | access to parameter sinkParam8 |
| GlobalDataFlow.cs:294:15:294:24 | access to parameter sinkParam8 | GlobalDataFlow.cs:295:16:295:25 | access to parameter sinkParam8 |
| GlobalDataFlow.cs:294:15:294:24 | access to parameter sinkParam8 | GlobalDataFlow.cs:295:16:295:25 | access to parameter sinkParam8 |
| GlobalDataFlow.cs:295:16:295:25 | access to parameter sinkParam8 | GlobalDataFlow.cs:82:84:82:94 | [output] delegate creation of type Func<String,String> |
| GlobalDataFlow.cs:295:16:295:25 | access to parameter sinkParam8 | GlobalDataFlow.cs:82:84:82:94 | [output] delegate creation of type Func<String,String> |
| GlobalDataFlow.cs:298:32:298:41 | sinkParam9 | GlobalDataFlow.cs:300:15:300:24 | access to parameter sinkParam9 |
| GlobalDataFlow.cs:298:32:298:41 | sinkParam9 | GlobalDataFlow.cs:300:15:300:24 | access to parameter sinkParam9 |
| GlobalDataFlow.cs:298:32:298:41 | sinkParam9 | GlobalDataFlow.cs:300:15:300:24 | access to parameter sinkParam9 |
| GlobalDataFlow.cs:298:32:298:41 | sinkParam9 | GlobalDataFlow.cs:300:15:300:24 | access to parameter sinkParam9 |
| GlobalDataFlow.cs:298:32:298:41 | sinkParam9 | GlobalDataFlow.cs:301:16:301:25 | access to parameter sinkParam9 |
| GlobalDataFlow.cs:298:32:298:41 | sinkParam9 | GlobalDataFlow.cs:301:16:301:25 | access to parameter sinkParam9 |
| GlobalDataFlow.cs:298:32:298:41 | sinkParam9 | GlobalDataFlow.cs:301:16:301:25 | access to parameter sinkParam9 |
| GlobalDataFlow.cs:298:32:298:41 | sinkParam9 | GlobalDataFlow.cs:301:16:301:25 | access to parameter sinkParam9 |
| GlobalDataFlow.cs:300:15:300:24 | access to parameter sinkParam9 | GlobalDataFlow.cs:301:16:301:25 | access to parameter sinkParam9 |
| GlobalDataFlow.cs:300:15:300:24 | access to parameter sinkParam9 | GlobalDataFlow.cs:301:16:301:25 | access to parameter sinkParam9 |
| GlobalDataFlow.cs:300:15:300:24 | access to parameter sinkParam9 | GlobalDataFlow.cs:301:16:301:25 | access to parameter sinkParam9 |
| GlobalDataFlow.cs:300:15:300:24 | access to parameter sinkParam9 | GlobalDataFlow.cs:301:16:301:25 | access to parameter sinkParam9 |
| GlobalDataFlow.cs:301:16:301:25 | access to parameter sinkParam9 | GlobalDataFlow.cs:209:76:209:90 | call to method ReturnCheck2 |
| GlobalDataFlow.cs:301:16:301:25 | access to parameter sinkParam9 | GlobalDataFlow.cs:209:76:209:90 | call to method ReturnCheck2 |
| GlobalDataFlow.cs:304:32:304:42 | sinkParam11 | GlobalDataFlow.cs:306:15:306:25 | access to parameter sinkParam11 |
| GlobalDataFlow.cs:304:32:304:42 | sinkParam11 | GlobalDataFlow.cs:306:15:306:25 | access to parameter sinkParam11 |
| GlobalDataFlow.cs:304:32:304:42 | sinkParam11 | GlobalDataFlow.cs:307:16:307:26 | access to parameter sinkParam11 |
| GlobalDataFlow.cs:304:32:304:42 | sinkParam11 | GlobalDataFlow.cs:307:16:307:26 | access to parameter sinkParam11 |
| GlobalDataFlow.cs:306:15:306:25 | access to parameter sinkParam11 | GlobalDataFlow.cs:307:16:307:26 | access to parameter sinkParam11 |
| GlobalDataFlow.cs:306:15:306:25 | access to parameter sinkParam11 | GlobalDataFlow.cs:307:16:307:26 | access to parameter sinkParam11 |
| GlobalDataFlow.cs:307:16:307:26 | access to parameter sinkParam11 | GlobalDataFlow.cs:214:37:214:48 | [output] delegate creation of type Func<String,String> |
| GlobalDataFlow.cs:307:16:307:26 | access to parameter sinkParam11 | GlobalDataFlow.cs:214:37:214:48 | [output] delegate creation of type Func<String,String> |
| GlobalDataFlow.cs:307:16:307:26 | access to parameter sinkParam11 | GlobalDataFlow.cs:228:37:228:48 | [output] delegate creation of type Func<String,String> |
| GlobalDataFlow.cs:307:16:307:26 | access to parameter sinkParam11 | GlobalDataFlow.cs:228:37:228:48 | [output] delegate creation of type Func<String,String> |
| GlobalDataFlow.cs:310:34:310:45 | nonSinkParam | GlobalDataFlow.cs:312:15:312:26 | access to parameter nonSinkParam |
| GlobalDataFlow.cs:310:34:310:45 | nonSinkParam | GlobalDataFlow.cs:312:15:312:26 | access to parameter nonSinkParam |
| GlobalDataFlow.cs:310:34:310:45 | nonSinkParam | GlobalDataFlow.cs:312:15:312:26 | access to parameter nonSinkParam |
| GlobalDataFlow.cs:310:34:310:45 | nonSinkParam | GlobalDataFlow.cs:312:15:312:26 | access to parameter nonSinkParam |
| GlobalDataFlow.cs:310:34:310:45 | nonSinkParam | GlobalDataFlow.cs:313:16:313:27 | access to parameter nonSinkParam |
| GlobalDataFlow.cs:310:34:310:45 | nonSinkParam | GlobalDataFlow.cs:313:16:313:27 | access to parameter nonSinkParam |
| GlobalDataFlow.cs:310:34:310:45 | nonSinkParam | GlobalDataFlow.cs:313:16:313:27 | access to parameter nonSinkParam |
| GlobalDataFlow.cs:310:34:310:45 | nonSinkParam | GlobalDataFlow.cs:313:16:313:27 | access to parameter nonSinkParam |
| GlobalDataFlow.cs:312:15:312:26 | access to parameter nonSinkParam | GlobalDataFlow.cs:313:16:313:27 | access to parameter nonSinkParam |
| GlobalDataFlow.cs:312:15:312:26 | access to parameter nonSinkParam | GlobalDataFlow.cs:313:16:313:27 | access to parameter nonSinkParam |
| GlobalDataFlow.cs:312:15:312:26 | access to parameter nonSinkParam | GlobalDataFlow.cs:313:16:313:27 | access to parameter nonSinkParam |
| GlobalDataFlow.cs:312:15:312:26 | access to parameter nonSinkParam | GlobalDataFlow.cs:313:16:313:27 | access to parameter nonSinkParam |
| GlobalDataFlow.cs:313:16:313:27 | access to parameter nonSinkParam | GlobalDataFlow.cs:219:76:219:92 | call to method NonReturnCheck |
| GlobalDataFlow.cs:313:16:313:27 | access to parameter nonSinkParam | GlobalDataFlow.cs:219:76:219:92 | call to method NonReturnCheck |
| GlobalDataFlow.cs:318:16:318:29 | "taint source" | GlobalDataFlow.cs:153:21:153:25 | call to method Out |
| GlobalDataFlow.cs:318:16:318:29 | "taint source" | GlobalDataFlow.cs:153:21:153:25 | call to method Out |
| GlobalDataFlow.cs:318:16:318:29 | "taint source" | GlobalDataFlow.cs:189:39:189:41 | [output] delegate creation of type Func<String> |
| GlobalDataFlow.cs:318:16:318:29 | "taint source" | GlobalDataFlow.cs:189:39:189:41 | [output] delegate creation of type Func<String> |
| GlobalDataFlow.cs:323:9:323:26 | SSA def(x) | GlobalDataFlow.cs:156:20:156:24 | SSA def(sink7) |
| GlobalDataFlow.cs:323:9:323:26 | SSA def(x) | GlobalDataFlow.cs:156:20:156:24 | SSA def(sink7) |
| GlobalDataFlow.cs:323:13:323:26 | "taint source" | GlobalDataFlow.cs:323:9:323:26 | SSA def(x) |
| GlobalDataFlow.cs:323:13:323:26 | "taint source" | GlobalDataFlow.cs:323:9:323:26 | SSA def(x) |
| GlobalDataFlow.cs:328:9:328:26 | SSA def(x) | GlobalDataFlow.cs:159:20:159:24 | SSA def(sink8) |
| GlobalDataFlow.cs:328:9:328:26 | SSA def(x) | GlobalDataFlow.cs:159:20:159:24 | SSA def(sink8) |
| GlobalDataFlow.cs:328:13:328:26 | "taint source" | GlobalDataFlow.cs:328:9:328:26 | SSA def(x) |
| GlobalDataFlow.cs:328:13:328:26 | "taint source" | GlobalDataFlow.cs:328:9:328:26 | SSA def(x) |
| GlobalDataFlow.cs:333:22:333:23 | "" | GlobalDataFlow.cs:161:22:161:31 | call to method OutYield |
| GlobalDataFlow.cs:333:22:333:23 | "" | GlobalDataFlow.cs:161:22:161:31 | call to method OutYield |
| GlobalDataFlow.cs:334:22:334:35 | "taint source" | GlobalDataFlow.cs:161:22:161:31 | call to method OutYield |
| GlobalDataFlow.cs:334:22:334:35 | "taint source" | GlobalDataFlow.cs:161:22:161:31 | call to method OutYield |
| GlobalDataFlow.cs:335:22:335:23 | "" | GlobalDataFlow.cs:161:22:161:31 | call to method OutYield |
| GlobalDataFlow.cs:335:22:335:23 | "" | GlobalDataFlow.cs:161:22:161:31 | call to method OutYield |
| GlobalDataFlow.cs:340:16:340:17 | "" | GlobalDataFlow.cs:167:20:167:27 | call to method NonOut |
| GlobalDataFlow.cs:340:16:340:17 | "" | GlobalDataFlow.cs:167:20:167:27 | call to method NonOut |
| GlobalDataFlow.cs:340:16:340:17 | "" | GlobalDataFlow.cs:193:37:193:42 | [output] delegate creation of type Func<String> |
| GlobalDataFlow.cs:340:16:340:17 | "" | GlobalDataFlow.cs:193:37:193:42 | [output] delegate creation of type Func<String> |
| GlobalDataFlow.cs:345:9:345:14 | SSA def(x) | GlobalDataFlow.cs:169:23:169:30 | SSA def(nonSink0) |
| GlobalDataFlow.cs:345:9:345:14 | SSA def(x) | GlobalDataFlow.cs:169:23:169:30 | SSA def(nonSink0) |
| GlobalDataFlow.cs:345:13:345:14 | "" | GlobalDataFlow.cs:345:9:345:14 | SSA def(x) |
| GlobalDataFlow.cs:345:13:345:14 | "" | GlobalDataFlow.cs:345:9:345:14 | SSA def(x) |
| GlobalDataFlow.cs:350:9:350:14 | SSA def(x) | GlobalDataFlow.cs:171:23:171:30 | SSA def(nonSink0) |
| GlobalDataFlow.cs:350:9:350:14 | SSA def(x) | GlobalDataFlow.cs:171:23:171:30 | SSA def(nonSink0) |
| GlobalDataFlow.cs:350:13:350:14 | "" | GlobalDataFlow.cs:350:9:350:14 | SSA def(x) |
| GlobalDataFlow.cs:350:13:350:14 | "" | GlobalDataFlow.cs:350:9:350:14 | SSA def(x) |
| GlobalDataFlow.cs:355:22:355:23 | "" | GlobalDataFlow.cs:173:20:173:32 | call to method NonOutYield |
| GlobalDataFlow.cs:355:22:355:23 | "" | GlobalDataFlow.cs:173:20:173:32 | call to method NonOutYield |
| GlobalDataFlow.cs:356:22:356:23 | "" | GlobalDataFlow.cs:173:20:173:32 | call to method NonOutYield |
| GlobalDataFlow.cs:356:22:356:23 | "" | GlobalDataFlow.cs:173:20:173:32 | call to method NonOutYield |
| GlobalDataFlow.cs:359:36:359:36 | a | GlobalDataFlow.cs:361:9:361:9 | access to parameter a |
| GlobalDataFlow.cs:359:36:359:36 | a | GlobalDataFlow.cs:361:9:361:9 | access to parameter a |
| GlobalDataFlow.cs:359:36:359:36 | a | GlobalDataFlow.cs:361:9:361:9 | access to parameter a |
| GlobalDataFlow.cs:359:36:359:36 | a | GlobalDataFlow.cs:361:9:361:9 | access to parameter a |
| GlobalDataFlow.cs:359:36:359:36 | a | GlobalDataFlow.cs:361:9:361:9 | access to parameter a |
| GlobalDataFlow.cs:359:36:359:36 | a | GlobalDataFlow.cs:361:9:361:9 | access to parameter a |
| GlobalDataFlow.cs:359:36:359:36 | a | GlobalDataFlow.cs:361:9:361:9 | access to parameter a |
| GlobalDataFlow.cs:359:36:359:36 | a | GlobalDataFlow.cs:361:9:361:9 | access to parameter a |
| GlobalDataFlow.cs:359:41:359:41 | x | GlobalDataFlow.cs:361:11:361:11 | access to parameter x |
| GlobalDataFlow.cs:359:41:359:41 | x | GlobalDataFlow.cs:361:11:361:11 | access to parameter x |
| GlobalDataFlow.cs:359:41:359:41 | x | GlobalDataFlow.cs:361:11:361:11 | access to parameter x |
| GlobalDataFlow.cs:359:41:359:41 | x | GlobalDataFlow.cs:361:11:361:11 | access to parameter x |
| GlobalDataFlow.cs:359:41:359:41 | x | GlobalDataFlow.cs:361:11:361:11 | access to parameter x |
| GlobalDataFlow.cs:359:41:359:41 | x | GlobalDataFlow.cs:361:11:361:11 | access to parameter x |
| GlobalDataFlow.cs:359:41:359:41 | x | GlobalDataFlow.cs:361:11:361:11 | access to parameter x |
| GlobalDataFlow.cs:359:41:359:41 | x | GlobalDataFlow.cs:361:11:361:11 | access to parameter x |
| GlobalDataFlow.cs:361:11:361:11 | access to parameter x | GlobalDataFlow.cs:53:15:53:15 | x |
| GlobalDataFlow.cs:361:11:361:11 | access to parameter x | GlobalDataFlow.cs:53:15:53:15 | x |
| GlobalDataFlow.cs:361:11:361:11 | access to parameter x | GlobalDataFlow.cs:53:15:53:15 | x |
| GlobalDataFlow.cs:361:11:361:11 | access to parameter x | GlobalDataFlow.cs:53:15:53:15 | x |
| GlobalDataFlow.cs:361:11:361:11 | access to parameter x | GlobalDataFlow.cs:60:15:60:27 | nonSinkParam0 |
| GlobalDataFlow.cs:361:11:361:11 | access to parameter x | GlobalDataFlow.cs:60:15:60:27 | nonSinkParam0 |
| GlobalDataFlow.cs:361:11:361:11 | access to parameter x | GlobalDataFlow.cs:60:15:60:27 | nonSinkParam0 |
| GlobalDataFlow.cs:361:11:361:11 | access to parameter x | GlobalDataFlow.cs:60:15:60:27 | nonSinkParam0 |
| GlobalDataFlow.cs:361:11:361:11 | access to parameter x | GlobalDataFlow.cs:245:26:245:35 | sinkParam3 |
| GlobalDataFlow.cs:361:11:361:11 | access to parameter x | GlobalDataFlow.cs:245:26:245:35 | sinkParam3 |
| GlobalDataFlow.cs:361:11:361:11 | access to parameter x | GlobalDataFlow.cs:245:26:245:35 | sinkParam3 |
| GlobalDataFlow.cs:361:11:361:11 | access to parameter x | GlobalDataFlow.cs:245:26:245:35 | sinkParam3 |
| GlobalDataFlow.cs:364:41:364:41 | f | GlobalDataFlow.cs:366:16:366:16 | access to parameter f |
| GlobalDataFlow.cs:364:41:364:41 | f | GlobalDataFlow.cs:366:16:366:16 | access to parameter f |
| GlobalDataFlow.cs:364:41:364:41 | f | GlobalDataFlow.cs:366:16:366:16 | access to parameter f |
| GlobalDataFlow.cs:364:41:364:41 | f | GlobalDataFlow.cs:366:16:366:16 | access to parameter f |
| GlobalDataFlow.cs:364:41:364:41 | f | GlobalDataFlow.cs:366:16:366:16 | access to parameter f |
| GlobalDataFlow.cs:364:41:364:41 | f | GlobalDataFlow.cs:366:16:366:16 | access to parameter f |
| GlobalDataFlow.cs:364:41:364:41 | f | GlobalDataFlow.cs:366:16:366:16 | access to parameter f |
| GlobalDataFlow.cs:364:41:364:41 | f | GlobalDataFlow.cs:366:16:366:16 | access to parameter f |
| GlobalDataFlow.cs:364:41:364:41 | f | GlobalDataFlow.cs:366:16:366:16 | access to parameter f |
| GlobalDataFlow.cs:364:41:364:41 | f | GlobalDataFlow.cs:366:16:366:16 | access to parameter f |
| GlobalDataFlow.cs:364:41:364:41 | f | GlobalDataFlow.cs:366:16:366:16 | access to parameter f |
| GlobalDataFlow.cs:364:41:364:41 | f | GlobalDataFlow.cs:366:16:366:16 | access to parameter f |
| GlobalDataFlow.cs:364:46:364:46 | x | GlobalDataFlow.cs:366:18:366:18 | access to parameter x |
| GlobalDataFlow.cs:364:46:364:46 | x | GlobalDataFlow.cs:366:18:366:18 | access to parameter x |
| GlobalDataFlow.cs:364:46:364:46 | x | GlobalDataFlow.cs:366:18:366:18 | access to parameter x |
| GlobalDataFlow.cs:364:46:364:46 | x | GlobalDataFlow.cs:366:18:366:18 | access to parameter x |
| GlobalDataFlow.cs:364:46:364:46 | x | GlobalDataFlow.cs:366:18:366:18 | access to parameter x |
| GlobalDataFlow.cs:364:46:364:46 | x | GlobalDataFlow.cs:366:18:366:18 | access to parameter x |
| GlobalDataFlow.cs:364:46:364:46 | x | GlobalDataFlow.cs:366:18:366:18 | access to parameter x |
| GlobalDataFlow.cs:364:46:364:46 | x | GlobalDataFlow.cs:366:18:366:18 | access to parameter x |
| GlobalDataFlow.cs:364:46:364:46 | x | GlobalDataFlow.cs:366:18:366:18 | access to parameter x |
| GlobalDataFlow.cs:364:46:364:46 | x | GlobalDataFlow.cs:366:18:366:18 | access to parameter x |
| GlobalDataFlow.cs:364:46:364:46 | x | GlobalDataFlow.cs:366:18:366:18 | access to parameter x |
| GlobalDataFlow.cs:364:46:364:46 | x | GlobalDataFlow.cs:366:18:366:18 | access to parameter x |
| GlobalDataFlow.cs:366:16:366:19 | delegate call | GlobalDataFlow.cs:134:45:134:64 | call to method ApplyFunc |
| GlobalDataFlow.cs:366:16:366:19 | delegate call | GlobalDataFlow.cs:134:45:134:64 | call to method ApplyFunc |
| GlobalDataFlow.cs:366:16:366:19 | delegate call | GlobalDataFlow.cs:134:45:134:64 | call to method ApplyFunc |
| GlobalDataFlow.cs:366:16:366:19 | delegate call | GlobalDataFlow.cs:134:45:134:64 | call to method ApplyFunc |
| GlobalDataFlow.cs:366:16:366:19 | delegate call | GlobalDataFlow.cs:143:21:143:44 | call to method ApplyFunc |
| GlobalDataFlow.cs:366:16:366:19 | delegate call | GlobalDataFlow.cs:143:21:143:44 | call to method ApplyFunc |
| GlobalDataFlow.cs:366:16:366:19 | delegate call | GlobalDataFlow.cs:143:21:143:44 | call to method ApplyFunc |
| GlobalDataFlow.cs:366:16:366:19 | delegate call | GlobalDataFlow.cs:143:21:143:44 | call to method ApplyFunc |
| GlobalDataFlow.cs:366:16:366:19 | delegate call | GlobalDataFlow.cs:147:20:147:40 | call to method ApplyFunc |
| GlobalDataFlow.cs:366:16:366:19 | delegate call | GlobalDataFlow.cs:147:20:147:40 | call to method ApplyFunc |
| GlobalDataFlow.cs:366:16:366:19 | delegate call | GlobalDataFlow.cs:147:20:147:40 | call to method ApplyFunc |
| GlobalDataFlow.cs:366:16:366:19 | delegate call | GlobalDataFlow.cs:147:20:147:40 | call to method ApplyFunc |
| GlobalDataFlow.cs:366:16:366:19 | delegate call | GlobalDataFlow.cs:149:20:149:44 | call to method ApplyFunc |
| GlobalDataFlow.cs:366:16:366:19 | delegate call | GlobalDataFlow.cs:149:20:149:44 | call to method ApplyFunc |
| GlobalDataFlow.cs:366:16:366:19 | delegate call | GlobalDataFlow.cs:149:20:149:44 | call to method ApplyFunc |
| GlobalDataFlow.cs:366:16:366:19 | delegate call | GlobalDataFlow.cs:149:20:149:44 | call to method ApplyFunc |
| GlobalDataFlow.cs:366:16:366:19 | delegate call | GlobalDataFlow.cs:277:17:277:38 | call to method ApplyFunc |
| GlobalDataFlow.cs:366:16:366:19 | delegate call | GlobalDataFlow.cs:277:17:277:38 | call to method ApplyFunc |
| GlobalDataFlow.cs:366:16:366:19 | delegate call | GlobalDataFlow.cs:277:17:277:38 | call to method ApplyFunc |
| GlobalDataFlow.cs:366:16:366:19 | delegate call | GlobalDataFlow.cs:277:17:277:38 | call to method ApplyFunc |
| GlobalDataFlow.cs:366:18:366:18 | access to parameter x | GlobalDataFlow.cs:275:26:275:26 | x |
| GlobalDataFlow.cs:366:18:366:18 | access to parameter x | GlobalDataFlow.cs:275:26:275:26 | x |
| GlobalDataFlow.cs:366:18:366:18 | access to parameter x | GlobalDataFlow.cs:275:26:275:26 | x |
| GlobalDataFlow.cs:366:18:366:18 | access to parameter x | GlobalDataFlow.cs:275:26:275:26 | x |
| GlobalDataFlow.cs:366:18:366:18 | access to parameter x | GlobalDataFlow.cs:275:26:275:26 | x |
| GlobalDataFlow.cs:366:18:366:18 | access to parameter x | GlobalDataFlow.cs:275:26:275:26 | x |
| GlobalDataFlow.cs:366:18:366:18 | access to parameter x | GlobalDataFlow.cs:275:26:275:26 | x |
| GlobalDataFlow.cs:366:18:366:18 | access to parameter x | GlobalDataFlow.cs:275:26:275:26 | x |
| GlobalDataFlow.cs:366:18:366:18 | access to parameter x | GlobalDataFlow.cs:277:27:277:28 | x0 |
| GlobalDataFlow.cs:366:18:366:18 | access to parameter x | GlobalDataFlow.cs:277:27:277:28 | x0 |
| GlobalDataFlow.cs:366:18:366:18 | access to parameter x | GlobalDataFlow.cs:277:27:277:28 | x0 |
| GlobalDataFlow.cs:366:18:366:18 | access to parameter x | GlobalDataFlow.cs:277:27:277:28 | x0 |
| GlobalDataFlow.cs:366:18:366:18 | access to parameter x | GlobalDataFlow.cs:366:16:366:19 | delegate call |
| GlobalDataFlow.cs:366:18:366:18 | access to parameter x | GlobalDataFlow.cs:366:16:366:19 | delegate call |
| GlobalDataFlow.cs:366:18:366:18 | access to parameter x | GlobalDataFlow.cs:366:16:366:19 | delegate call |
| GlobalDataFlow.cs:366:18:366:18 | access to parameter x | GlobalDataFlow.cs:366:16:366:19 | delegate call |
| GlobalDataFlow.cs:366:18:366:18 | access to parameter x | GlobalDataFlow.cs:366:16:366:19 | delegate call |
| GlobalDataFlow.cs:366:18:366:18 | access to parameter x | GlobalDataFlow.cs:366:16:366:19 | delegate call |
| GlobalDataFlow.cs:366:18:366:18 | access to parameter x | GlobalDataFlow.cs:366:16:366:19 | delegate call |
| GlobalDataFlow.cs:366:18:366:18 | access to parameter x | GlobalDataFlow.cs:366:16:366:19 | delegate call |
| GlobalDataFlow.cs:366:18:366:18 | access to parameter x | GlobalDataFlow.cs:366:16:366:19 | delegate call |
| GlobalDataFlow.cs:366:18:366:18 | access to parameter x | GlobalDataFlow.cs:366:16:366:19 | delegate call |
| GlobalDataFlow.cs:373:42:373:42 | a | GlobalDataFlow.cs:375:9:375:9 | access to parameter a |
| GlobalDataFlow.cs:373:42:373:42 | a | GlobalDataFlow.cs:375:9:375:9 | access to parameter a |
| GlobalDataFlow.cs:373:42:373:42 | a | GlobalDataFlow.cs:375:9:375:9 | access to parameter a |
| GlobalDataFlow.cs:373:42:373:42 | a | GlobalDataFlow.cs:375:9:375:9 | access to parameter a |
| GlobalDataFlow.cs:373:42:373:42 | a | GlobalDataFlow.cs:375:9:375:9 | access to parameter a |
| GlobalDataFlow.cs:373:42:373:42 | a | GlobalDataFlow.cs:375:9:375:9 | access to parameter a |
| GlobalDataFlow.cs:373:42:373:42 | a | GlobalDataFlow.cs:375:9:375:9 | access to parameter a |
| GlobalDataFlow.cs:373:42:373:42 | a | GlobalDataFlow.cs:375:9:375:9 | access to parameter a |
| GlobalDataFlow.cs:373:42:373:42 | a | GlobalDataFlow.cs:375:9:375:9 | access to parameter a |
| GlobalDataFlow.cs:373:42:373:42 | a | GlobalDataFlow.cs:375:9:375:9 | access to parameter a |
| GlobalDataFlow.cs:373:52:373:52 | x | GlobalDataFlow.cs:375:11:375:11 | access to parameter x |
| GlobalDataFlow.cs:373:52:373:52 | x | GlobalDataFlow.cs:375:11:375:11 | access to parameter x |
| GlobalDataFlow.cs:373:52:373:52 | x | GlobalDataFlow.cs:375:11:375:11 | access to parameter x |
| GlobalDataFlow.cs:373:52:373:52 | x | GlobalDataFlow.cs:375:11:375:11 | access to parameter x |
| GlobalDataFlow.cs:373:52:373:52 | x | GlobalDataFlow.cs:375:11:375:11 | access to parameter x |
| GlobalDataFlow.cs:373:52:373:52 | x | GlobalDataFlow.cs:375:11:375:11 | access to parameter x |
| GlobalDataFlow.cs:373:52:373:52 | x | GlobalDataFlow.cs:375:11:375:11 | access to parameter x |
| GlobalDataFlow.cs:373:52:373:52 | x | GlobalDataFlow.cs:375:11:375:11 | access to parameter x |
| GlobalDataFlow.cs:373:52:373:52 | x | GlobalDataFlow.cs:375:11:375:11 | access to parameter x |
| GlobalDataFlow.cs:373:52:373:52 | x | GlobalDataFlow.cs:375:11:375:11 | access to parameter x |
| GlobalDataFlow.cs:375:11:375:11 | access to parameter x | GlobalDataFlow.cs:56:37:56:37 | x |
| GlobalDataFlow.cs:375:11:375:11 | access to parameter x | GlobalDataFlow.cs:56:37:56:37 | x |
| GlobalDataFlow.cs:375:11:375:11 | access to parameter x | GlobalDataFlow.cs:56:37:56:37 | x |
| GlobalDataFlow.cs:375:11:375:11 | access to parameter x | GlobalDataFlow.cs:56:37:56:37 | x |
| GlobalDataFlow.cs:375:11:375:11 | access to parameter x | GlobalDataFlow.cs:61:38:61:50 | nonSinkParam0 |
| GlobalDataFlow.cs:375:11:375:11 | access to parameter x | GlobalDataFlow.cs:61:38:61:50 | nonSinkParam0 |
| GlobalDataFlow.cs:375:11:375:11 | access to parameter x | GlobalDataFlow.cs:61:38:61:50 | nonSinkParam0 |
| GlobalDataFlow.cs:375:11:375:11 | access to parameter x | GlobalDataFlow.cs:61:38:61:50 | nonSinkParam0 |
| GlobalDataFlow.cs:375:11:375:11 | access to parameter x | GlobalDataFlow.cs:255:26:255:35 | sinkParam5 |
| GlobalDataFlow.cs:375:11:375:11 | access to parameter x | GlobalDataFlow.cs:255:26:255:35 | sinkParam5 |
| GlobalDataFlow.cs:375:11:375:11 | access to parameter x | GlobalDataFlow.cs:255:26:255:35 | sinkParam5 |
| GlobalDataFlow.cs:375:11:375:11 | access to parameter x | GlobalDataFlow.cs:255:26:255:35 | sinkParam5 |
| GlobalDataFlow.cs:375:11:375:11 | access to parameter x | GlobalDataFlow.cs:260:26:260:35 | sinkParam6 |
| GlobalDataFlow.cs:375:11:375:11 | access to parameter x | GlobalDataFlow.cs:260:26:260:35 | sinkParam6 |
| GlobalDataFlow.cs:375:11:375:11 | access to parameter x | GlobalDataFlow.cs:260:26:260:35 | sinkParam6 |
| GlobalDataFlow.cs:375:11:375:11 | access to parameter x | GlobalDataFlow.cs:260:26:260:35 | sinkParam6 |
| GlobalDataFlow.cs:378:39:378:45 | tainted | GlobalDataFlow.cs:380:13:380:28 | SSA def(sink11) |
| GlobalDataFlow.cs:378:39:378:45 | tainted | GlobalDataFlow.cs:380:13:380:28 | SSA def(sink11) |
| GlobalDataFlow.cs:378:39:378:45 | tainted | GlobalDataFlow.cs:380:13:380:28 | SSA def(sink11) |
| GlobalDataFlow.cs:378:39:378:45 | tainted | GlobalDataFlow.cs:380:13:380:28 | SSA def(sink11) |
| GlobalDataFlow.cs:378:39:378:45 | tainted | GlobalDataFlow.cs:380:22:380:28 | access to parameter tainted |
| GlobalDataFlow.cs:378:39:378:45 | tainted | GlobalDataFlow.cs:380:22:380:28 | access to parameter tainted |
| GlobalDataFlow.cs:378:39:378:45 | tainted | GlobalDataFlow.cs:380:22:380:28 | access to parameter tainted |
| GlobalDataFlow.cs:378:39:378:45 | tainted | GlobalDataFlow.cs:380:22:380:28 | access to parameter tainted |
| GlobalDataFlow.cs:378:39:378:45 | tainted | GlobalDataFlow.cs:381:15:381:20 | access to local variable sink11 |
| GlobalDataFlow.cs:378:39:378:45 | tainted | GlobalDataFlow.cs:381:15:381:20 | access to local variable sink11 |
| GlobalDataFlow.cs:378:39:378:45 | tainted | GlobalDataFlow.cs:381:15:381:20 | access to local variable sink11 |
| GlobalDataFlow.cs:378:39:378:45 | tainted | GlobalDataFlow.cs:381:15:381:20 | access to local variable sink11 |
| GlobalDataFlow.cs:378:39:378:45 | tainted | GlobalDataFlow.cs:382:16:382:21 | access to local variable sink11 |
| GlobalDataFlow.cs:378:39:378:45 | tainted | GlobalDataFlow.cs:382:16:382:21 | access to local variable sink11 |
| GlobalDataFlow.cs:378:39:378:45 | tainted | GlobalDataFlow.cs:382:16:382:21 | access to local variable sink11 |
| GlobalDataFlow.cs:378:39:378:45 | tainted | GlobalDataFlow.cs:382:16:382:21 | access to local variable sink11 |
| GlobalDataFlow.cs:380:13:380:28 | SSA def(sink11) | GlobalDataFlow.cs:381:15:381:20 | access to local variable sink11 |
| GlobalDataFlow.cs:380:13:380:28 | SSA def(sink11) | GlobalDataFlow.cs:381:15:381:20 | access to local variable sink11 |
| GlobalDataFlow.cs:380:13:380:28 | SSA def(sink11) | GlobalDataFlow.cs:381:15:381:20 | access to local variable sink11 |
| GlobalDataFlow.cs:380:13:380:28 | SSA def(sink11) | GlobalDataFlow.cs:381:15:381:20 | access to local variable sink11 |
| GlobalDataFlow.cs:380:13:380:28 | SSA def(sink11) | GlobalDataFlow.cs:382:16:382:21 | access to local variable sink11 |
| GlobalDataFlow.cs:380:13:380:28 | SSA def(sink11) | GlobalDataFlow.cs:382:16:382:21 | access to local variable sink11 |
| GlobalDataFlow.cs:380:13:380:28 | SSA def(sink11) | GlobalDataFlow.cs:382:16:382:21 | access to local variable sink11 |
| GlobalDataFlow.cs:380:13:380:28 | SSA def(sink11) | GlobalDataFlow.cs:382:16:382:21 | access to local variable sink11 |
| GlobalDataFlow.cs:380:22:380:28 | access to parameter tainted | GlobalDataFlow.cs:380:13:380:28 | SSA def(sink11) |
| GlobalDataFlow.cs:380:22:380:28 | access to parameter tainted | GlobalDataFlow.cs:380:13:380:28 | SSA def(sink11) |
| GlobalDataFlow.cs:380:22:380:28 | access to parameter tainted | GlobalDataFlow.cs:380:13:380:28 | SSA def(sink11) |
| GlobalDataFlow.cs:380:22:380:28 | access to parameter tainted | GlobalDataFlow.cs:380:13:380:28 | SSA def(sink11) |
| GlobalDataFlow.cs:380:22:380:28 | access to parameter tainted | GlobalDataFlow.cs:381:15:381:20 | access to local variable sink11 |
| GlobalDataFlow.cs:380:22:380:28 | access to parameter tainted | GlobalDataFlow.cs:381:15:381:20 | access to local variable sink11 |
| GlobalDataFlow.cs:380:22:380:28 | access to parameter tainted | GlobalDataFlow.cs:381:15:381:20 | access to local variable sink11 |
| GlobalDataFlow.cs:380:22:380:28 | access to parameter tainted | GlobalDataFlow.cs:381:15:381:20 | access to local variable sink11 |
| GlobalDataFlow.cs:380:22:380:28 | access to parameter tainted | GlobalDataFlow.cs:382:16:382:21 | access to local variable sink11 |
| GlobalDataFlow.cs:380:22:380:28 | access to parameter tainted | GlobalDataFlow.cs:382:16:382:21 | access to local variable sink11 |
| GlobalDataFlow.cs:380:22:380:28 | access to parameter tainted | GlobalDataFlow.cs:382:16:382:21 | access to local variable sink11 |
| GlobalDataFlow.cs:380:22:380:28 | access to parameter tainted | GlobalDataFlow.cs:382:16:382:21 | access to local variable sink11 |
| GlobalDataFlow.cs:381:15:381:20 | access to local variable sink11 | GlobalDataFlow.cs:382:16:382:21 | access to local variable sink11 |
| GlobalDataFlow.cs:381:15:381:20 | access to local variable sink11 | GlobalDataFlow.cs:382:16:382:21 | access to local variable sink11 |
| GlobalDataFlow.cs:381:15:381:20 | access to local variable sink11 | GlobalDataFlow.cs:382:16:382:21 | access to local variable sink11 |
| GlobalDataFlow.cs:381:15:381:20 | access to local variable sink11 | GlobalDataFlow.cs:382:16:382:21 | access to local variable sink11 |
| GlobalDataFlow.cs:382:16:382:21 | access to local variable sink11 | GlobalDataFlow.cs:163:22:163:43 | call to method TaintedParam |
| GlobalDataFlow.cs:382:16:382:21 | access to local variable sink11 | GlobalDataFlow.cs:163:22:163:43 | call to method TaintedParam |
| GlobalDataFlow.cs:385:42:385:51 | nonTainted | GlobalDataFlow.cs:387:13:387:33 | SSA def(nonSink0) |
| GlobalDataFlow.cs:385:42:385:51 | nonTainted | GlobalDataFlow.cs:387:13:387:33 | SSA def(nonSink0) |
| GlobalDataFlow.cs:385:42:385:51 | nonTainted | GlobalDataFlow.cs:387:13:387:33 | SSA def(nonSink0) |
| GlobalDataFlow.cs:385:42:385:51 | nonTainted | GlobalDataFlow.cs:387:13:387:33 | SSA def(nonSink0) |
| GlobalDataFlow.cs:385:42:385:51 | nonTainted | GlobalDataFlow.cs:387:24:387:33 | access to parameter nonTainted |
| GlobalDataFlow.cs:385:42:385:51 | nonTainted | GlobalDataFlow.cs:387:24:387:33 | access to parameter nonTainted |
| GlobalDataFlow.cs:385:42:385:51 | nonTainted | GlobalDataFlow.cs:387:24:387:33 | access to parameter nonTainted |
| GlobalDataFlow.cs:385:42:385:51 | nonTainted | GlobalDataFlow.cs:387:24:387:33 | access to parameter nonTainted |
| GlobalDataFlow.cs:385:42:385:51 | nonTainted | GlobalDataFlow.cs:388:15:388:22 | access to local variable nonSink0 |
| GlobalDataFlow.cs:385:42:385:51 | nonTainted | GlobalDataFlow.cs:388:15:388:22 | access to local variable nonSink0 |
| GlobalDataFlow.cs:385:42:385:51 | nonTainted | GlobalDataFlow.cs:388:15:388:22 | access to local variable nonSink0 |
| GlobalDataFlow.cs:385:42:385:51 | nonTainted | GlobalDataFlow.cs:388:15:388:22 | access to local variable nonSink0 |
| GlobalDataFlow.cs:385:42:385:51 | nonTainted | GlobalDataFlow.cs:389:16:389:23 | access to local variable nonSink0 |
| GlobalDataFlow.cs:385:42:385:51 | nonTainted | GlobalDataFlow.cs:389:16:389:23 | access to local variable nonSink0 |
| GlobalDataFlow.cs:385:42:385:51 | nonTainted | GlobalDataFlow.cs:389:16:389:23 | access to local variable nonSink0 |
| GlobalDataFlow.cs:385:42:385:51 | nonTainted | GlobalDataFlow.cs:389:16:389:23 | access to local variable nonSink0 |
| GlobalDataFlow.cs:387:13:387:33 | SSA def(nonSink0) | GlobalDataFlow.cs:388:15:388:22 | access to local variable nonSink0 |
| GlobalDataFlow.cs:387:13:387:33 | SSA def(nonSink0) | GlobalDataFlow.cs:388:15:388:22 | access to local variable nonSink0 |
| GlobalDataFlow.cs:387:13:387:33 | SSA def(nonSink0) | GlobalDataFlow.cs:388:15:388:22 | access to local variable nonSink0 |
| GlobalDataFlow.cs:387:13:387:33 | SSA def(nonSink0) | GlobalDataFlow.cs:388:15:388:22 | access to local variable nonSink0 |
| GlobalDataFlow.cs:387:13:387:33 | SSA def(nonSink0) | GlobalDataFlow.cs:389:16:389:23 | access to local variable nonSink0 |
| GlobalDataFlow.cs:387:13:387:33 | SSA def(nonSink0) | GlobalDataFlow.cs:389:16:389:23 | access to local variable nonSink0 |
| GlobalDataFlow.cs:387:13:387:33 | SSA def(nonSink0) | GlobalDataFlow.cs:389:16:389:23 | access to local variable nonSink0 |
| GlobalDataFlow.cs:387:13:387:33 | SSA def(nonSink0) | GlobalDataFlow.cs:389:16:389:23 | access to local variable nonSink0 |
| GlobalDataFlow.cs:387:24:387:33 | access to parameter nonTainted | GlobalDataFlow.cs:387:13:387:33 | SSA def(nonSink0) |
| GlobalDataFlow.cs:387:24:387:33 | access to parameter nonTainted | GlobalDataFlow.cs:387:13:387:33 | SSA def(nonSink0) |
| GlobalDataFlow.cs:387:24:387:33 | access to parameter nonTainted | GlobalDataFlow.cs:387:13:387:33 | SSA def(nonSink0) |
| GlobalDataFlow.cs:387:24:387:33 | access to parameter nonTainted | GlobalDataFlow.cs:387:13:387:33 | SSA def(nonSink0) |
| GlobalDataFlow.cs:387:24:387:33 | access to parameter nonTainted | GlobalDataFlow.cs:388:15:388:22 | access to local variable nonSink0 |
| GlobalDataFlow.cs:387:24:387:33 | access to parameter nonTainted | GlobalDataFlow.cs:388:15:388:22 | access to local variable nonSink0 |
| GlobalDataFlow.cs:387:24:387:33 | access to parameter nonTainted | GlobalDataFlow.cs:388:15:388:22 | access to local variable nonSink0 |
| GlobalDataFlow.cs:387:24:387:33 | access to parameter nonTainted | GlobalDataFlow.cs:388:15:388:22 | access to local variable nonSink0 |
| GlobalDataFlow.cs:387:24:387:33 | access to parameter nonTainted | GlobalDataFlow.cs:389:16:389:23 | access to local variable nonSink0 |
| GlobalDataFlow.cs:387:24:387:33 | access to parameter nonTainted | GlobalDataFlow.cs:389:16:389:23 | access to local variable nonSink0 |
| GlobalDataFlow.cs:387:24:387:33 | access to parameter nonTainted | GlobalDataFlow.cs:389:16:389:23 | access to local variable nonSink0 |
| GlobalDataFlow.cs:387:24:387:33 | access to parameter nonTainted | GlobalDataFlow.cs:389:16:389:23 | access to local variable nonSink0 |
| GlobalDataFlow.cs:388:15:388:22 | access to local variable nonSink0 | GlobalDataFlow.cs:389:16:389:23 | access to local variable nonSink0 |
| GlobalDataFlow.cs:388:15:388:22 | access to local variable nonSink0 | GlobalDataFlow.cs:389:16:389:23 | access to local variable nonSink0 |
| GlobalDataFlow.cs:388:15:388:22 | access to local variable nonSink0 | GlobalDataFlow.cs:389:16:389:23 | access to local variable nonSink0 |
| GlobalDataFlow.cs:388:15:388:22 | access to local variable nonSink0 | GlobalDataFlow.cs:389:16:389:23 | access to local variable nonSink0 |
| GlobalDataFlow.cs:389:16:389:23 | access to local variable nonSink0 | GlobalDataFlow.cs:175:20:175:44 | call to method NonTaintedParam |
| GlobalDataFlow.cs:389:16:389:23 | access to local variable nonSink0 | GlobalDataFlow.cs:175:20:175:44 | call to method NonTaintedParam |
| GlobalDataFlow.cs:398:62:398:63 | "" | GlobalDataFlow.cs:32:15:32:35 | access to property NonSinkProperty1 |
| GlobalDataFlow.cs:398:62:398:63 | "" | GlobalDataFlow.cs:32:15:32:35 | access to property NonSinkProperty1 |
| GlobalDataFlow.cs:404:9:404:11 | value | GlobalDataFlow.cs:404:19:404:32 | SSA def(sink20) |
| GlobalDataFlow.cs:404:9:404:11 | value | GlobalDataFlow.cs:404:19:404:32 | SSA def(sink20) |
| GlobalDataFlow.cs:404:9:404:11 | value | GlobalDataFlow.cs:404:19:404:32 | SSA def(sink20) |
| GlobalDataFlow.cs:404:9:404:11 | value | GlobalDataFlow.cs:404:19:404:32 | SSA def(sink20) |
| GlobalDataFlow.cs:404:9:404:11 | value | GlobalDataFlow.cs:404:28:404:32 | access to parameter value |
| GlobalDataFlow.cs:404:9:404:11 | value | GlobalDataFlow.cs:404:28:404:32 | access to parameter value |
| GlobalDataFlow.cs:404:9:404:11 | value | GlobalDataFlow.cs:404:28:404:32 | access to parameter value |
| GlobalDataFlow.cs:404:9:404:11 | value | GlobalDataFlow.cs:404:28:404:32 | access to parameter value |
| GlobalDataFlow.cs:404:9:404:11 | value | GlobalDataFlow.cs:404:41:404:46 | access to local variable sink20 |
| GlobalDataFlow.cs:404:9:404:11 | value | GlobalDataFlow.cs:404:41:404:46 | access to local variable sink20 |
| GlobalDataFlow.cs:404:9:404:11 | value | GlobalDataFlow.cs:404:41:404:46 | access to local variable sink20 |
| GlobalDataFlow.cs:404:9:404:11 | value | GlobalDataFlow.cs:404:41:404:46 | access to local variable sink20 |
| GlobalDataFlow.cs:404:19:404:32 | SSA def(sink20) | GlobalDataFlow.cs:404:41:404:46 | access to local variable sink20 |
| GlobalDataFlow.cs:404:19:404:32 | SSA def(sink20) | GlobalDataFlow.cs:404:41:404:46 | access to local variable sink20 |
| GlobalDataFlow.cs:404:19:404:32 | SSA def(sink20) | GlobalDataFlow.cs:404:41:404:46 | access to local variable sink20 |
| GlobalDataFlow.cs:404:19:404:32 | SSA def(sink20) | GlobalDataFlow.cs:404:41:404:46 | access to local variable sink20 |
| GlobalDataFlow.cs:404:28:404:32 | access to parameter value | GlobalDataFlow.cs:404:19:404:32 | SSA def(sink20) |
| GlobalDataFlow.cs:404:28:404:32 | access to parameter value | GlobalDataFlow.cs:404:19:404:32 | SSA def(sink20) |
| GlobalDataFlow.cs:404:28:404:32 | access to parameter value | GlobalDataFlow.cs:404:19:404:32 | SSA def(sink20) |
| GlobalDataFlow.cs:404:28:404:32 | access to parameter value | GlobalDataFlow.cs:404:19:404:32 | SSA def(sink20) |
| GlobalDataFlow.cs:404:28:404:32 | access to parameter value | GlobalDataFlow.cs:404:41:404:46 | access to local variable sink20 |
| GlobalDataFlow.cs:404:28:404:32 | access to parameter value | GlobalDataFlow.cs:404:41:404:46 | access to local variable sink20 |
| GlobalDataFlow.cs:404:28:404:32 | access to parameter value | GlobalDataFlow.cs:404:41:404:46 | access to local variable sink20 |
| GlobalDataFlow.cs:404:28:404:32 | access to parameter value | GlobalDataFlow.cs:404:41:404:46 | access to local variable sink20 |
| GlobalDataFlow.cs:410:9:410:11 | value | GlobalDataFlow.cs:410:19:410:34 | SSA def(nonSink0) |
| GlobalDataFlow.cs:410:9:410:11 | value | GlobalDataFlow.cs:410:19:410:34 | SSA def(nonSink0) |
| GlobalDataFlow.cs:410:9:410:11 | value | GlobalDataFlow.cs:410:19:410:34 | SSA def(nonSink0) |
| GlobalDataFlow.cs:410:9:410:11 | value | GlobalDataFlow.cs:410:19:410:34 | SSA def(nonSink0) |
| GlobalDataFlow.cs:410:9:410:11 | value | GlobalDataFlow.cs:410:30:410:34 | access to parameter value |
| GlobalDataFlow.cs:410:9:410:11 | value | GlobalDataFlow.cs:410:30:410:34 | access to parameter value |
| GlobalDataFlow.cs:410:9:410:11 | value | GlobalDataFlow.cs:410:30:410:34 | access to parameter value |
| GlobalDataFlow.cs:410:9:410:11 | value | GlobalDataFlow.cs:410:30:410:34 | access to parameter value |
| GlobalDataFlow.cs:410:9:410:11 | value | GlobalDataFlow.cs:410:43:410:50 | access to local variable nonSink0 |
| GlobalDataFlow.cs:410:9:410:11 | value | GlobalDataFlow.cs:410:43:410:50 | access to local variable nonSink0 |
| GlobalDataFlow.cs:410:9:410:11 | value | GlobalDataFlow.cs:410:43:410:50 | access to local variable nonSink0 |
| GlobalDataFlow.cs:410:9:410:11 | value | GlobalDataFlow.cs:410:43:410:50 | access to local variable nonSink0 |
| GlobalDataFlow.cs:410:19:410:34 | SSA def(nonSink0) | GlobalDataFlow.cs:410:43:410:50 | access to local variable nonSink0 |
| GlobalDataFlow.cs:410:19:410:34 | SSA def(nonSink0) | GlobalDataFlow.cs:410:43:410:50 | access to local variable nonSink0 |
| GlobalDataFlow.cs:410:19:410:34 | SSA def(nonSink0) | GlobalDataFlow.cs:410:43:410:50 | access to local variable nonSink0 |
| GlobalDataFlow.cs:410:19:410:34 | SSA def(nonSink0) | GlobalDataFlow.cs:410:43:410:50 | access to local variable nonSink0 |
| GlobalDataFlow.cs:410:30:410:34 | access to parameter value | GlobalDataFlow.cs:410:19:410:34 | SSA def(nonSink0) |
| GlobalDataFlow.cs:410:30:410:34 | access to parameter value | GlobalDataFlow.cs:410:19:410:34 | SSA def(nonSink0) |
| GlobalDataFlow.cs:410:30:410:34 | access to parameter value | GlobalDataFlow.cs:410:19:410:34 | SSA def(nonSink0) |
| GlobalDataFlow.cs:410:30:410:34 | access to parameter value | GlobalDataFlow.cs:410:19:410:34 | SSA def(nonSink0) |
| GlobalDataFlow.cs:410:30:410:34 | access to parameter value | GlobalDataFlow.cs:410:43:410:50 | access to local variable nonSink0 |
| GlobalDataFlow.cs:410:30:410:34 | access to parameter value | GlobalDataFlow.cs:410:43:410:50 | access to local variable nonSink0 |
| GlobalDataFlow.cs:410:30:410:34 | access to parameter value | GlobalDataFlow.cs:410:43:410:50 | access to local variable nonSink0 |
| GlobalDataFlow.cs:410:30:410:34 | access to parameter value | GlobalDataFlow.cs:410:43:410:50 | access to local variable nonSink0 |
| GlobalDataFlow.cs:415:22:415:35 | "taint source" | GlobalDataFlow.cs:197:22:197:32 | access to property OutProperty |
| GlobalDataFlow.cs:415:22:415:35 | "taint source" | GlobalDataFlow.cs:197:22:197:32 | access to property OutProperty |
| GlobalDataFlow.cs:420:22:420:23 | "" | GlobalDataFlow.cs:201:20:201:33 | access to property NonOutProperty |
| GlobalDataFlow.cs:420:22:420:23 | "" | GlobalDataFlow.cs:201:20:201:33 | access to property NonOutProperty |
| GlobalDataFlow.cs:426:71:426:71 | e | GlobalDataFlow.cs:429:27:429:27 | access to parameter e |
| GlobalDataFlow.cs:426:71:426:71 | e | GlobalDataFlow.cs:429:27:429:27 | access to parameter e |
| GlobalDataFlow.cs:426:71:426:71 | e | GlobalDataFlow.cs:429:27:429:27 | access to parameter e |
| GlobalDataFlow.cs:426:71:426:71 | e | GlobalDataFlow.cs:429:27:429:27 | access to parameter e |
| GlobalDataFlow.cs:426:71:426:71 | e | GlobalDataFlow.cs:429:27:429:27 | access to parameter e |
| GlobalDataFlow.cs:426:71:426:71 | e | GlobalDataFlow.cs:429:27:429:27 | access to parameter e |
| GlobalDataFlow.cs:426:85:426:85 | f | GlobalDataFlow.cs:431:44:431:44 | access to parameter f |
| GlobalDataFlow.cs:426:85:426:85 | f | GlobalDataFlow.cs:431:44:431:44 | access to parameter f |
| GlobalDataFlow.cs:426:85:426:85 | f | GlobalDataFlow.cs:431:44:431:44 | access to parameter f |
| GlobalDataFlow.cs:426:85:426:85 | f | GlobalDataFlow.cs:431:44:431:44 | access to parameter f |
| GlobalDataFlow.cs:426:85:426:85 | f | GlobalDataFlow.cs:431:44:431:44 | access to parameter f |
| GlobalDataFlow.cs:426:85:426:85 | f | GlobalDataFlow.cs:431:44:431:44 | access to parameter f |
| GlobalDataFlow.cs:428:13:428:17 | SSA def(i) | GlobalDataFlow.cs:429:9:432:9 | SSA phi(i) |
| GlobalDataFlow.cs:428:13:428:17 | SSA def(i) | GlobalDataFlow.cs:429:9:432:9 | SSA phi(i) |
| GlobalDataFlow.cs:428:13:428:17 | SSA def(i) | GlobalDataFlow.cs:431:17:431:17 | access to local variable i |
| GlobalDataFlow.cs:428:13:428:17 | SSA def(i) | GlobalDataFlow.cs:431:17:431:17 | access to local variable i |
| GlobalDataFlow.cs:428:17:428:17 | 0 | GlobalDataFlow.cs:428:13:428:17 | SSA def(i) |
| GlobalDataFlow.cs:428:17:428:17 | 0 | GlobalDataFlow.cs:428:13:428:17 | SSA def(i) |
| GlobalDataFlow.cs:428:17:428:17 | 0 | GlobalDataFlow.cs:429:9:432:9 | SSA phi(i) |
| GlobalDataFlow.cs:428:17:428:17 | 0 | GlobalDataFlow.cs:429:9:432:9 | SSA phi(i) |
| GlobalDataFlow.cs:428:17:428:17 | 0 | GlobalDataFlow.cs:431:17:431:17 | access to local variable i |
| GlobalDataFlow.cs:428:17:428:17 | 0 | GlobalDataFlow.cs:431:17:431:17 | access to local variable i |
| GlobalDataFlow.cs:429:9:432:9 | SSA phi(i) | GlobalDataFlow.cs:431:17:431:17 | access to local variable i |
| GlobalDataFlow.cs:429:9:432:9 | SSA phi(i) | GlobalDataFlow.cs:431:17:431:17 | access to local variable i |
| GlobalDataFlow.cs:429:22:429:22 | SSA def(x) | GlobalDataFlow.cs:431:46:431:46 | access to local variable x |
| GlobalDataFlow.cs:429:22:429:22 | SSA def(x) | GlobalDataFlow.cs:431:46:431:46 | access to local variable x |
| GlobalDataFlow.cs:431:17:431:19 | SSA def(i) | GlobalDataFlow.cs:429:9:432:9 | SSA phi(i) |
| GlobalDataFlow.cs:431:17:431:19 | SSA def(i) | GlobalDataFlow.cs:429:9:432:9 | SSA phi(i) |
| GlobalDataFlow.cs:431:17:431:19 | SSA def(i) | GlobalDataFlow.cs:431:17:431:17 | access to local variable i |
| GlobalDataFlow.cs:431:17:431:19 | SSA def(i) | GlobalDataFlow.cs:431:17:431:17 | access to local variable i |
| GlobalDataFlow.cs:431:44:431:47 | delegate call | GlobalDataFlow.cs:80:22:80:85 | call to method SelectEven |
| GlobalDataFlow.cs:431:44:431:47 | delegate call | GlobalDataFlow.cs:80:22:80:85 | call to method SelectEven |
| GlobalDataFlow.cs:431:44:431:47 | delegate call | GlobalDataFlow.cs:112:24:112:90 | call to method SelectEven |
| GlobalDataFlow.cs:431:44:431:47 | delegate call | GlobalDataFlow.cs:112:24:112:90 | call to method SelectEven |
| GlobalDataFlow.cs:431:46:431:46 | access to local variable x | GlobalDataFlow.cs:80:79:80:79 | x |
| GlobalDataFlow.cs:431:46:431:46 | access to local variable x | GlobalDataFlow.cs:80:79:80:79 | x |
| GlobalDataFlow.cs:431:46:431:46 | access to local variable x | GlobalDataFlow.cs:112:84:112:84 | x |
| GlobalDataFlow.cs:431:46:431:46 | access to local variable x | GlobalDataFlow.cs:112:84:112:84 | x |
| GlobalDataFlow.cs:431:46:431:46 | access to local variable x | GlobalDataFlow.cs:431:44:431:47 | delegate call |
| GlobalDataFlow.cs:431:46:431:46 | access to local variable x | GlobalDataFlow.cs:431:44:431:47 | delegate call |
| Splitting.cs:3:18:3:18 | b | Splitting.cs:5:13:5:13 | access to parameter b |
| Splitting.cs:3:18:3:18 | b | Splitting.cs:5:13:5:13 | access to parameter b |
| Splitting.cs:3:18:3:18 | b | Splitting.cs:10:13:10:13 | [b (line 3): false] access to parameter b |
| Splitting.cs:3:18:3:18 | b | Splitting.cs:10:13:10:13 | [b (line 3): false] access to parameter b |
| Splitting.cs:3:18:3:18 | b | Splitting.cs:10:13:10:13 | [b (line 3): true] access to parameter b |
| Splitting.cs:3:18:3:18 | b | Splitting.cs:10:13:10:13 | [b (line 3): true] access to parameter b |
| Splitting.cs:3:28:3:34 | tainted | Splitting.cs:6:17:6:23 | [b (line 3): true] access to parameter tainted |
| Splitting.cs:3:28:3:34 | tainted | Splitting.cs:6:17:6:23 | [b (line 3): true] access to parameter tainted |
| Splitting.cs:3:28:3:34 | tainted | Splitting.cs:8:24:8:30 | [b (line 3): false] access to parameter tainted |
| Splitting.cs:3:28:3:34 | tainted | Splitting.cs:8:24:8:30 | [b (line 3): false] access to parameter tainted |
| Splitting.cs:3:28:3:34 | tainted | Splitting.cs:8:24:8:30 | [b (line 3): true] access to parameter tainted |
| Splitting.cs:3:28:3:34 | tainted | Splitting.cs:8:24:8:30 | [b (line 3): true] access to parameter tainted |
| Splitting.cs:5:13:5:13 | access to parameter b | Splitting.cs:10:13:10:13 | [b (line 3): false] access to parameter b |
| Splitting.cs:5:13:5:13 | access to parameter b | Splitting.cs:10:13:10:13 | [b (line 3): false] access to parameter b |
| Splitting.cs:5:13:5:13 | access to parameter b | Splitting.cs:10:13:10:13 | [b (line 3): true] access to parameter b |
| Splitting.cs:5:13:5:13 | access to parameter b | Splitting.cs:10:13:10:13 | [b (line 3): true] access to parameter b |
| Splitting.cs:6:17:6:23 | [b (line 3): true] access to parameter tainted | Splitting.cs:8:24:8:30 | [b (line 3): true] access to parameter tainted |
| Splitting.cs:6:17:6:23 | [b (line 3): true] access to parameter tainted | Splitting.cs:8:24:8:30 | [b (line 3): true] access to parameter tainted |
| Splitting.cs:8:13:8:31 | [b (line 3): false] SSA def(x) | Splitting.cs:9:15:9:15 | [b (line 3): false] access to local variable x |
| Splitting.cs:8:13:8:31 | [b (line 3): false] SSA def(x) | Splitting.cs:9:15:9:15 | [b (line 3): false] access to local variable x |
| Splitting.cs:8:13:8:31 | [b (line 3): true] SSA def(x) | Splitting.cs:9:15:9:15 | [b (line 3): true] access to local variable x |
| Splitting.cs:8:13:8:31 | [b (line 3): true] SSA def(x) | Splitting.cs:9:15:9:15 | [b (line 3): true] access to local variable x |
| Splitting.cs:8:13:8:31 | [b (line 3): true] SSA def(x) | Splitting.cs:11:19:11:19 | access to local variable x |
| Splitting.cs:8:13:8:31 | [b (line 3): true] SSA def(x) | Splitting.cs:11:19:11:19 | access to local variable x |
| Splitting.cs:8:17:8:31 | [b (line 3): false] call to method Return | Splitting.cs:8:13:8:31 | [b (line 3): false] SSA def(x) |
| Splitting.cs:8:17:8:31 | [b (line 3): false] call to method Return | Splitting.cs:8:13:8:31 | [b (line 3): false] SSA def(x) |
| Splitting.cs:8:17:8:31 | [b (line 3): false] call to method Return | Splitting.cs:9:15:9:15 | [b (line 3): false] access to local variable x |
| Splitting.cs:8:17:8:31 | [b (line 3): false] call to method Return | Splitting.cs:9:15:9:15 | [b (line 3): false] access to local variable x |
| Splitting.cs:8:17:8:31 | [b (line 3): true] call to method Return | Splitting.cs:8:13:8:31 | [b (line 3): true] SSA def(x) |
| Splitting.cs:8:17:8:31 | [b (line 3): true] call to method Return | Splitting.cs:8:13:8:31 | [b (line 3): true] SSA def(x) |
| Splitting.cs:8:17:8:31 | [b (line 3): true] call to method Return | Splitting.cs:9:15:9:15 | [b (line 3): true] access to local variable x |
| Splitting.cs:8:17:8:31 | [b (line 3): true] call to method Return | Splitting.cs:9:15:9:15 | [b (line 3): true] access to local variable x |
| Splitting.cs:8:17:8:31 | [b (line 3): true] call to method Return | Splitting.cs:11:19:11:19 | access to local variable x |
| Splitting.cs:8:17:8:31 | [b (line 3): true] call to method Return | Splitting.cs:11:19:11:19 | access to local variable x |
| Splitting.cs:8:24:8:30 | [b (line 3): false] access to parameter tainted | Splitting.cs:8:17:8:31 | [b (line 3): false] call to method Return |
| Splitting.cs:8:24:8:30 | [b (line 3): false] access to parameter tainted | Splitting.cs:8:17:8:31 | [b (line 3): false] call to method Return |
| Splitting.cs:8:24:8:30 | [b (line 3): false] access to parameter tainted | Splitting.cs:16:26:16:26 | x |
| Splitting.cs:8:24:8:30 | [b (line 3): false] access to parameter tainted | Splitting.cs:16:26:16:26 | x |
| Splitting.cs:8:24:8:30 | [b (line 3): true] access to parameter tainted | Splitting.cs:8:17:8:31 | [b (line 3): true] call to method Return |
| Splitting.cs:8:24:8:30 | [b (line 3): true] access to parameter tainted | Splitting.cs:8:17:8:31 | [b (line 3): true] call to method Return |
| Splitting.cs:8:24:8:30 | [b (line 3): true] access to parameter tainted | Splitting.cs:16:26:16:26 | x |
| Splitting.cs:8:24:8:30 | [b (line 3): true] access to parameter tainted | Splitting.cs:16:26:16:26 | x |
| Splitting.cs:9:15:9:15 | [b (line 3): true] access to local variable x | Splitting.cs:11:19:11:19 | access to local variable x |
| Splitting.cs:9:15:9:15 | [b (line 3): true] access to local variable x | Splitting.cs:11:19:11:19 | access to local variable x |
| Splitting.cs:16:26:16:26 | x | Splitting.cs:16:32:16:32 | access to parameter x |
| Splitting.cs:16:26:16:26 | x | Splitting.cs:16:32:16:32 | access to parameter x |
| Splitting.cs:16:26:16:26 | x | Splitting.cs:16:32:16:32 | access to parameter x |
| Splitting.cs:16:26:16:26 | x | Splitting.cs:16:32:16:32 | access to parameter x |
| Splitting.cs:16:32:16:32 | access to parameter x | Splitting.cs:8:17:8:31 | [b (line 3): false] call to method Return |
| Splitting.cs:16:32:16:32 | access to parameter x | Splitting.cs:8:17:8:31 | [b (line 3): false] call to method Return |
| Splitting.cs:16:32:16:32 | access to parameter x | Splitting.cs:8:17:8:31 | [b (line 3): true] call to method Return |
| Splitting.cs:16:32:16:32 | access to parameter x | Splitting.cs:8:17:8:31 | [b (line 3): true] call to method Return |
| Splitting.cs:16:32:16:32 | access to parameter x | Splitting.cs:20:22:20:30 | call to method Return |
| Splitting.cs:16:32:16:32 | access to parameter x | Splitting.cs:20:22:20:30 | call to method Return |
| Splitting.cs:16:32:16:32 | access to parameter x | Splitting.cs:21:21:21:33 | call to method Return |
| Splitting.cs:16:32:16:32 | access to parameter x | Splitting.cs:21:21:21:33 | call to method Return |
| Splitting.cs:18:24:18:24 | s | Splitting.cs:20:29:20:29 | access to parameter s |
| Splitting.cs:18:24:18:24 | s | Splitting.cs:20:29:20:29 | access to parameter s |
| Splitting.cs:18:24:18:24 | s | Splitting.cs:20:29:20:29 | access to parameter s |
| Splitting.cs:18:24:18:24 | s | Splitting.cs:20:29:20:29 | access to parameter s |
| Splitting.cs:20:22:20:30 | call to method Return | Splitting.cs:31:17:31:26 | [b (line 24): false] dynamic access to element |
| Splitting.cs:20:22:20:30 | call to method Return | Splitting.cs:31:17:31:26 | [b (line 24): false] dynamic access to element |
| Splitting.cs:20:22:20:30 | call to method Return | Splitting.cs:31:17:31:26 | [b (line 24): true] dynamic access to element |
| Splitting.cs:20:22:20:30 | call to method Return | Splitting.cs:31:17:31:26 | [b (line 24): true] dynamic access to element |
| Splitting.cs:20:29:20:29 | access to parameter s | Splitting.cs:16:26:16:26 | x |
| Splitting.cs:20:29:20:29 | access to parameter s | Splitting.cs:16:26:16:26 | x |
| Splitting.cs:20:29:20:29 | access to parameter s | Splitting.cs:16:26:16:26 | x |
| Splitting.cs:20:29:20:29 | access to parameter s | Splitting.cs:16:26:16:26 | x |
| Splitting.cs:20:29:20:29 | access to parameter s | Splitting.cs:20:22:20:30 | call to method Return |
| Splitting.cs:20:29:20:29 | access to parameter s | Splitting.cs:20:22:20:30 | call to method Return |
| Splitting.cs:20:29:20:29 | access to parameter s | Splitting.cs:20:22:20:30 | call to method Return |
| Splitting.cs:20:29:20:29 | access to parameter s | Splitting.cs:20:22:20:30 | call to method Return |
| Splitting.cs:21:9:21:11 | value | Splitting.cs:21:28:21:32 | access to parameter value |
| Splitting.cs:21:9:21:11 | value | Splitting.cs:21:28:21:32 | access to parameter value |
| Splitting.cs:21:9:21:11 | value | Splitting.cs:21:28:21:32 | access to parameter value |
| Splitting.cs:21:9:21:11 | value | Splitting.cs:21:28:21:32 | access to parameter value |
| Splitting.cs:21:28:21:32 | access to parameter value | Splitting.cs:16:26:16:26 | x |
| Splitting.cs:21:28:21:32 | access to parameter value | Splitting.cs:16:26:16:26 | x |
| Splitting.cs:21:28:21:32 | access to parameter value | Splitting.cs:16:26:16:26 | x |
| Splitting.cs:21:28:21:32 | access to parameter value | Splitting.cs:16:26:16:26 | x |
| Splitting.cs:21:28:21:32 | access to parameter value | Splitting.cs:21:21:21:33 | call to method Return |
| Splitting.cs:21:28:21:32 | access to parameter value | Splitting.cs:21:21:21:33 | call to method Return |
| Splitting.cs:21:28:21:32 | access to parameter value | Splitting.cs:21:21:21:33 | call to method Return |
| Splitting.cs:21:28:21:32 | access to parameter value | Splitting.cs:21:21:21:33 | call to method Return |
| Splitting.cs:24:10:24:11 | this | Splitting.cs:29:17:29:24 | [b (line 24): false] SSA def(d) |
| Splitting.cs:24:10:24:11 | this | Splitting.cs:29:17:29:24 | [b (line 24): false] SSA def(d) |
| Splitting.cs:24:10:24:11 | this | Splitting.cs:29:17:29:24 | [b (line 24): true] SSA def(d) |
| Splitting.cs:24:10:24:11 | this | Splitting.cs:29:17:29:24 | [b (line 24): true] SSA def(d) |
| Splitting.cs:24:10:24:11 | this | Splitting.cs:29:21:29:24 | [b (line 24): false] this access |
| Splitting.cs:24:10:24:11 | this | Splitting.cs:29:21:29:24 | [b (line 24): false] this access |
| Splitting.cs:24:10:24:11 | this | Splitting.cs:29:21:29:24 | [b (line 24): true] this access |
| Splitting.cs:24:10:24:11 | this | Splitting.cs:29:21:29:24 | [b (line 24): true] this access |
| Splitting.cs:24:10:24:11 | this | Splitting.cs:30:9:30:9 | [b (line 24): false] access to local variable d |
| Splitting.cs:24:10:24:11 | this | Splitting.cs:30:9:30:9 | [b (line 24): false] access to local variable d |
| Splitting.cs:24:10:24:11 | this | Splitting.cs:30:9:30:9 | [b (line 24): true] access to local variable d |
| Splitting.cs:24:10:24:11 | this | Splitting.cs:30:9:30:9 | [b (line 24): true] access to local variable d |
| Splitting.cs:24:10:24:11 | this | Splitting.cs:31:17:31:17 | [b (line 24): false] access to local variable d |
| Splitting.cs:24:10:24:11 | this | Splitting.cs:31:17:31:17 | [b (line 24): false] access to local variable d |
| Splitting.cs:24:10:24:11 | this | Splitting.cs:31:17:31:17 | [b (line 24): true] access to local variable d |
| Splitting.cs:24:10:24:11 | this | Splitting.cs:31:17:31:17 | [b (line 24): true] access to local variable d |
| Splitting.cs:24:18:24:18 | b | Splitting.cs:26:13:26:13 | access to parameter b |
| Splitting.cs:24:18:24:18 | b | Splitting.cs:26:13:26:13 | access to parameter b |
| Splitting.cs:24:18:24:18 | b | Splitting.cs:33:13:33:13 | [b (line 24): false] access to parameter b |
| Splitting.cs:24:18:24:18 | b | Splitting.cs:33:13:33:13 | [b (line 24): false] access to parameter b |
| Splitting.cs:24:18:24:18 | b | Splitting.cs:33:13:33:13 | [b (line 24): true] access to parameter b |
| Splitting.cs:24:18:24:18 | b | Splitting.cs:33:13:33:13 | [b (line 24): true] access to parameter b |
| Splitting.cs:24:28:24:34 | tainted | Splitting.cs:27:17:27:23 | [b (line 24): true] access to parameter tainted |
| Splitting.cs:24:28:24:34 | tainted | Splitting.cs:27:17:27:23 | [b (line 24): true] access to parameter tainted |
| Splitting.cs:24:28:24:34 | tainted | Splitting.cs:30:17:30:23 | [b (line 24): false] access to parameter tainted |
| Splitting.cs:24:28:24:34 | tainted | Splitting.cs:30:17:30:23 | [b (line 24): false] access to parameter tainted |
| Splitting.cs:24:28:24:34 | tainted | Splitting.cs:30:17:30:23 | [b (line 24): true] access to parameter tainted |
| Splitting.cs:24:28:24:34 | tainted | Splitting.cs:30:17:30:23 | [b (line 24): true] access to parameter tainted |
| Splitting.cs:24:28:24:34 | tainted | Splitting.cs:31:19:31:25 | [b (line 24): false] access to parameter tainted |
| Splitting.cs:24:28:24:34 | tainted | Splitting.cs:31:19:31:25 | [b (line 24): false] access to parameter tainted |
| Splitting.cs:24:28:24:34 | tainted | Splitting.cs:31:19:31:25 | [b (line 24): true] access to parameter tainted |
| Splitting.cs:24:28:24:34 | tainted | Splitting.cs:31:19:31:25 | [b (line 24): true] access to parameter tainted |
| Splitting.cs:26:13:26:13 | access to parameter b | Splitting.cs:33:13:33:13 | [b (line 24): false] access to parameter b |
| Splitting.cs:26:13:26:13 | access to parameter b | Splitting.cs:33:13:33:13 | [b (line 24): false] access to parameter b |
| Splitting.cs:26:13:26:13 | access to parameter b | Splitting.cs:33:13:33:13 | [b (line 24): true] access to parameter b |
| Splitting.cs:26:13:26:13 | access to parameter b | Splitting.cs:33:13:33:13 | [b (line 24): true] access to parameter b |
| Splitting.cs:27:17:27:23 | [b (line 24): true] access to parameter tainted | Splitting.cs:30:17:30:23 | [b (line 24): true] access to parameter tainted |
| Splitting.cs:27:17:27:23 | [b (line 24): true] access to parameter tainted | Splitting.cs:30:17:30:23 | [b (line 24): true] access to parameter tainted |
| Splitting.cs:27:17:27:23 | [b (line 24): true] access to parameter tainted | Splitting.cs:31:19:31:25 | [b (line 24): true] access to parameter tainted |
| Splitting.cs:27:17:27:23 | [b (line 24): true] access to parameter tainted | Splitting.cs:31:19:31:25 | [b (line 24): true] access to parameter tainted |
| Splitting.cs:29:17:29:24 | [b (line 24): false] SSA def(d) | Splitting.cs:30:9:30:9 | [b (line 24): false] access to local variable d |
| Splitting.cs:29:17:29:24 | [b (line 24): false] SSA def(d) | Splitting.cs:30:9:30:9 | [b (line 24): false] access to local variable d |
| Splitting.cs:29:17:29:24 | [b (line 24): false] SSA def(d) | Splitting.cs:31:17:31:17 | [b (line 24): false] access to local variable d |
| Splitting.cs:29:17:29:24 | [b (line 24): false] SSA def(d) | Splitting.cs:31:17:31:17 | [b (line 24): false] access to local variable d |
| Splitting.cs:29:17:29:24 | [b (line 24): true] SSA def(d) | Splitting.cs:30:9:30:9 | [b (line 24): true] access to local variable d |
| Splitting.cs:29:17:29:24 | [b (line 24): true] SSA def(d) | Splitting.cs:30:9:30:9 | [b (line 24): true] access to local variable d |
| Splitting.cs:29:17:29:24 | [b (line 24): true] SSA def(d) | Splitting.cs:31:17:31:17 | [b (line 24): true] access to local variable d |
| Splitting.cs:29:17:29:24 | [b (line 24): true] SSA def(d) | Splitting.cs:31:17:31:17 | [b (line 24): true] access to local variable d |
| Splitting.cs:29:21:29:24 | [b (line 24): false] this access | Splitting.cs:29:17:29:24 | [b (line 24): false] SSA def(d) |
| Splitting.cs:29:21:29:24 | [b (line 24): false] this access | Splitting.cs:29:17:29:24 | [b (line 24): false] SSA def(d) |
| Splitting.cs:29:21:29:24 | [b (line 24): false] this access | Splitting.cs:30:9:30:9 | [b (line 24): false] access to local variable d |
| Splitting.cs:29:21:29:24 | [b (line 24): false] this access | Splitting.cs:30:9:30:9 | [b (line 24): false] access to local variable d |
| Splitting.cs:29:21:29:24 | [b (line 24): false] this access | Splitting.cs:31:17:31:17 | [b (line 24): false] access to local variable d |
| Splitting.cs:29:21:29:24 | [b (line 24): false] this access | Splitting.cs:31:17:31:17 | [b (line 24): false] access to local variable d |
| Splitting.cs:29:21:29:24 | [b (line 24): true] this access | Splitting.cs:29:17:29:24 | [b (line 24): true] SSA def(d) |
| Splitting.cs:29:21:29:24 | [b (line 24): true] this access | Splitting.cs:29:17:29:24 | [b (line 24): true] SSA def(d) |
| Splitting.cs:29:21:29:24 | [b (line 24): true] this access | Splitting.cs:30:9:30:9 | [b (line 24): true] access to local variable d |
| Splitting.cs:29:21:29:24 | [b (line 24): true] this access | Splitting.cs:30:9:30:9 | [b (line 24): true] access to local variable d |
| Splitting.cs:29:21:29:24 | [b (line 24): true] this access | Splitting.cs:31:17:31:17 | [b (line 24): true] access to local variable d |
| Splitting.cs:29:21:29:24 | [b (line 24): true] this access | Splitting.cs:31:17:31:17 | [b (line 24): true] access to local variable d |
| Splitting.cs:30:9:30:9 | [b (line 24): false] access to local variable d | Splitting.cs:21:9:21:11 | this |
| Splitting.cs:30:9:30:9 | [b (line 24): false] access to local variable d | Splitting.cs:21:9:21:11 | this |
| Splitting.cs:30:9:30:9 | [b (line 24): false] access to local variable d | Splitting.cs:31:17:31:17 | [b (line 24): false] access to local variable d |
| Splitting.cs:30:9:30:9 | [b (line 24): false] access to local variable d | Splitting.cs:31:17:31:17 | [b (line 24): false] access to local variable d |
| Splitting.cs:30:9:30:9 | [b (line 24): true] access to local variable d | Splitting.cs:21:9:21:11 | this |
| Splitting.cs:30:9:30:9 | [b (line 24): true] access to local variable d | Splitting.cs:21:9:21:11 | this |
| Splitting.cs:30:9:30:9 | [b (line 24): true] access to local variable d | Splitting.cs:31:17:31:17 | [b (line 24): true] access to local variable d |
| Splitting.cs:30:9:30:9 | [b (line 24): true] access to local variable d | Splitting.cs:31:17:31:17 | [b (line 24): true] access to local variable d |
| Splitting.cs:30:17:30:23 | [b (line 24): false] access to parameter tainted | Splitting.cs:21:9:21:11 | value |
| Splitting.cs:30:17:30:23 | [b (line 24): false] access to parameter tainted | Splitting.cs:21:9:21:11 | value |
| Splitting.cs:30:17:30:23 | [b (line 24): false] access to parameter tainted | Splitting.cs:31:19:31:25 | [b (line 24): false] access to parameter tainted |
| Splitting.cs:30:17:30:23 | [b (line 24): false] access to parameter tainted | Splitting.cs:31:19:31:25 | [b (line 24): false] access to parameter tainted |
| Splitting.cs:30:17:30:23 | [b (line 24): true] access to parameter tainted | Splitting.cs:21:9:21:11 | value |
| Splitting.cs:30:17:30:23 | [b (line 24): true] access to parameter tainted | Splitting.cs:21:9:21:11 | value |
| Splitting.cs:30:17:30:23 | [b (line 24): true] access to parameter tainted | Splitting.cs:31:19:31:25 | [b (line 24): true] access to parameter tainted |
| Splitting.cs:30:17:30:23 | [b (line 24): true] access to parameter tainted | Splitting.cs:31:19:31:25 | [b (line 24): true] access to parameter tainted |
| Splitting.cs:31:13:31:26 | [b (line 24): false] SSA def(x) | Splitting.cs:32:15:32:15 | [b (line 24): false] access to local variable x |
| Splitting.cs:31:13:31:26 | [b (line 24): false] SSA def(x) | Splitting.cs:32:15:32:15 | [b (line 24): false] access to local variable x |
| Splitting.cs:31:13:31:26 | [b (line 24): true] SSA def(x) | Splitting.cs:32:15:32:15 | [b (line 24): true] access to local variable x |
| Splitting.cs:31:13:31:26 | [b (line 24): true] SSA def(x) | Splitting.cs:32:15:32:15 | [b (line 24): true] access to local variable x |
| Splitting.cs:31:13:31:26 | [b (line 24): true] SSA def(x) | Splitting.cs:34:19:34:19 | access to local variable x |
| Splitting.cs:31:13:31:26 | [b (line 24): true] SSA def(x) | Splitting.cs:34:19:34:19 | access to local variable x |
| Splitting.cs:31:17:31:17 | [b (line 24): false] access to local variable d | Splitting.cs:20:9:20:11 | this |
| Splitting.cs:31:17:31:17 | [b (line 24): false] access to local variable d | Splitting.cs:20:9:20:11 | this |
| Splitting.cs:31:17:31:17 | [b (line 24): true] access to local variable d | Splitting.cs:20:9:20:11 | this |
| Splitting.cs:31:17:31:17 | [b (line 24): true] access to local variable d | Splitting.cs:20:9:20:11 | this |
| Splitting.cs:31:17:31:26 | [b (line 24): false] dynamic access to element | Splitting.cs:31:13:31:26 | [b (line 24): false] SSA def(x) |
| Splitting.cs:31:17:31:26 | [b (line 24): false] dynamic access to element | Splitting.cs:31:13:31:26 | [b (line 24): false] SSA def(x) |
| Splitting.cs:31:17:31:26 | [b (line 24): false] dynamic access to element | Splitting.cs:32:15:32:15 | [b (line 24): false] access to local variable x |
| Splitting.cs:31:17:31:26 | [b (line 24): false] dynamic access to element | Splitting.cs:32:15:32:15 | [b (line 24): false] access to local variable x |
| Splitting.cs:31:17:31:26 | [b (line 24): true] dynamic access to element | Splitting.cs:31:13:31:26 | [b (line 24): true] SSA def(x) |
| Splitting.cs:31:17:31:26 | [b (line 24): true] dynamic access to element | Splitting.cs:31:13:31:26 | [b (line 24): true] SSA def(x) |
| Splitting.cs:31:17:31:26 | [b (line 24): true] dynamic access to element | Splitting.cs:32:15:32:15 | [b (line 24): true] access to local variable x |
| Splitting.cs:31:17:31:26 | [b (line 24): true] dynamic access to element | Splitting.cs:32:15:32:15 | [b (line 24): true] access to local variable x |
| Splitting.cs:31:17:31:26 | [b (line 24): true] dynamic access to element | Splitting.cs:34:19:34:19 | access to local variable x |
| Splitting.cs:31:17:31:26 | [b (line 24): true] dynamic access to element | Splitting.cs:34:19:34:19 | access to local variable x |
| Splitting.cs:31:19:31:25 | [b (line 24): false] access to parameter tainted | Splitting.cs:18:24:18:24 | s |
| Splitting.cs:31:19:31:25 | [b (line 24): false] access to parameter tainted | Splitting.cs:18:24:18:24 | s |
| Splitting.cs:31:19:31:25 | [b (line 24): false] access to parameter tainted | Splitting.cs:31:17:31:26 | [b (line 24): false] dynamic access to element |
| Splitting.cs:31:19:31:25 | [b (line 24): false] access to parameter tainted | Splitting.cs:31:17:31:26 | [b (line 24): false] dynamic access to element |
| Splitting.cs:31:19:31:25 | [b (line 24): true] access to parameter tainted | Splitting.cs:18:24:18:24 | s |
| Splitting.cs:31:19:31:25 | [b (line 24): true] access to parameter tainted | Splitting.cs:18:24:18:24 | s |
| Splitting.cs:31:19:31:25 | [b (line 24): true] access to parameter tainted | Splitting.cs:31:17:31:26 | [b (line 24): true] dynamic access to element |
| Splitting.cs:31:19:31:25 | [b (line 24): true] access to parameter tainted | Splitting.cs:31:17:31:26 | [b (line 24): true] dynamic access to element |
| Splitting.cs:32:15:32:15 | [b (line 24): true] access to local variable x | Splitting.cs:34:19:34:19 | access to local variable x |
| Splitting.cs:32:15:32:15 | [b (line 24): true] access to local variable x | Splitting.cs:34:19:34:19 | access to local variable x |
| This.cs:9:20:9:20 | this | This.cs:11:13:11:16 | this access |
| This.cs:9:20:9:20 | this | This.cs:11:13:11:16 | this access |
| This.cs:9:20:9:20 | this | This.cs:11:13:11:16 | this access |
| This.cs:9:20:9:20 | this | This.cs:11:13:11:16 | this access |
| This.cs:9:20:9:20 | this | This.cs:12:9:12:12 | this access |
| This.cs:9:20:9:20 | this | This.cs:12:9:12:12 | this access |
| This.cs:9:20:9:20 | this | This.cs:12:9:12:12 | this access |
| This.cs:9:20:9:20 | this | This.cs:12:9:12:12 | this access |
| This.cs:9:20:9:20 | this | This.cs:12:16:12:19 | this access |
| This.cs:9:20:9:20 | this | This.cs:12:16:12:19 | this access |
| This.cs:9:20:9:20 | this | This.cs:12:16:12:19 | this access |
| This.cs:9:20:9:20 | this | This.cs:12:16:12:19 | this access |
| This.cs:9:20:9:20 | this | This.cs:13:9:13:15 | this access |
| This.cs:9:20:9:20 | this | This.cs:13:9:13:15 | this access |
| This.cs:9:20:9:20 | this | This.cs:13:9:13:15 | this access |
| This.cs:9:20:9:20 | this | This.cs:13:9:13:15 | this access |
| This.cs:9:20:9:20 | this | This.cs:13:11:13:14 | this access |
| This.cs:9:20:9:20 | this | This.cs:13:11:13:14 | this access |
| This.cs:9:20:9:20 | this | This.cs:13:11:13:14 | this access |
| This.cs:9:20:9:20 | this | This.cs:13:11:13:14 | this access |
| This.cs:9:20:9:20 | this | This.cs:15:9:15:12 | this access |
| This.cs:9:20:9:20 | this | This.cs:15:9:15:12 | this access |
| This.cs:9:20:9:20 | this | This.cs:15:9:15:12 | this access |
| This.cs:9:20:9:20 | this | This.cs:15:9:15:12 | this access |
| This.cs:9:20:9:20 | this | This.cs:16:9:16:16 | this access |
| This.cs:9:20:9:20 | this | This.cs:16:9:16:16 | this access |
| This.cs:9:20:9:20 | this | This.cs:16:9:16:16 | this access |
| This.cs:9:20:9:20 | this | This.cs:16:9:16:16 | this access |
| This.cs:9:27:9:31 | other | This.cs:14:13:14:17 | access to parameter other |
| This.cs:9:27:9:31 | other | This.cs:14:13:14:17 | access to parameter other |
| This.cs:9:27:9:31 | other | This.cs:14:13:14:17 | access to parameter other |
| This.cs:9:27:9:31 | other | This.cs:14:13:14:17 | access to parameter other |
| This.cs:9:27:9:31 | other | This.cs:15:16:15:20 | access to parameter other |
| This.cs:9:27:9:31 | other | This.cs:15:16:15:20 | access to parameter other |
| This.cs:9:27:9:31 | other | This.cs:15:16:15:20 | access to parameter other |
| This.cs:9:27:9:31 | other | This.cs:15:16:15:20 | access to parameter other |
| This.cs:9:27:9:31 | other | This.cs:16:11:16:15 | access to parameter other |
| This.cs:9:27:9:31 | other | This.cs:16:11:16:15 | access to parameter other |
| This.cs:9:27:9:31 | other | This.cs:16:11:16:15 | access to parameter other |
| This.cs:9:27:9:31 | other | This.cs:16:11:16:15 | access to parameter other |
| This.cs:11:13:11:16 | this access | This.cs:12:9:12:12 | this access |
| This.cs:11:13:11:16 | this access | This.cs:12:9:12:12 | this access |
| This.cs:11:13:11:16 | this access | This.cs:12:9:12:12 | this access |
| This.cs:11:13:11:16 | this access | This.cs:12:9:12:12 | this access |
| This.cs:11:13:11:16 | this access | This.cs:12:16:12:19 | this access |
| This.cs:11:13:11:16 | this access | This.cs:12:16:12:19 | this access |
| This.cs:11:13:11:16 | this access | This.cs:12:16:12:19 | this access |
| This.cs:11:13:11:16 | this access | This.cs:12:16:12:19 | this access |
| This.cs:11:13:11:16 | this access | This.cs:13:9:13:15 | this access |
| This.cs:11:13:11:16 | this access | This.cs:13:9:13:15 | this access |
| This.cs:11:13:11:16 | this access | This.cs:13:9:13:15 | this access |
| This.cs:11:13:11:16 | this access | This.cs:13:9:13:15 | this access |
| This.cs:11:13:11:16 | this access | This.cs:13:11:13:14 | this access |
| This.cs:11:13:11:16 | this access | This.cs:13:11:13:14 | this access |
| This.cs:11:13:11:16 | this access | This.cs:13:11:13:14 | this access |
| This.cs:11:13:11:16 | this access | This.cs:13:11:13:14 | this access |
| This.cs:11:13:11:16 | this access | This.cs:15:9:15:12 | this access |
| This.cs:11:13:11:16 | this access | This.cs:15:9:15:12 | this access |
| This.cs:11:13:11:16 | this access | This.cs:15:9:15:12 | this access |
| This.cs:11:13:11:16 | this access | This.cs:15:9:15:12 | this access |
| This.cs:11:13:11:16 | this access | This.cs:16:9:16:16 | this access |
| This.cs:11:13:11:16 | this access | This.cs:16:9:16:16 | this access |
| This.cs:11:13:11:16 | this access | This.cs:16:9:16:16 | this access |
| This.cs:11:13:11:16 | this access | This.cs:16:9:16:16 | this access |
| This.cs:12:9:12:12 | this access | This.cs:9:20:9:20 | this |
| This.cs:12:9:12:12 | this access | This.cs:9:20:9:20 | this |
| This.cs:12:9:12:12 | this access | This.cs:9:20:9:20 | this |
| This.cs:12:9:12:12 | this access | This.cs:9:20:9:20 | this |
| This.cs:12:9:12:12 | this access | This.cs:12:16:12:19 | this access |
| This.cs:12:9:12:12 | this access | This.cs:12:16:12:19 | this access |
| This.cs:12:9:12:12 | this access | This.cs:12:16:12:19 | this access |
| This.cs:12:9:12:12 | this access | This.cs:12:16:12:19 | this access |
| This.cs:12:9:12:12 | this access | This.cs:13:9:13:15 | this access |
| This.cs:12:9:12:12 | this access | This.cs:13:9:13:15 | this access |
| This.cs:12:9:12:12 | this access | This.cs:13:9:13:15 | this access |
| This.cs:12:9:12:12 | this access | This.cs:13:9:13:15 | this access |
| This.cs:12:9:12:12 | this access | This.cs:13:11:13:14 | this access |
| This.cs:12:9:12:12 | this access | This.cs:13:11:13:14 | this access |
| This.cs:12:9:12:12 | this access | This.cs:13:11:13:14 | this access |
| This.cs:12:9:12:12 | this access | This.cs:13:11:13:14 | this access |
| This.cs:12:9:12:12 | this access | This.cs:15:9:15:12 | this access |
| This.cs:12:9:12:12 | this access | This.cs:15:9:15:12 | this access |
| This.cs:12:9:12:12 | this access | This.cs:15:9:15:12 | this access |
| This.cs:12:9:12:12 | this access | This.cs:15:9:15:12 | this access |
| This.cs:12:9:12:12 | this access | This.cs:16:9:16:16 | this access |
| This.cs:12:9:12:12 | this access | This.cs:16:9:16:16 | this access |
| This.cs:12:9:12:12 | this access | This.cs:16:9:16:16 | this access |
| This.cs:12:9:12:12 | this access | This.cs:16:9:16:16 | this access |
| This.cs:12:16:12:19 | this access | This.cs:9:27:9:31 | other |
| This.cs:12:16:12:19 | this access | This.cs:9:27:9:31 | other |
| This.cs:12:16:12:19 | this access | This.cs:9:27:9:31 | other |
| This.cs:12:16:12:19 | this access | This.cs:9:27:9:31 | other |
| This.cs:12:16:12:19 | this access | This.cs:13:9:13:15 | this access |
| This.cs:12:16:12:19 | this access | This.cs:13:9:13:15 | this access |
| This.cs:12:16:12:19 | this access | This.cs:13:9:13:15 | this access |
| This.cs:12:16:12:19 | this access | This.cs:13:9:13:15 | this access |
| This.cs:12:16:12:19 | this access | This.cs:13:11:13:14 | this access |
| This.cs:12:16:12:19 | this access | This.cs:13:11:13:14 | this access |
| This.cs:12:16:12:19 | this access | This.cs:13:11:13:14 | this access |
| This.cs:12:16:12:19 | this access | This.cs:13:11:13:14 | this access |
| This.cs:12:16:12:19 | this access | This.cs:15:9:15:12 | this access |
| This.cs:12:16:12:19 | this access | This.cs:15:9:15:12 | this access |
| This.cs:12:16:12:19 | this access | This.cs:15:9:15:12 | this access |
| This.cs:12:16:12:19 | this access | This.cs:15:9:15:12 | this access |
| This.cs:12:16:12:19 | this access | This.cs:16:9:16:16 | this access |
| This.cs:12:16:12:19 | this access | This.cs:16:9:16:16 | this access |
| This.cs:12:16:12:19 | this access | This.cs:16:9:16:16 | this access |
| This.cs:12:16:12:19 | this access | This.cs:16:9:16:16 | this access |
| This.cs:13:9:13:15 | this access | This.cs:9:20:9:20 | this |
| This.cs:13:9:13:15 | this access | This.cs:9:20:9:20 | this |
| This.cs:13:9:13:15 | this access | This.cs:9:20:9:20 | this |
| This.cs:13:9:13:15 | this access | This.cs:9:20:9:20 | this |
| This.cs:13:9:13:15 | this access | This.cs:13:11:13:14 | this access |
| This.cs:13:9:13:15 | this access | This.cs:13:11:13:14 | this access |
| This.cs:13:9:13:15 | this access | This.cs:13:11:13:14 | this access |
| This.cs:13:9:13:15 | this access | This.cs:13:11:13:14 | this access |
| This.cs:13:9:13:15 | this access | This.cs:15:9:15:12 | this access |
| This.cs:13:9:13:15 | this access | This.cs:15:9:15:12 | this access |
| This.cs:13:9:13:15 | this access | This.cs:15:9:15:12 | this access |
| This.cs:13:9:13:15 | this access | This.cs:15:9:15:12 | this access |
| This.cs:13:9:13:15 | this access | This.cs:16:9:16:16 | this access |
| This.cs:13:9:13:15 | this access | This.cs:16:9:16:16 | this access |
| This.cs:13:9:13:15 | this access | This.cs:16:9:16:16 | this access |
| This.cs:13:9:13:15 | this access | This.cs:16:9:16:16 | this access |
| This.cs:13:11:13:14 | this access | This.cs:9:27:9:31 | other |
| This.cs:13:11:13:14 | this access | This.cs:9:27:9:31 | other |
| This.cs:13:11:13:14 | this access | This.cs:9:27:9:31 | other |
| This.cs:13:11:13:14 | this access | This.cs:9:27:9:31 | other |
| This.cs:13:11:13:14 | this access | This.cs:15:9:15:12 | this access |
| This.cs:13:11:13:14 | this access | This.cs:15:9:15:12 | this access |
| This.cs:13:11:13:14 | this access | This.cs:15:9:15:12 | this access |
| This.cs:13:11:13:14 | this access | This.cs:15:9:15:12 | this access |
| This.cs:13:11:13:14 | this access | This.cs:16:9:16:16 | this access |
| This.cs:13:11:13:14 | this access | This.cs:16:9:16:16 | this access |
| This.cs:13:11:13:14 | this access | This.cs:16:9:16:16 | this access |
| This.cs:13:11:13:14 | this access | This.cs:16:9:16:16 | this access |
| This.cs:14:13:14:17 | access to parameter other | This.cs:15:16:15:20 | access to parameter other |
| This.cs:14:13:14:17 | access to parameter other | This.cs:15:16:15:20 | access to parameter other |
| This.cs:14:13:14:17 | access to parameter other | This.cs:15:16:15:20 | access to parameter other |
| This.cs:14:13:14:17 | access to parameter other | This.cs:15:16:15:20 | access to parameter other |
| This.cs:14:13:14:17 | access to parameter other | This.cs:16:11:16:15 | access to parameter other |
| This.cs:14:13:14:17 | access to parameter other | This.cs:16:11:16:15 | access to parameter other |
| This.cs:14:13:14:17 | access to parameter other | This.cs:16:11:16:15 | access to parameter other |
| This.cs:14:13:14:17 | access to parameter other | This.cs:16:11:16:15 | access to parameter other |
| This.cs:15:9:15:12 | this access | This.cs:9:20:9:20 | this |
| This.cs:15:9:15:12 | this access | This.cs:9:20:9:20 | this |
| This.cs:15:9:15:12 | this access | This.cs:9:20:9:20 | this |
| This.cs:15:9:15:12 | this access | This.cs:9:20:9:20 | this |
| This.cs:15:9:15:12 | this access | This.cs:16:9:16:16 | this access |
| This.cs:15:9:15:12 | this access | This.cs:16:9:16:16 | this access |
| This.cs:15:9:15:12 | this access | This.cs:16:9:16:16 | this access |
| This.cs:15:9:15:12 | this access | This.cs:16:9:16:16 | this access |
| This.cs:15:16:15:20 | access to parameter other | This.cs:9:27:9:31 | other |
| This.cs:15:16:15:20 | access to parameter other | This.cs:9:27:9:31 | other |
| This.cs:15:16:15:20 | access to parameter other | This.cs:9:27:9:31 | other |
| This.cs:15:16:15:20 | access to parameter other | This.cs:9:27:9:31 | other |
| This.cs:15:16:15:20 | access to parameter other | This.cs:16:11:16:15 | access to parameter other |
| This.cs:15:16:15:20 | access to parameter other | This.cs:16:11:16:15 | access to parameter other |
| This.cs:15:16:15:20 | access to parameter other | This.cs:16:11:16:15 | access to parameter other |
| This.cs:15:16:15:20 | access to parameter other | This.cs:16:11:16:15 | access to parameter other |
| This.cs:16:9:16:16 | this access | This.cs:9:20:9:20 | this |
| This.cs:16:9:16:16 | this access | This.cs:9:20:9:20 | this |
| This.cs:16:9:16:16 | this access | This.cs:9:20:9:20 | this |
| This.cs:16:9:16:16 | this access | This.cs:9:20:9:20 | this |
| This.cs:16:11:16:15 | access to parameter other | This.cs:9:27:9:31 | other |
| This.cs:16:11:16:15 | access to parameter other | This.cs:9:27:9:31 | other |
| This.cs:16:11:16:15 | access to parameter other | This.cs:9:27:9:31 | other |
| This.cs:16:11:16:15 | access to parameter other | This.cs:9:27:9:31 | other |
| This.cs:17:9:17:18 | malloc | This.cs:7:5:7:8 | this |
| This.cs:17:9:17:18 | malloc | This.cs:7:5:7:8 | this |
| This.cs:24:14:24:15 | this | This.cs:26:13:26:16 | this access |
| This.cs:24:14:24:15 | this | This.cs:26:13:26:16 | this access |
| This.cs:24:14:24:15 | this | This.cs:26:20:26:23 | this access |
| This.cs:24:14:24:15 | this | This.cs:26:20:26:23 | this access |
| This.cs:24:14:24:15 | this | This.cs:27:13:27:16 | base access |
| This.cs:24:14:24:15 | this | This.cs:27:13:27:16 | base access |
| This.cs:24:14:24:15 | this | This.cs:27:20:27:23 | this access |
| This.cs:24:14:24:15 | this | This.cs:27:20:27:23 | this access |
| This.cs:26:13:26:16 | this access | This.cs:9:20:9:20 | this |
| This.cs:26:13:26:16 | this access | This.cs:9:20:9:20 | this |
| This.cs:26:13:26:16 | this access | This.cs:26:20:26:23 | this access |
| This.cs:26:13:26:16 | this access | This.cs:26:20:26:23 | this access |
| This.cs:26:13:26:16 | this access | This.cs:27:13:27:16 | base access |
| This.cs:26:13:26:16 | this access | This.cs:27:13:27:16 | base access |
| This.cs:26:13:26:16 | this access | This.cs:27:20:27:23 | this access |
| This.cs:26:13:26:16 | this access | This.cs:27:20:27:23 | this access |
| This.cs:26:20:26:23 | this access | This.cs:9:27:9:31 | other |
| This.cs:26:20:26:23 | this access | This.cs:9:27:9:31 | other |
| This.cs:26:20:26:23 | this access | This.cs:27:13:27:16 | base access |
| This.cs:26:20:26:23 | this access | This.cs:27:13:27:16 | base access |
| This.cs:26:20:26:23 | this access | This.cs:27:20:27:23 | this access |
| This.cs:26:20:26:23 | this access | This.cs:27:20:27:23 | this access |
| This.cs:27:13:27:16 | base access | This.cs:9:20:9:20 | this |
| This.cs:27:13:27:16 | base access | This.cs:9:20:9:20 | this |
| This.cs:27:13:27:16 | base access | This.cs:27:20:27:23 | this access |
| This.cs:27:13:27:16 | base access | This.cs:27:20:27:23 | this access |
| This.cs:27:20:27:23 | this access | This.cs:9:27:9:31 | other |
| This.cs:27:20:27:23 | this access | This.cs:9:27:9:31 | other |
| This.cs:28:13:28:21 | malloc | This.cs:22:9:22:11 | this |
| This.cs:28:13:28:21 | malloc | This.cs:22:9:22:11 | this |<|MERGE_RESOLUTION|>--- conflicted
+++ resolved
@@ -4,12 +4,8 @@
 | Capture.cs:7:20:7:26 | tainted | Capture.cs:25:9:25:20 | [implicit argument] tainted |
 | Capture.cs:7:20:7:26 | tainted | Capture.cs:33:9:33:40 | [implicit argument] tainted |
 | Capture.cs:7:20:7:26 | tainted | Capture.cs:33:9:33:40 | [implicit argument] tainted |
-<<<<<<< HEAD
-=======
 | Capture.cs:7:20:7:26 | tainted | Capture.cs:61:36:61:42 | access to parameter tainted |
 | Capture.cs:7:20:7:26 | tainted | Capture.cs:61:36:61:42 | access to parameter tainted |
-| Capture.cs:9:9:13:9 | SSA capture def(tainted) | Capture.cs:9:9:13:9 | SSA capture def(tainted) |
->>>>>>> 0e0f78e4
 | Capture.cs:9:9:13:9 | SSA capture def(tainted) | Capture.cs:11:17:11:32 | SSA def(sink27) |
 | Capture.cs:9:9:13:9 | SSA capture def(tainted) | Capture.cs:11:17:11:32 | SSA def(sink27) |
 | Capture.cs:9:9:13:9 | SSA capture def(tainted) | Capture.cs:11:17:11:32 | SSA def(sink27) |
@@ -124,450 +120,104 @@
 | Capture.cs:45:32:45:38 | access to parameter tainted | Capture.cs:45:21:45:38 | SSA def(nonSink0) |
 | Capture.cs:45:32:45:38 | access to parameter tainted | Capture.cs:46:23:46:30 | access to local variable nonSink0 |
 | Capture.cs:45:32:45:38 | access to parameter tainted | Capture.cs:46:23:46:30 | access to local variable nonSink0 |
-<<<<<<< HEAD
-| Capture.cs:54:25:54:26 | "" | Capture.cs:54:16:54:26 | SSA def(sink30) |
-| Capture.cs:54:25:54:26 | "" | Capture.cs:54:16:54:26 | SSA def(sink30) |
-| Capture.cs:57:13:57:35 | SSA def(sink30) | Capture.cs:59:9:59:21 | SSA call def(sink30) |
-| Capture.cs:57:13:57:35 | SSA def(sink30) | Capture.cs:59:9:59:21 | SSA call def(sink30) |
-| Capture.cs:57:22:57:35 | "taint source" | Capture.cs:57:13:57:35 | SSA def(sink30) |
-| Capture.cs:57:22:57:35 | "taint source" | Capture.cs:57:13:57:35 | SSA def(sink30) |
-| Capture.cs:59:9:59:21 | SSA call def(sink30) | Capture.cs:60:15:60:20 | access to local variable sink30 |
-| Capture.cs:59:9:59:21 | SSA call def(sink30) | Capture.cs:60:15:60:20 | access to local variable sink30 |
-| Capture.cs:62:25:62:26 | "" | Capture.cs:62:16:62:26 | SSA def(sink31) |
-| Capture.cs:62:25:62:26 | "" | Capture.cs:62:16:62:26 | SSA def(sink31) |
-| Capture.cs:67:17:67:39 | SSA def(sink31) | Capture.cs:71:9:71:21 | SSA call def(sink31) |
-| Capture.cs:67:17:67:39 | SSA def(sink31) | Capture.cs:71:9:71:21 | SSA call def(sink31) |
-| Capture.cs:67:26:67:39 | "taint source" | Capture.cs:67:17:67:39 | SSA def(sink31) |
-| Capture.cs:67:26:67:39 | "taint source" | Capture.cs:67:17:67:39 | SSA def(sink31) |
-| Capture.cs:71:9:71:21 | SSA call def(sink31) | Capture.cs:72:15:72:20 | access to local variable sink31 |
-| Capture.cs:71:9:71:21 | SSA call def(sink31) | Capture.cs:72:15:72:20 | access to local variable sink31 |
-| Capture.cs:74:25:74:26 | "" | Capture.cs:74:16:74:26 | SSA def(sink32) |
-| Capture.cs:74:25:74:26 | "" | Capture.cs:74:16:74:26 | SSA def(sink32) |
-| Capture.cs:75:30:79:9 | SSA def(captureOut3) | Capture.cs:80:30:80:40 | access to local variable captureOut3 |
-| Capture.cs:75:30:79:9 | SSA def(captureOut3) | Capture.cs:80:30:80:40 | access to local variable captureOut3 |
-| Capture.cs:75:44:75:46 | arg | Capture.cs:78:20:78:22 | access to parameter arg |
-| Capture.cs:75:44:75:46 | arg | Capture.cs:78:20:78:22 | access to parameter arg |
-| Capture.cs:75:44:79:9 | (...) => ... | Capture.cs:75:30:79:9 | SSA def(captureOut3) |
-| Capture.cs:75:44:79:9 | (...) => ... | Capture.cs:75:30:79:9 | SSA def(captureOut3) |
-| Capture.cs:75:44:79:9 | (...) => ... | Capture.cs:80:30:80:40 | access to local variable captureOut3 |
-| Capture.cs:75:44:79:9 | (...) => ... | Capture.cs:80:30:80:40 | access to local variable captureOut3 |
-| Capture.cs:77:13:77:35 | SSA def(sink32) | Capture.cs:80:9:80:41 | SSA call def(sink32) |
-| Capture.cs:77:13:77:35 | SSA def(sink32) | Capture.cs:80:9:80:41 | SSA call def(sink32) |
-| Capture.cs:77:22:77:35 | "taint source" | Capture.cs:77:13:77:35 | SSA def(sink32) |
-| Capture.cs:77:22:77:35 | "taint source" | Capture.cs:77:13:77:35 | SSA def(sink32) |
-| Capture.cs:78:20:78:22 | access to parameter arg | Capture.cs:80:30:80:40 | [output] access to local variable captureOut3 |
-| Capture.cs:78:20:78:22 | access to parameter arg | Capture.cs:80:30:80:40 | [output] access to local variable captureOut3 |
-| Capture.cs:80:9:80:21 | array creation of type String[] | Capture.cs:75:44:75:46 | arg |
-| Capture.cs:80:9:80:21 | array creation of type String[] | Capture.cs:75:44:75:46 | arg |
-| Capture.cs:80:9:80:41 | SSA call def(sink32) | Capture.cs:81:15:81:20 | access to local variable sink32 |
-| Capture.cs:80:9:80:41 | SSA call def(sink32) | Capture.cs:81:15:81:20 | access to local variable sink32 |
-| Capture.cs:83:16:83:28 | SSA def(nonSink0) | Capture.cs:88:15:88:22 | access to local variable nonSink0 |
-| Capture.cs:83:16:83:28 | SSA def(nonSink0) | Capture.cs:88:15:88:22 | access to local variable nonSink0 |
-| Capture.cs:83:16:83:28 | SSA def(nonSink0) | Capture.cs:98:15:98:22 | access to local variable nonSink0 |
-| Capture.cs:83:16:83:28 | SSA def(nonSink0) | Capture.cs:98:15:98:22 | access to local variable nonSink0 |
-| Capture.cs:83:27:83:28 | "" | Capture.cs:83:16:83:28 | SSA def(nonSink0) |
-| Capture.cs:83:27:83:28 | "" | Capture.cs:83:16:83:28 | SSA def(nonSink0) |
-| Capture.cs:83:27:83:28 | "" | Capture.cs:88:15:88:22 | access to local variable nonSink0 |
-| Capture.cs:83:27:83:28 | "" | Capture.cs:88:15:88:22 | access to local variable nonSink0 |
-| Capture.cs:83:27:83:28 | "" | Capture.cs:98:15:98:22 | access to local variable nonSink0 |
-| Capture.cs:83:27:83:28 | "" | Capture.cs:98:15:98:22 | access to local variable nonSink0 |
-| Capture.cs:88:15:88:22 | access to local variable nonSink0 | Capture.cs:98:15:98:22 | access to local variable nonSink0 |
-| Capture.cs:88:15:88:22 | access to local variable nonSink0 | Capture.cs:98:15:98:22 | access to local variable nonSink0 |
-| Capture.cs:101:25:101:31 | tainted | Capture.cs:108:9:108:25 | [implicit argument] tainted |
-| Capture.cs:101:25:101:31 | tainted | Capture.cs:108:9:108:25 | [implicit argument] tainted |
-| Capture.cs:101:25:101:31 | tainted | Capture.cs:120:9:120:25 | [implicit argument] tainted |
-| Capture.cs:101:25:101:31 | tainted | Capture.cs:120:9:120:25 | [implicit argument] tainted |
-| Capture.cs:101:25:101:31 | tainted | Capture.cs:129:9:129:45 | [implicit argument] tainted |
-| Capture.cs:101:25:101:31 | tainted | Capture.cs:129:9:129:45 | [implicit argument] tainted |
-| Capture.cs:101:25:101:31 | tainted | Capture.cs:136:22:136:38 | [implicit argument] tainted |
-| Capture.cs:101:25:101:31 | tainted | Capture.cs:136:22:136:38 | [implicit argument] tainted |
-| Capture.cs:101:25:101:31 | tainted | Capture.cs:144:25:144:31 | access to parameter tainted |
-| Capture.cs:101:25:101:31 | tainted | Capture.cs:144:25:144:31 | access to parameter tainted |
-| Capture.cs:101:25:101:31 | tainted | Capture.cs:170:25:170:31 | access to parameter tainted |
-| Capture.cs:101:25:101:31 | tainted | Capture.cs:170:25:170:31 | access to parameter tainted |
-| Capture.cs:103:25:103:26 | "" | Capture.cs:103:16:103:26 | SSA def(sink33) |
-| Capture.cs:103:25:103:26 | "" | Capture.cs:103:16:103:26 | SSA def(sink33) |
-| Capture.cs:104:9:107:9 | SSA capture def(tainted) | Capture.cs:106:13:106:28 | SSA def(sink33) |
-| Capture.cs:104:9:107:9 | SSA capture def(tainted) | Capture.cs:106:13:106:28 | SSA def(sink33) |
-| Capture.cs:104:9:107:9 | SSA capture def(tainted) | Capture.cs:106:13:106:28 | SSA def(sink33) |
-| Capture.cs:104:9:107:9 | SSA capture def(tainted) | Capture.cs:106:13:106:28 | SSA def(sink33) |
-| Capture.cs:104:9:107:9 | SSA capture def(tainted) | Capture.cs:106:22:106:28 | access to parameter tainted |
-| Capture.cs:104:9:107:9 | SSA capture def(tainted) | Capture.cs:106:22:106:28 | access to parameter tainted |
-| Capture.cs:104:9:107:9 | SSA capture def(tainted) | Capture.cs:106:22:106:28 | access to parameter tainted |
-| Capture.cs:104:9:107:9 | SSA capture def(tainted) | Capture.cs:106:22:106:28 | access to parameter tainted |
-| Capture.cs:106:13:106:28 | SSA def(sink33) | Capture.cs:108:9:108:25 | SSA call def(sink33) |
-| Capture.cs:106:13:106:28 | SSA def(sink33) | Capture.cs:108:9:108:25 | SSA call def(sink33) |
-| Capture.cs:106:22:106:28 | access to parameter tainted | Capture.cs:106:13:106:28 | SSA def(sink33) |
-| Capture.cs:106:22:106:28 | access to parameter tainted | Capture.cs:106:13:106:28 | SSA def(sink33) |
-| Capture.cs:106:22:106:28 | access to parameter tainted | Capture.cs:106:13:106:28 | SSA def(sink33) |
-| Capture.cs:106:22:106:28 | access to parameter tainted | Capture.cs:106:13:106:28 | SSA def(sink33) |
-| Capture.cs:108:9:108:25 | SSA call def(sink33) | Capture.cs:109:15:109:20 | access to local variable sink33 |
-| Capture.cs:108:9:108:25 | SSA call def(sink33) | Capture.cs:109:15:109:20 | access to local variable sink33 |
-| Capture.cs:108:9:108:25 | [implicit argument] tainted | Capture.cs:104:9:107:9 | SSA capture def(tainted) |
-| Capture.cs:108:9:108:25 | [implicit argument] tainted | Capture.cs:104:9:107:9 | SSA capture def(tainted) |
-| Capture.cs:108:9:108:25 | [implicit argument] tainted | Capture.cs:108:9:108:25 | SSA call def(sink33) |
-| Capture.cs:108:9:108:25 | [implicit argument] tainted | Capture.cs:108:9:108:25 | SSA call def(sink33) |
-| Capture.cs:111:25:111:26 | "" | Capture.cs:111:16:111:26 | SSA def(sink34) |
-| Capture.cs:111:25:111:26 | "" | Capture.cs:111:16:111:26 | SSA def(sink34) |
-| Capture.cs:114:13:117:13 | SSA capture def(tainted) | Capture.cs:116:17:116:32 | SSA def(sink34) |
-| Capture.cs:114:13:117:13 | SSA capture def(tainted) | Capture.cs:116:17:116:32 | SSA def(sink34) |
-| Capture.cs:114:13:117:13 | SSA capture def(tainted) | Capture.cs:116:17:116:32 | SSA def(sink34) |
-| Capture.cs:114:13:117:13 | SSA capture def(tainted) | Capture.cs:116:17:116:32 | SSA def(sink34) |
-| Capture.cs:114:13:117:13 | SSA capture def(tainted) | Capture.cs:116:26:116:32 | access to parameter tainted |
-| Capture.cs:114:13:117:13 | SSA capture def(tainted) | Capture.cs:116:26:116:32 | access to parameter tainted |
-| Capture.cs:114:13:117:13 | SSA capture def(tainted) | Capture.cs:116:26:116:32 | access to parameter tainted |
-| Capture.cs:114:13:117:13 | SSA capture def(tainted) | Capture.cs:116:26:116:32 | access to parameter tainted |
-| Capture.cs:116:17:116:32 | SSA def(sink34) | Capture.cs:120:9:120:25 | SSA call def(sink34) |
-| Capture.cs:116:17:116:32 | SSA def(sink34) | Capture.cs:120:9:120:25 | SSA call def(sink34) |
-| Capture.cs:116:26:116:32 | access to parameter tainted | Capture.cs:116:17:116:32 | SSA def(sink34) |
-| Capture.cs:116:26:116:32 | access to parameter tainted | Capture.cs:116:17:116:32 | SSA def(sink34) |
-| Capture.cs:116:26:116:32 | access to parameter tainted | Capture.cs:116:17:116:32 | SSA def(sink34) |
-| Capture.cs:116:26:116:32 | access to parameter tainted | Capture.cs:116:17:116:32 | SSA def(sink34) |
-| Capture.cs:120:9:120:25 | SSA call def(sink34) | Capture.cs:121:15:121:20 | access to local variable sink34 |
-| Capture.cs:120:9:120:25 | SSA call def(sink34) | Capture.cs:121:15:121:20 | access to local variable sink34 |
-| Capture.cs:120:9:120:25 | [implicit argument] tainted | Capture.cs:114:13:117:13 | SSA capture def(tainted) |
-| Capture.cs:120:9:120:25 | [implicit argument] tainted | Capture.cs:114:13:117:13 | SSA capture def(tainted) |
-| Capture.cs:120:9:120:25 | [implicit argument] tainted | Capture.cs:120:9:120:25 | SSA call def(sink34) |
-| Capture.cs:120:9:120:25 | [implicit argument] tainted | Capture.cs:120:9:120:25 | SSA call def(sink34) |
-| Capture.cs:123:25:123:26 | "" | Capture.cs:123:16:123:26 | SSA def(sink35) |
-| Capture.cs:123:25:123:26 | "" | Capture.cs:123:16:123:26 | SSA def(sink35) |
-| Capture.cs:124:30:128:9 | SSA def(captureThrough3) | Capture.cs:129:30:129:44 | access to local variable captureThrough3 |
-| Capture.cs:124:30:128:9 | SSA def(captureThrough3) | Capture.cs:129:30:129:44 | access to local variable captureThrough3 |
-| Capture.cs:124:48:124:50 | arg | Capture.cs:127:20:127:22 | access to parameter arg |
-| Capture.cs:124:48:124:50 | arg | Capture.cs:127:20:127:22 | access to parameter arg |
-| Capture.cs:124:48:128:9 | (...) => ... | Capture.cs:124:30:128:9 | SSA def(captureThrough3) |
-| Capture.cs:124:48:128:9 | (...) => ... | Capture.cs:124:30:128:9 | SSA def(captureThrough3) |
-| Capture.cs:124:48:128:9 | (...) => ... | Capture.cs:129:30:129:44 | access to local variable captureThrough3 |
-| Capture.cs:124:48:128:9 | (...) => ... | Capture.cs:129:30:129:44 | access to local variable captureThrough3 |
-| Capture.cs:124:48:128:9 | SSA capture def(tainted) | Capture.cs:126:13:126:28 | SSA def(sink35) |
-| Capture.cs:124:48:128:9 | SSA capture def(tainted) | Capture.cs:126:13:126:28 | SSA def(sink35) |
-| Capture.cs:124:48:128:9 | SSA capture def(tainted) | Capture.cs:126:13:126:28 | SSA def(sink35) |
-| Capture.cs:124:48:128:9 | SSA capture def(tainted) | Capture.cs:126:13:126:28 | SSA def(sink35) |
-| Capture.cs:124:48:128:9 | SSA capture def(tainted) | Capture.cs:126:22:126:28 | access to parameter tainted |
-| Capture.cs:124:48:128:9 | SSA capture def(tainted) | Capture.cs:126:22:126:28 | access to parameter tainted |
-| Capture.cs:124:48:128:9 | SSA capture def(tainted) | Capture.cs:126:22:126:28 | access to parameter tainted |
-| Capture.cs:124:48:128:9 | SSA capture def(tainted) | Capture.cs:126:22:126:28 | access to parameter tainted |
-| Capture.cs:126:13:126:28 | SSA def(sink35) | Capture.cs:129:9:129:45 | SSA call def(sink35) |
-| Capture.cs:126:13:126:28 | SSA def(sink35) | Capture.cs:129:9:129:45 | SSA call def(sink35) |
-| Capture.cs:126:22:126:28 | access to parameter tainted | Capture.cs:126:13:126:28 | SSA def(sink35) |
-| Capture.cs:126:22:126:28 | access to parameter tainted | Capture.cs:126:13:126:28 | SSA def(sink35) |
-| Capture.cs:126:22:126:28 | access to parameter tainted | Capture.cs:126:13:126:28 | SSA def(sink35) |
-| Capture.cs:126:22:126:28 | access to parameter tainted | Capture.cs:126:13:126:28 | SSA def(sink35) |
-| Capture.cs:127:20:127:22 | access to parameter arg | Capture.cs:129:30:129:44 | [output] access to local variable captureThrough3 |
-| Capture.cs:127:20:127:22 | access to parameter arg | Capture.cs:129:30:129:44 | [output] access to local variable captureThrough3 |
-| Capture.cs:129:9:129:21 | array creation of type String[] | Capture.cs:124:48:124:50 | arg |
-| Capture.cs:129:9:129:21 | array creation of type String[] | Capture.cs:124:48:124:50 | arg |
-| Capture.cs:129:9:129:45 | SSA call def(sink35) | Capture.cs:130:15:130:20 | access to local variable sink35 |
-| Capture.cs:129:9:129:45 | SSA call def(sink35) | Capture.cs:130:15:130:20 | access to local variable sink35 |
-| Capture.cs:129:9:129:45 | [implicit argument] tainted | Capture.cs:124:48:128:9 | SSA capture def(tainted) |
-| Capture.cs:129:9:129:45 | [implicit argument] tainted | Capture.cs:124:48:128:9 | SSA capture def(tainted) |
-| Capture.cs:129:9:129:45 | [implicit argument] tainted | Capture.cs:129:9:129:45 | SSA call def(sink35) |
-| Capture.cs:129:9:129:45 | [implicit argument] tainted | Capture.cs:129:9:129:45 | SSA call def(sink35) |
-| Capture.cs:132:9:135:9 | SSA capture def(tainted) | Capture.cs:134:20:134:26 | access to parameter tainted |
-| Capture.cs:132:9:135:9 | SSA capture def(tainted) | Capture.cs:134:20:134:26 | access to parameter tainted |
-| Capture.cs:132:9:135:9 | SSA capture def(tainted) | Capture.cs:134:20:134:26 | access to parameter tainted |
-| Capture.cs:132:9:135:9 | SSA capture def(tainted) | Capture.cs:134:20:134:26 | access to parameter tainted |
-| Capture.cs:134:20:134:26 | access to parameter tainted | Capture.cs:136:22:136:38 | call to local function CaptureThrough4 |
-| Capture.cs:134:20:134:26 | access to parameter tainted | Capture.cs:136:22:136:38 | call to local function CaptureThrough4 |
-| Capture.cs:136:13:136:38 | SSA def(sink36) | Capture.cs:137:15:137:20 | access to local variable sink36 |
-| Capture.cs:136:13:136:38 | SSA def(sink36) | Capture.cs:137:15:137:20 | access to local variable sink36 |
-| Capture.cs:136:22:136:38 | [implicit argument] tainted | Capture.cs:132:9:135:9 | SSA capture def(tainted) |
-| Capture.cs:136:22:136:38 | [implicit argument] tainted | Capture.cs:132:9:135:9 | SSA capture def(tainted) |
-| Capture.cs:136:22:136:38 | [implicit argument] tainted | Capture.cs:136:22:136:38 | call to local function CaptureThrough4 |
-| Capture.cs:136:22:136:38 | [implicit argument] tainted | Capture.cs:136:22:136:38 | call to local function CaptureThrough4 |
-| Capture.cs:136:22:136:38 | call to local function CaptureThrough4 | Capture.cs:136:13:136:38 | SSA def(sink36) |
-| Capture.cs:136:22:136:38 | call to local function CaptureThrough4 | Capture.cs:136:13:136:38 | SSA def(sink36) |
-| Capture.cs:136:22:136:38 | call to local function CaptureThrough4 | Capture.cs:137:15:137:20 | access to local variable sink36 |
-| Capture.cs:136:22:136:38 | call to local function CaptureThrough4 | Capture.cs:137:15:137:20 | access to local variable sink36 |
-| Capture.cs:139:22:139:23 | "" | Capture.cs:139:13:139:23 | SSA def(sink37) |
-| Capture.cs:139:22:139:23 | "" | Capture.cs:139:13:139:23 | SSA def(sink37) |
-| Capture.cs:140:37:140:37 | p | Capture.cs:142:13:142:22 | SSA def(sink37) |
-| Capture.cs:140:37:140:37 | p | Capture.cs:142:13:142:22 | SSA def(sink37) |
-| Capture.cs:140:37:140:37 | p | Capture.cs:142:13:142:22 | SSA def(sink37) |
-| Capture.cs:140:37:140:37 | p | Capture.cs:142:13:142:22 | SSA def(sink37) |
-| Capture.cs:140:37:140:37 | p | Capture.cs:142:22:142:22 | access to parameter p |
-| Capture.cs:140:37:140:37 | p | Capture.cs:142:22:142:22 | access to parameter p |
-| Capture.cs:140:37:140:37 | p | Capture.cs:142:22:142:22 | access to parameter p |
-| Capture.cs:140:37:140:37 | p | Capture.cs:142:22:142:22 | access to parameter p |
-| Capture.cs:142:13:142:22 | SSA def(sink37) | Capture.cs:144:9:144:32 | SSA call def(sink37) |
-| Capture.cs:142:13:142:22 | SSA def(sink37) | Capture.cs:144:9:144:32 | SSA call def(sink37) |
-| Capture.cs:142:22:142:22 | access to parameter p | Capture.cs:142:13:142:22 | SSA def(sink37) |
-| Capture.cs:142:22:142:22 | access to parameter p | Capture.cs:142:13:142:22 | SSA def(sink37) |
-| Capture.cs:142:22:142:22 | access to parameter p | Capture.cs:142:13:142:22 | SSA def(sink37) |
-| Capture.cs:142:22:142:22 | access to parameter p | Capture.cs:142:13:142:22 | SSA def(sink37) |
-| Capture.cs:144:9:144:32 | SSA call def(sink37) | Capture.cs:145:15:145:20 | access to local variable sink37 |
-| Capture.cs:144:9:144:32 | SSA call def(sink37) | Capture.cs:145:15:145:20 | access to local variable sink37 |
-| Capture.cs:144:25:144:31 | access to parameter tainted | Capture.cs:140:37:140:37 | p |
-| Capture.cs:144:25:144:31 | access to parameter tainted | Capture.cs:140:37:140:37 | p |
-| Capture.cs:144:25:144:31 | access to parameter tainted | Capture.cs:144:9:144:32 | SSA call def(sink37) |
-| Capture.cs:144:25:144:31 | access to parameter tainted | Capture.cs:144:9:144:32 | SSA call def(sink37) |
-| Capture.cs:144:25:144:31 | access to parameter tainted | Capture.cs:170:25:170:31 | access to parameter tainted |
-| Capture.cs:144:25:144:31 | access to parameter tainted | Capture.cs:170:25:170:31 | access to parameter tainted |
-| Capture.cs:147:16:147:28 | SSA def(nonSink0) | Capture.cs:152:15:152:22 | access to local variable nonSink0 |
-| Capture.cs:147:16:147:28 | SSA def(nonSink0) | Capture.cs:152:15:152:22 | access to local variable nonSink0 |
-| Capture.cs:147:16:147:28 | SSA def(nonSink0) | Capture.cs:162:15:162:22 | access to local variable nonSink0 |
-| Capture.cs:147:16:147:28 | SSA def(nonSink0) | Capture.cs:162:15:162:22 | access to local variable nonSink0 |
-| Capture.cs:147:27:147:28 | "" | Capture.cs:147:16:147:28 | SSA def(nonSink0) |
-| Capture.cs:147:27:147:28 | "" | Capture.cs:147:16:147:28 | SSA def(nonSink0) |
-| Capture.cs:147:27:147:28 | "" | Capture.cs:152:15:152:22 | access to local variable nonSink0 |
-| Capture.cs:147:27:147:28 | "" | Capture.cs:152:15:152:22 | access to local variable nonSink0 |
-| Capture.cs:147:27:147:28 | "" | Capture.cs:162:15:162:22 | access to local variable nonSink0 |
-| Capture.cs:147:27:147:28 | "" | Capture.cs:162:15:162:22 | access to local variable nonSink0 |
-| Capture.cs:148:9:151:9 | SSA capture def(tainted) | Capture.cs:150:24:150:30 | access to parameter tainted |
-| Capture.cs:148:9:151:9 | SSA capture def(tainted) | Capture.cs:150:24:150:30 | access to parameter tainted |
-| Capture.cs:152:15:152:22 | access to local variable nonSink0 | Capture.cs:162:15:162:22 | access to local variable nonSink0 |
-| Capture.cs:152:15:152:22 | access to local variable nonSink0 | Capture.cs:162:15:162:22 | access to local variable nonSink0 |
-| Capture.cs:156:13:159:13 | SSA capture def(tainted) | Capture.cs:158:28:158:34 | access to parameter tainted |
-| Capture.cs:156:13:159:13 | SSA capture def(tainted) | Capture.cs:158:28:158:34 | access to parameter tainted |
-| Capture.cs:164:26:164:26 | s | Capture.cs:167:20:167:22 | [implicit argument] s |
-| Capture.cs:164:26:164:26 | s | Capture.cs:167:20:167:22 | [implicit argument] s |
-| Capture.cs:164:26:164:26 | s | Capture.cs:167:20:167:22 | [implicit argument] s |
-| Capture.cs:164:26:164:26 | s | Capture.cs:167:20:167:22 | [implicit argument] s |
-| Capture.cs:166:13:166:28 | SSA capture def(s) | Capture.cs:166:27:166:27 | access to parameter s |
-| Capture.cs:166:13:166:28 | SSA capture def(s) | Capture.cs:166:27:166:27 | access to parameter s |
-| Capture.cs:166:13:166:28 | SSA capture def(s) | Capture.cs:166:27:166:27 | access to parameter s |
-| Capture.cs:166:13:166:28 | SSA capture def(s) | Capture.cs:166:27:166:27 | access to parameter s |
-| Capture.cs:166:27:166:27 | access to parameter s | Capture.cs:167:20:167:22 | call to local function M |
-| Capture.cs:166:27:166:27 | access to parameter s | Capture.cs:167:20:167:22 | call to local function M |
-| Capture.cs:167:20:167:22 | [implicit argument] s | Capture.cs:166:13:166:28 | SSA capture def(s) |
-| Capture.cs:167:20:167:22 | [implicit argument] s | Capture.cs:166:13:166:28 | SSA capture def(s) |
-| Capture.cs:167:20:167:22 | [implicit argument] s | Capture.cs:166:13:166:28 | SSA capture def(s) |
-| Capture.cs:167:20:167:22 | [implicit argument] s | Capture.cs:166:13:166:28 | SSA capture def(s) |
-| Capture.cs:167:20:167:22 | [implicit argument] s | Capture.cs:167:20:167:22 | call to local function M |
-| Capture.cs:167:20:167:22 | [implicit argument] s | Capture.cs:167:20:167:22 | call to local function M |
-| Capture.cs:167:20:167:22 | [implicit argument] s | Capture.cs:167:20:167:22 | call to local function M |
-| Capture.cs:167:20:167:22 | [implicit argument] s | Capture.cs:167:20:167:22 | call to local function M |
-| Capture.cs:167:20:167:22 | call to local function M | Capture.cs:170:22:170:32 | call to local function Id |
-| Capture.cs:167:20:167:22 | call to local function M | Capture.cs:170:22:170:32 | call to local function Id |
-| Capture.cs:167:20:167:22 | call to local function M | Capture.cs:172:20:172:25 | call to local function Id |
-| Capture.cs:167:20:167:22 | call to local function M | Capture.cs:172:20:172:25 | call to local function Id |
-| Capture.cs:170:13:170:32 | SSA def(sink38) | Capture.cs:171:15:171:20 | access to local variable sink38 |
-| Capture.cs:170:13:170:32 | SSA def(sink38) | Capture.cs:171:15:171:20 | access to local variable sink38 |
-| Capture.cs:170:22:170:32 | call to local function Id | Capture.cs:170:13:170:32 | SSA def(sink38) |
-| Capture.cs:170:22:170:32 | call to local function Id | Capture.cs:170:13:170:32 | SSA def(sink38) |
-| Capture.cs:170:22:170:32 | call to local function Id | Capture.cs:171:15:171:20 | access to local variable sink38 |
-| Capture.cs:170:22:170:32 | call to local function Id | Capture.cs:171:15:171:20 | access to local variable sink38 |
-| Capture.cs:170:25:170:31 | access to parameter tainted | Capture.cs:164:26:164:26 | s |
-| Capture.cs:170:25:170:31 | access to parameter tainted | Capture.cs:164:26:164:26 | s |
-| Capture.cs:170:25:170:31 | access to parameter tainted | Capture.cs:170:22:170:32 | call to local function Id |
-| Capture.cs:170:25:170:31 | access to parameter tainted | Capture.cs:170:22:170:32 | call to local function Id |
-| Capture.cs:172:9:172:25 | SSA def(nonSink0) | Capture.cs:173:15:173:22 | access to local variable nonSink0 |
-| Capture.cs:172:9:172:25 | SSA def(nonSink0) | Capture.cs:173:15:173:22 | access to local variable nonSink0 |
-| Capture.cs:172:20:172:25 | call to local function Id | Capture.cs:172:9:172:25 | SSA def(nonSink0) |
-| Capture.cs:172:20:172:25 | call to local function Id | Capture.cs:172:9:172:25 | SSA def(nonSink0) |
-| Capture.cs:172:20:172:25 | call to local function Id | Capture.cs:173:15:173:22 | access to local variable nonSink0 |
-| Capture.cs:172:20:172:25 | call to local function Id | Capture.cs:173:15:173:22 | access to local variable nonSink0 |
-| Capture.cs:172:23:172:24 | "" | Capture.cs:164:26:164:26 | s |
-| Capture.cs:172:23:172:24 | "" | Capture.cs:164:26:164:26 | s |
-| Capture.cs:172:23:172:24 | "" | Capture.cs:172:20:172:25 | call to local function Id |
-| Capture.cs:172:23:172:24 | "" | Capture.cs:172:20:172:25 | call to local function Id |
-=======
-| Capture.cs:46:17:46:31 | call to method Check | Capture.cs:46:17:46:31 | call to method Check |
-| Capture.cs:46:23:46:30 | access to local variable nonSink0 | Capture.cs:46:23:46:30 | access to local variable nonSink0 |
-| Capture.cs:49:9:49:27 | access to local function CaptureIn2NotCalled | Capture.cs:49:9:49:27 | access to local function CaptureIn2NotCalled |
-| Capture.cs:49:9:49:29 | call to local function CaptureIn2NotCalled | Capture.cs:49:9:49:29 | call to local function CaptureIn2NotCalled |
-| Capture.cs:50:33:50:40 | nonSink0 | Capture.cs:50:33:50:40 | nonSink0 |
-| Capture.cs:50:33:50:40 | nonSink0 | Capture.cs:50:33:50:40 | nonSink0 |
 | Capture.cs:50:33:50:40 | nonSink0 | Capture.cs:52:13:59:14 | [implicit argument] nonSink0 |
 | Capture.cs:50:33:50:40 | nonSink0 | Capture.cs:52:13:59:14 | [implicit argument] nonSink0 |
 | Capture.cs:50:33:50:40 | nonSink0 | Capture.cs:52:13:59:14 | [implicit argument] nonSink0 |
 | Capture.cs:50:33:50:40 | nonSink0 | Capture.cs:52:13:59:14 | [implicit argument] nonSink0 |
-| Capture.cs:50:50:50:55 | sink39 | Capture.cs:50:50:50:55 | sink39 |
-| Capture.cs:50:50:50:55 | sink39 | Capture.cs:50:50:50:55 | sink39 |
 | Capture.cs:50:50:50:55 | sink39 | Capture.cs:52:13:59:14 | [implicit argument] sink39 |
 | Capture.cs:50:50:50:55 | sink39 | Capture.cs:52:13:59:14 | [implicit argument] sink39 |
 | Capture.cs:50:50:50:55 | sink39 | Capture.cs:52:13:59:14 | [implicit argument] sink39 |
 | Capture.cs:50:50:50:55 | sink39 | Capture.cs:52:13:59:14 | [implicit argument] sink39 |
-| Capture.cs:52:13:59:14 | [implicit argument] nonSink0 | Capture.cs:52:13:59:14 | [implicit argument] nonSink0 |
 | Capture.cs:52:13:59:14 | [implicit argument] nonSink0 | Capture.cs:52:23:59:13 | SSA capture def(nonSink0) |
 | Capture.cs:52:13:59:14 | [implicit argument] nonSink0 | Capture.cs:52:23:59:13 | SSA capture def(nonSink0) |
 | Capture.cs:52:13:59:14 | [implicit argument] nonSink0 | Capture.cs:52:23:59:13 | SSA capture def(nonSink0) |
 | Capture.cs:52:13:59:14 | [implicit argument] nonSink0 | Capture.cs:52:23:59:13 | SSA capture def(nonSink0) |
-| Capture.cs:52:13:59:14 | [implicit argument] sink39 | Capture.cs:52:13:59:14 | [implicit argument] sink39 |
 | Capture.cs:52:13:59:14 | [implicit argument] sink39 | Capture.cs:55:27:58:17 | SSA capture def(sink39) |
 | Capture.cs:52:13:59:14 | [implicit argument] sink39 | Capture.cs:55:27:58:17 | SSA capture def(sink39) |
 | Capture.cs:52:13:59:14 | [implicit argument] sink39 | Capture.cs:55:27:58:17 | SSA capture def(sink39) |
 | Capture.cs:52:13:59:14 | [implicit argument] sink39 | Capture.cs:55:27:58:17 | SSA capture def(sink39) |
-| Capture.cs:52:13:59:14 | call to method RunAction | Capture.cs:52:13:59:14 | call to method RunAction |
-| Capture.cs:52:23:59:13 | (...) => ... | Capture.cs:52:23:59:13 | (...) => ... |
 | Capture.cs:52:23:59:13 | (...) => ... | Capture.cs:202:34:202:34 | a |
 | Capture.cs:52:23:59:13 | (...) => ... | Capture.cs:202:34:202:34 | a |
-| Capture.cs:52:23:59:13 | SSA capture def(nonSink0) | Capture.cs:52:23:59:13 | SSA capture def(nonSink0) |
 | Capture.cs:52:23:59:13 | SSA capture def(nonSink0) | Capture.cs:54:23:54:30 | access to parameter nonSink0 |
 | Capture.cs:52:23:59:13 | SSA capture def(nonSink0) | Capture.cs:54:23:54:30 | access to parameter nonSink0 |
 | Capture.cs:52:23:59:13 | SSA capture def(nonSink0) | Capture.cs:54:23:54:30 | access to parameter nonSink0 |
 | Capture.cs:52:23:59:13 | SSA capture def(nonSink0) | Capture.cs:54:23:54:30 | access to parameter nonSink0 |
-| Capture.cs:54:17:54:31 | call to method Check | Capture.cs:54:17:54:31 | call to method Check |
-| Capture.cs:54:23:54:30 | access to parameter nonSink0 | Capture.cs:54:23:54:30 | access to parameter nonSink0 |
-| Capture.cs:55:17:58:18 | call to method RunAction | Capture.cs:55:17:58:18 | call to method RunAction |
-| Capture.cs:55:27:58:17 | (...) => ... | Capture.cs:55:27:58:17 | (...) => ... |
 | Capture.cs:55:27:58:17 | (...) => ... | Capture.cs:202:34:202:34 | a |
 | Capture.cs:55:27:58:17 | (...) => ... | Capture.cs:202:34:202:34 | a |
-| Capture.cs:55:27:58:17 | SSA capture def(sink39) | Capture.cs:55:27:58:17 | SSA capture def(sink39) |
 | Capture.cs:55:27:58:17 | SSA capture def(sink39) | Capture.cs:57:27:57:32 | access to parameter sink39 |
 | Capture.cs:55:27:58:17 | SSA capture def(sink39) | Capture.cs:57:27:57:32 | access to parameter sink39 |
 | Capture.cs:55:27:58:17 | SSA capture def(sink39) | Capture.cs:57:27:57:32 | access to parameter sink39 |
 | Capture.cs:55:27:58:17 | SSA capture def(sink39) | Capture.cs:57:27:57:32 | access to parameter sink39 |
-| Capture.cs:57:21:57:33 | call to method Check | Capture.cs:57:21:57:33 | call to method Check |
-| Capture.cs:57:27:57:32 | access to parameter sink39 | Capture.cs:57:27:57:32 | access to parameter sink39 |
-| Capture.cs:61:9:61:19 | access to local function CaptureTest | Capture.cs:61:9:61:19 | access to local function CaptureTest |
-| Capture.cs:61:9:61:43 | call to local function CaptureTest | Capture.cs:61:9:61:43 | call to local function CaptureTest |
 | Capture.cs:61:21:61:33 | "not tainted" | Capture.cs:50:33:50:40 | nonSink0 |
 | Capture.cs:61:21:61:33 | "not tainted" | Capture.cs:50:33:50:40 | nonSink0 |
-| Capture.cs:61:21:61:33 | "not tainted" | Capture.cs:61:21:61:33 | "not tainted" |
 | Capture.cs:61:36:61:42 | access to parameter tainted | Capture.cs:50:50:50:55 | sink39 |
 | Capture.cs:61:36:61:42 | access to parameter tainted | Capture.cs:50:50:50:55 | sink39 |
-| Capture.cs:61:36:61:42 | access to parameter tainted | Capture.cs:61:36:61:42 | access to parameter tainted |
-| Capture.cs:64:10:64:12 | this | Capture.cs:64:10:64:12 | this |
-| Capture.cs:66:16:66:26 | SSA def(sink30) | Capture.cs:66:16:66:26 | SSA def(sink30) |
-| Capture.cs:66:16:66:26 | String sink30 = ... | Capture.cs:66:16:66:26 | String sink30 = ... |
 | Capture.cs:66:25:66:26 | "" | Capture.cs:66:16:66:26 | SSA def(sink30) |
 | Capture.cs:66:25:66:26 | "" | Capture.cs:66:16:66:26 | SSA def(sink30) |
-| Capture.cs:66:25:66:26 | "" | Capture.cs:66:25:66:26 | "" |
-| Capture.cs:69:13:69:35 | ... = ... | Capture.cs:69:13:69:35 | ... = ... |
-| Capture.cs:69:13:69:35 | SSA def(sink30) | Capture.cs:69:13:69:35 | SSA def(sink30) |
 | Capture.cs:69:13:69:35 | SSA def(sink30) | Capture.cs:71:9:71:21 | SSA call def(sink30) |
 | Capture.cs:69:13:69:35 | SSA def(sink30) | Capture.cs:71:9:71:21 | SSA call def(sink30) |
 | Capture.cs:69:22:69:35 | "taint source" | Capture.cs:69:13:69:35 | SSA def(sink30) |
 | Capture.cs:69:22:69:35 | "taint source" | Capture.cs:69:13:69:35 | SSA def(sink30) |
-| Capture.cs:69:22:69:35 | "taint source" | Capture.cs:69:22:69:35 | "taint source" |
-| Capture.cs:71:9:71:19 | access to local function CaptureOut1 | Capture.cs:71:9:71:19 | access to local function CaptureOut1 |
-| Capture.cs:71:9:71:21 | SSA call def(sink30) | Capture.cs:71:9:71:21 | SSA call def(sink30) |
 | Capture.cs:71:9:71:21 | SSA call def(sink30) | Capture.cs:72:15:72:20 | access to local variable sink30 |
 | Capture.cs:71:9:71:21 | SSA call def(sink30) | Capture.cs:72:15:72:20 | access to local variable sink30 |
-| Capture.cs:71:9:71:21 | call to local function CaptureOut1 | Capture.cs:71:9:71:21 | call to local function CaptureOut1 |
-| Capture.cs:72:9:72:21 | call to method Check | Capture.cs:72:9:72:21 | call to method Check |
-| Capture.cs:72:15:72:20 | access to local variable sink30 | Capture.cs:72:15:72:20 | access to local variable sink30 |
-| Capture.cs:74:16:74:26 | SSA def(sink31) | Capture.cs:74:16:74:26 | SSA def(sink31) |
-| Capture.cs:74:16:74:26 | String sink31 = ... | Capture.cs:74:16:74:26 | String sink31 = ... |
 | Capture.cs:74:25:74:26 | "" | Capture.cs:74:16:74:26 | SSA def(sink31) |
 | Capture.cs:74:25:74:26 | "" | Capture.cs:74:16:74:26 | SSA def(sink31) |
-| Capture.cs:74:25:74:26 | "" | Capture.cs:74:25:74:26 | "" |
-| Capture.cs:79:17:79:39 | ... = ... | Capture.cs:79:17:79:39 | ... = ... |
-| Capture.cs:79:17:79:39 | SSA def(sink31) | Capture.cs:79:17:79:39 | SSA def(sink31) |
 | Capture.cs:79:17:79:39 | SSA def(sink31) | Capture.cs:83:9:83:21 | SSA call def(sink31) |
 | Capture.cs:79:17:79:39 | SSA def(sink31) | Capture.cs:83:9:83:21 | SSA call def(sink31) |
 | Capture.cs:79:26:79:39 | "taint source" | Capture.cs:79:17:79:39 | SSA def(sink31) |
 | Capture.cs:79:26:79:39 | "taint source" | Capture.cs:79:17:79:39 | SSA def(sink31) |
-| Capture.cs:79:26:79:39 | "taint source" | Capture.cs:79:26:79:39 | "taint source" |
-| Capture.cs:81:13:81:13 | access to local function M | Capture.cs:81:13:81:13 | access to local function M |
-| Capture.cs:81:13:81:15 | call to local function M | Capture.cs:81:13:81:15 | call to local function M |
-| Capture.cs:83:9:83:19 | access to local function CaptureOut2 | Capture.cs:83:9:83:19 | access to local function CaptureOut2 |
-| Capture.cs:83:9:83:21 | SSA call def(sink31) | Capture.cs:83:9:83:21 | SSA call def(sink31) |
 | Capture.cs:83:9:83:21 | SSA call def(sink31) | Capture.cs:84:15:84:20 | access to local variable sink31 |
 | Capture.cs:83:9:83:21 | SSA call def(sink31) | Capture.cs:84:15:84:20 | access to local variable sink31 |
-| Capture.cs:83:9:83:21 | call to local function CaptureOut2 | Capture.cs:83:9:83:21 | call to local function CaptureOut2 |
-| Capture.cs:84:9:84:21 | call to method Check | Capture.cs:84:9:84:21 | call to method Check |
-| Capture.cs:84:15:84:20 | access to local variable sink31 | Capture.cs:84:15:84:20 | access to local variable sink31 |
-| Capture.cs:86:16:86:26 | SSA def(sink32) | Capture.cs:86:16:86:26 | SSA def(sink32) |
-| Capture.cs:86:16:86:26 | String sink32 = ... | Capture.cs:86:16:86:26 | String sink32 = ... |
 | Capture.cs:86:25:86:26 | "" | Capture.cs:86:16:86:26 | SSA def(sink32) |
 | Capture.cs:86:25:86:26 | "" | Capture.cs:86:16:86:26 | SSA def(sink32) |
-| Capture.cs:86:25:86:26 | "" | Capture.cs:86:25:86:26 | "" |
-| Capture.cs:87:30:91:9 | Func<String,String> captureOut3 = ... | Capture.cs:87:30:91:9 | Func<String,String> captureOut3 = ... |
-| Capture.cs:87:30:91:9 | SSA def(captureOut3) | Capture.cs:87:30:91:9 | SSA def(captureOut3) |
 | Capture.cs:87:30:91:9 | SSA def(captureOut3) | Capture.cs:92:30:92:40 | access to local variable captureOut3 |
 | Capture.cs:87:30:91:9 | SSA def(captureOut3) | Capture.cs:92:30:92:40 | access to local variable captureOut3 |
-| Capture.cs:87:44:87:46 | arg | Capture.cs:87:44:87:46 | arg |
-| Capture.cs:87:44:87:46 | arg | Capture.cs:87:44:87:46 | arg |
 | Capture.cs:87:44:87:46 | arg | Capture.cs:90:20:90:22 | access to parameter arg |
 | Capture.cs:87:44:87:46 | arg | Capture.cs:90:20:90:22 | access to parameter arg |
 | Capture.cs:87:44:91:9 | (...) => ... | Capture.cs:87:30:91:9 | SSA def(captureOut3) |
 | Capture.cs:87:44:91:9 | (...) => ... | Capture.cs:87:30:91:9 | SSA def(captureOut3) |
-| Capture.cs:87:44:91:9 | (...) => ... | Capture.cs:87:44:91:9 | (...) => ... |
 | Capture.cs:87:44:91:9 | (...) => ... | Capture.cs:92:30:92:40 | access to local variable captureOut3 |
 | Capture.cs:87:44:91:9 | (...) => ... | Capture.cs:92:30:92:40 | access to local variable captureOut3 |
-| Capture.cs:89:13:89:35 | ... = ... | Capture.cs:89:13:89:35 | ... = ... |
-| Capture.cs:89:13:89:35 | SSA def(sink32) | Capture.cs:89:13:89:35 | SSA def(sink32) |
 | Capture.cs:89:13:89:35 | SSA def(sink32) | Capture.cs:92:9:92:41 | SSA call def(sink32) |
 | Capture.cs:89:13:89:35 | SSA def(sink32) | Capture.cs:92:9:92:41 | SSA call def(sink32) |
 | Capture.cs:89:22:89:35 | "taint source" | Capture.cs:89:13:89:35 | SSA def(sink32) |
 | Capture.cs:89:22:89:35 | "taint source" | Capture.cs:89:13:89:35 | SSA def(sink32) |
-| Capture.cs:89:22:89:35 | "taint source" | Capture.cs:89:22:89:35 | "taint source" |
-| Capture.cs:90:20:90:22 | access to parameter arg | Capture.cs:90:20:90:22 | access to parameter arg |
 | Capture.cs:90:20:90:22 | access to parameter arg | Capture.cs:92:30:92:40 | [output] access to local variable captureOut3 |
 | Capture.cs:90:20:90:22 | access to parameter arg | Capture.cs:92:30:92:40 | [output] access to local variable captureOut3 |
 | Capture.cs:92:9:92:21 | array creation of type String[] | Capture.cs:87:44:87:46 | arg |
 | Capture.cs:92:9:92:21 | array creation of type String[] | Capture.cs:87:44:87:46 | arg |
-| Capture.cs:92:9:92:21 | array creation of type String[] | Capture.cs:92:9:92:21 | array creation of type String[] |
-| Capture.cs:92:9:92:41 | SSA call def(sink32) | Capture.cs:92:9:92:41 | SSA call def(sink32) |
 | Capture.cs:92:9:92:41 | SSA call def(sink32) | Capture.cs:93:15:93:20 | access to local variable sink32 |
 | Capture.cs:92:9:92:41 | SSA call def(sink32) | Capture.cs:93:15:93:20 | access to local variable sink32 |
-| Capture.cs:92:9:92:41 | call to method Select | Capture.cs:92:9:92:41 | call to method Select |
-| Capture.cs:92:9:92:51 | call to method ToArray | Capture.cs:92:9:92:51 | call to method ToArray |
-| Capture.cs:92:15:92:21 | { ..., ... } | Capture.cs:92:15:92:21 | { ..., ... } |
-| Capture.cs:92:17:92:19 | " " | Capture.cs:92:17:92:19 | " " |
-| Capture.cs:92:30:92:40 | [output] access to local variable captureOut3 | Capture.cs:92:30:92:40 | [output] access to local variable captureOut3 |
-| Capture.cs:92:30:92:40 | access to local variable captureOut3 | Capture.cs:92:30:92:40 | access to local variable captureOut3 |
-| Capture.cs:93:9:93:21 | call to method Check | Capture.cs:93:9:93:21 | call to method Check |
-| Capture.cs:93:15:93:20 | access to local variable sink32 | Capture.cs:93:15:93:20 | access to local variable sink32 |
-| Capture.cs:95:16:95:28 | SSA def(nonSink0) | Capture.cs:95:16:95:28 | SSA def(nonSink0) |
 | Capture.cs:95:16:95:28 | SSA def(nonSink0) | Capture.cs:100:15:100:22 | access to local variable nonSink0 |
 | Capture.cs:95:16:95:28 | SSA def(nonSink0) | Capture.cs:100:15:100:22 | access to local variable nonSink0 |
 | Capture.cs:95:16:95:28 | SSA def(nonSink0) | Capture.cs:110:15:110:22 | access to local variable nonSink0 |
 | Capture.cs:95:16:95:28 | SSA def(nonSink0) | Capture.cs:110:15:110:22 | access to local variable nonSink0 |
-| Capture.cs:95:16:95:28 | String nonSink0 = ... | Capture.cs:95:16:95:28 | String nonSink0 = ... |
 | Capture.cs:95:27:95:28 | "" | Capture.cs:95:16:95:28 | SSA def(nonSink0) |
 | Capture.cs:95:27:95:28 | "" | Capture.cs:95:16:95:28 | SSA def(nonSink0) |
-| Capture.cs:95:27:95:28 | "" | Capture.cs:95:27:95:28 | "" |
 | Capture.cs:95:27:95:28 | "" | Capture.cs:100:15:100:22 | access to local variable nonSink0 |
 | Capture.cs:95:27:95:28 | "" | Capture.cs:100:15:100:22 | access to local variable nonSink0 |
 | Capture.cs:95:27:95:28 | "" | Capture.cs:110:15:110:22 | access to local variable nonSink0 |
 | Capture.cs:95:27:95:28 | "" | Capture.cs:110:15:110:22 | access to local variable nonSink0 |
-| Capture.cs:98:13:98:37 | ... = ... | Capture.cs:98:13:98:37 | ... = ... |
-| Capture.cs:98:24:98:37 | "taint source" | Capture.cs:98:24:98:37 | "taint source" |
-| Capture.cs:100:9:100:23 | call to method Check | Capture.cs:100:9:100:23 | call to method Check |
-| Capture.cs:100:15:100:22 | access to local variable nonSink0 | Capture.cs:100:15:100:22 | access to local variable nonSink0 |
 | Capture.cs:100:15:100:22 | access to local variable nonSink0 | Capture.cs:110:15:110:22 | access to local variable nonSink0 |
 | Capture.cs:100:15:100:22 | access to local variable nonSink0 | Capture.cs:110:15:110:22 | access to local variable nonSink0 |
-| Capture.cs:106:17:106:41 | ... = ... | Capture.cs:106:17:106:41 | ... = ... |
-| Capture.cs:106:28:106:41 | "taint source" | Capture.cs:106:28:106:41 | "taint source" |
-| Capture.cs:109:9:109:28 | access to local function CaptureOut2NotCalled | Capture.cs:109:9:109:28 | access to local function CaptureOut2NotCalled |
-| Capture.cs:109:9:109:30 | call to local function CaptureOut2NotCalled | Capture.cs:109:9:109:30 | call to local function CaptureOut2NotCalled |
-| Capture.cs:110:9:110:23 | call to method Check | Capture.cs:110:9:110:23 | call to method Check |
-| Capture.cs:110:15:110:22 | access to local variable nonSink0 | Capture.cs:110:15:110:22 | access to local variable nonSink0 |
-| Capture.cs:111:16:111:26 | SSA def(sink40) | Capture.cs:111:16:111:26 | SSA def(sink40) |
-| Capture.cs:111:16:111:26 | String sink40 = ... | Capture.cs:111:16:111:26 | String sink40 = ... |
 | Capture.cs:111:25:111:26 | "" | Capture.cs:111:16:111:26 | SSA def(sink40) |
 | Capture.cs:111:25:111:26 | "" | Capture.cs:111:16:111:26 | SSA def(sink40) |
-| Capture.cs:111:25:111:26 | "" | Capture.cs:111:25:111:26 | "" |
-| Capture.cs:114:13:116:14 | call to method RunAction | Capture.cs:114:13:116:14 | call to method RunAction |
-| Capture.cs:114:23:116:13 | (...) => ... | Capture.cs:114:23:116:13 | (...) => ... |
 | Capture.cs:114:23:116:13 | (...) => ... | Capture.cs:202:34:202:34 | a |
 | Capture.cs:114:23:116:13 | (...) => ... | Capture.cs:202:34:202:34 | a |
-| Capture.cs:115:17:115:39 | ... = ... | Capture.cs:115:17:115:39 | ... = ... |
-| Capture.cs:115:17:115:39 | SSA def(sink40) | Capture.cs:115:17:115:39 | SSA def(sink40) |
 | Capture.cs:115:17:115:39 | SSA def(sink40) | Capture.cs:121:9:121:35 | SSA call def(sink40) |
 | Capture.cs:115:17:115:39 | SSA def(sink40) | Capture.cs:121:9:121:35 | SSA call def(sink40) |
 | Capture.cs:115:26:115:39 | "taint source" | Capture.cs:115:17:115:39 | SSA def(sink40) |
 | Capture.cs:115:26:115:39 | "taint source" | Capture.cs:115:17:115:39 | SSA def(sink40) |
-| Capture.cs:115:26:115:39 | "taint source" | Capture.cs:115:26:115:39 | "taint source" |
-| Capture.cs:117:13:119:14 | call to method RunAction | Capture.cs:117:13:119:14 | call to method RunAction |
-| Capture.cs:117:23:119:13 | (...) => ... | Capture.cs:117:23:119:13 | (...) => ... |
 | Capture.cs:117:23:119:13 | (...) => ... | Capture.cs:202:34:202:34 | a |
 | Capture.cs:117:23:119:13 | (...) => ... | Capture.cs:202:34:202:34 | a |
-| Capture.cs:118:17:118:40 | ... = ... | Capture.cs:118:17:118:40 | ... = ... |
-| Capture.cs:118:17:118:40 | SSA def(nonSink0) | Capture.cs:118:17:118:40 | SSA def(nonSink0) |
 | Capture.cs:118:17:118:40 | SSA def(nonSink0) | Capture.cs:121:9:121:35 | SSA call def(nonSink0) |
 | Capture.cs:118:17:118:40 | SSA def(nonSink0) | Capture.cs:121:9:121:35 | SSA call def(nonSink0) |
 | Capture.cs:118:28:118:40 | "not tainted" | Capture.cs:118:17:118:40 | SSA def(nonSink0) |
 | Capture.cs:118:28:118:40 | "not tainted" | Capture.cs:118:17:118:40 | SSA def(nonSink0) |
-| Capture.cs:118:28:118:40 | "not tainted" | Capture.cs:118:28:118:40 | "not tainted" |
-| Capture.cs:121:9:121:33 | access to local function CaptureOutMultipleLambdas | Capture.cs:121:9:121:33 | access to local function CaptureOutMultipleLambdas |
-| Capture.cs:121:9:121:35 | SSA call def(nonSink0) | Capture.cs:121:9:121:35 | SSA call def(nonSink0) |
 | Capture.cs:121:9:121:35 | SSA call def(nonSink0) | Capture.cs:122:30:122:37 | access to local variable nonSink0 |
 | Capture.cs:121:9:121:35 | SSA call def(nonSink0) | Capture.cs:122:30:122:37 | access to local variable nonSink0 |
-| Capture.cs:121:9:121:35 | SSA call def(sink40) | Capture.cs:121:9:121:35 | SSA call def(sink40) |
 | Capture.cs:121:9:121:35 | SSA call def(sink40) | Capture.cs:122:15:122:20 | access to local variable sink40 |
 | Capture.cs:121:9:121:35 | SSA call def(sink40) | Capture.cs:122:15:122:20 | access to local variable sink40 |
-| Capture.cs:121:9:121:35 | call to local function CaptureOutMultipleLambdas | Capture.cs:121:9:121:35 | call to local function CaptureOutMultipleLambdas |
-| Capture.cs:122:9:122:21 | call to method Check | Capture.cs:122:9:122:21 | call to method Check |
-| Capture.cs:122:15:122:20 | access to local variable sink40 | Capture.cs:122:15:122:20 | access to local variable sink40 |
-| Capture.cs:122:24:122:38 | call to method Check | Capture.cs:122:24:122:38 | call to method Check |
-| Capture.cs:122:30:122:37 | access to local variable nonSink0 | Capture.cs:122:30:122:37 | access to local variable nonSink0 |
-| Capture.cs:125:10:125:16 | this | Capture.cs:125:10:125:16 | this |
-| Capture.cs:125:25:125:31 | tainted | Capture.cs:125:25:125:31 | tainted |
-| Capture.cs:125:25:125:31 | tainted | Capture.cs:125:25:125:31 | tainted |
 | Capture.cs:125:25:125:31 | tainted | Capture.cs:132:9:132:25 | [implicit argument] tainted |
 | Capture.cs:125:25:125:31 | tainted | Capture.cs:132:9:132:25 | [implicit argument] tainted |
 | Capture.cs:125:25:125:31 | tainted | Capture.cs:144:9:144:25 | [implicit argument] tainted |
@@ -580,12 +230,8 @@
 | Capture.cs:125:25:125:31 | tainted | Capture.cs:168:25:168:31 | access to parameter tainted |
 | Capture.cs:125:25:125:31 | tainted | Capture.cs:194:25:194:31 | access to parameter tainted |
 | Capture.cs:125:25:125:31 | tainted | Capture.cs:194:25:194:31 | access to parameter tainted |
-| Capture.cs:127:16:127:26 | SSA def(sink33) | Capture.cs:127:16:127:26 | SSA def(sink33) |
-| Capture.cs:127:16:127:26 | String sink33 = ... | Capture.cs:127:16:127:26 | String sink33 = ... |
 | Capture.cs:127:25:127:26 | "" | Capture.cs:127:16:127:26 | SSA def(sink33) |
 | Capture.cs:127:25:127:26 | "" | Capture.cs:127:16:127:26 | SSA def(sink33) |
-| Capture.cs:127:25:127:26 | "" | Capture.cs:127:25:127:26 | "" |
-| Capture.cs:128:9:131:9 | SSA capture def(tainted) | Capture.cs:128:9:131:9 | SSA capture def(tainted) |
 | Capture.cs:128:9:131:9 | SSA capture def(tainted) | Capture.cs:130:13:130:28 | SSA def(sink33) |
 | Capture.cs:128:9:131:9 | SSA capture def(tainted) | Capture.cs:130:13:130:28 | SSA def(sink33) |
 | Capture.cs:128:9:131:9 | SSA capture def(tainted) | Capture.cs:130:13:130:28 | SSA def(sink33) |
@@ -594,33 +240,20 @@
 | Capture.cs:128:9:131:9 | SSA capture def(tainted) | Capture.cs:130:22:130:28 | access to parameter tainted |
 | Capture.cs:128:9:131:9 | SSA capture def(tainted) | Capture.cs:130:22:130:28 | access to parameter tainted |
 | Capture.cs:128:9:131:9 | SSA capture def(tainted) | Capture.cs:130:22:130:28 | access to parameter tainted |
-| Capture.cs:130:13:130:28 | ... = ... | Capture.cs:130:13:130:28 | ... = ... |
-| Capture.cs:130:13:130:28 | SSA def(sink33) | Capture.cs:130:13:130:28 | SSA def(sink33) |
 | Capture.cs:130:13:130:28 | SSA def(sink33) | Capture.cs:132:9:132:25 | SSA call def(sink33) |
 | Capture.cs:130:13:130:28 | SSA def(sink33) | Capture.cs:132:9:132:25 | SSA call def(sink33) |
 | Capture.cs:130:22:130:28 | access to parameter tainted | Capture.cs:130:13:130:28 | SSA def(sink33) |
 | Capture.cs:130:22:130:28 | access to parameter tainted | Capture.cs:130:13:130:28 | SSA def(sink33) |
 | Capture.cs:130:22:130:28 | access to parameter tainted | Capture.cs:130:13:130:28 | SSA def(sink33) |
 | Capture.cs:130:22:130:28 | access to parameter tainted | Capture.cs:130:13:130:28 | SSA def(sink33) |
-| Capture.cs:130:22:130:28 | access to parameter tainted | Capture.cs:130:22:130:28 | access to parameter tainted |
-| Capture.cs:132:9:132:23 | access to local function CaptureThrough1 | Capture.cs:132:9:132:23 | access to local function CaptureThrough1 |
-| Capture.cs:132:9:132:25 | SSA call def(sink33) | Capture.cs:132:9:132:25 | SSA call def(sink33) |
 | Capture.cs:132:9:132:25 | SSA call def(sink33) | Capture.cs:133:15:133:20 | access to local variable sink33 |
 | Capture.cs:132:9:132:25 | SSA call def(sink33) | Capture.cs:133:15:133:20 | access to local variable sink33 |
 | Capture.cs:132:9:132:25 | [implicit argument] tainted | Capture.cs:128:9:131:9 | SSA capture def(tainted) |
 | Capture.cs:132:9:132:25 | [implicit argument] tainted | Capture.cs:128:9:131:9 | SSA capture def(tainted) |
 | Capture.cs:132:9:132:25 | [implicit argument] tainted | Capture.cs:132:9:132:25 | SSA call def(sink33) |
 | Capture.cs:132:9:132:25 | [implicit argument] tainted | Capture.cs:132:9:132:25 | SSA call def(sink33) |
-| Capture.cs:132:9:132:25 | [implicit argument] tainted | Capture.cs:132:9:132:25 | [implicit argument] tainted |
-| Capture.cs:132:9:132:25 | call to local function CaptureThrough1 | Capture.cs:132:9:132:25 | call to local function CaptureThrough1 |
-| Capture.cs:133:9:133:21 | call to method Check | Capture.cs:133:9:133:21 | call to method Check |
-| Capture.cs:133:15:133:20 | access to local variable sink33 | Capture.cs:133:15:133:20 | access to local variable sink33 |
-| Capture.cs:135:16:135:26 | SSA def(sink34) | Capture.cs:135:16:135:26 | SSA def(sink34) |
-| Capture.cs:135:16:135:26 | String sink34 = ... | Capture.cs:135:16:135:26 | String sink34 = ... |
 | Capture.cs:135:25:135:26 | "" | Capture.cs:135:16:135:26 | SSA def(sink34) |
 | Capture.cs:135:25:135:26 | "" | Capture.cs:135:16:135:26 | SSA def(sink34) |
-| Capture.cs:135:25:135:26 | "" | Capture.cs:135:25:135:26 | "" |
-| Capture.cs:138:13:141:13 | SSA capture def(tainted) | Capture.cs:138:13:141:13 | SSA capture def(tainted) |
 | Capture.cs:138:13:141:13 | SSA capture def(tainted) | Capture.cs:140:17:140:32 | SSA def(sink34) |
 | Capture.cs:138:13:141:13 | SSA capture def(tainted) | Capture.cs:140:17:140:32 | SSA def(sink34) |
 | Capture.cs:138:13:141:13 | SSA capture def(tainted) | Capture.cs:140:17:140:32 | SSA def(sink34) |
@@ -629,48 +262,28 @@
 | Capture.cs:138:13:141:13 | SSA capture def(tainted) | Capture.cs:140:26:140:32 | access to parameter tainted |
 | Capture.cs:138:13:141:13 | SSA capture def(tainted) | Capture.cs:140:26:140:32 | access to parameter tainted |
 | Capture.cs:138:13:141:13 | SSA capture def(tainted) | Capture.cs:140:26:140:32 | access to parameter tainted |
-| Capture.cs:140:17:140:32 | ... = ... | Capture.cs:140:17:140:32 | ... = ... |
-| Capture.cs:140:17:140:32 | SSA def(sink34) | Capture.cs:140:17:140:32 | SSA def(sink34) |
 | Capture.cs:140:17:140:32 | SSA def(sink34) | Capture.cs:144:9:144:25 | SSA call def(sink34) |
 | Capture.cs:140:17:140:32 | SSA def(sink34) | Capture.cs:144:9:144:25 | SSA call def(sink34) |
 | Capture.cs:140:26:140:32 | access to parameter tainted | Capture.cs:140:17:140:32 | SSA def(sink34) |
 | Capture.cs:140:26:140:32 | access to parameter tainted | Capture.cs:140:17:140:32 | SSA def(sink34) |
 | Capture.cs:140:26:140:32 | access to parameter tainted | Capture.cs:140:17:140:32 | SSA def(sink34) |
 | Capture.cs:140:26:140:32 | access to parameter tainted | Capture.cs:140:17:140:32 | SSA def(sink34) |
-| Capture.cs:140:26:140:32 | access to parameter tainted | Capture.cs:140:26:140:32 | access to parameter tainted |
-| Capture.cs:142:13:142:13 | access to local function M | Capture.cs:142:13:142:13 | access to local function M |
-| Capture.cs:142:13:142:15 | call to local function M | Capture.cs:142:13:142:15 | call to local function M |
-| Capture.cs:144:9:144:23 | access to local function CaptureThrough2 | Capture.cs:144:9:144:23 | access to local function CaptureThrough2 |
-| Capture.cs:144:9:144:25 | SSA call def(sink34) | Capture.cs:144:9:144:25 | SSA call def(sink34) |
 | Capture.cs:144:9:144:25 | SSA call def(sink34) | Capture.cs:145:15:145:20 | access to local variable sink34 |
 | Capture.cs:144:9:144:25 | SSA call def(sink34) | Capture.cs:145:15:145:20 | access to local variable sink34 |
 | Capture.cs:144:9:144:25 | [implicit argument] tainted | Capture.cs:138:13:141:13 | SSA capture def(tainted) |
 | Capture.cs:144:9:144:25 | [implicit argument] tainted | Capture.cs:138:13:141:13 | SSA capture def(tainted) |
 | Capture.cs:144:9:144:25 | [implicit argument] tainted | Capture.cs:144:9:144:25 | SSA call def(sink34) |
 | Capture.cs:144:9:144:25 | [implicit argument] tainted | Capture.cs:144:9:144:25 | SSA call def(sink34) |
-| Capture.cs:144:9:144:25 | [implicit argument] tainted | Capture.cs:144:9:144:25 | [implicit argument] tainted |
-| Capture.cs:144:9:144:25 | call to local function CaptureThrough2 | Capture.cs:144:9:144:25 | call to local function CaptureThrough2 |
-| Capture.cs:145:9:145:21 | call to method Check | Capture.cs:145:9:145:21 | call to method Check |
-| Capture.cs:145:15:145:20 | access to local variable sink34 | Capture.cs:145:15:145:20 | access to local variable sink34 |
-| Capture.cs:147:16:147:26 | SSA def(sink35) | Capture.cs:147:16:147:26 | SSA def(sink35) |
-| Capture.cs:147:16:147:26 | String sink35 = ... | Capture.cs:147:16:147:26 | String sink35 = ... |
 | Capture.cs:147:25:147:26 | "" | Capture.cs:147:16:147:26 | SSA def(sink35) |
 | Capture.cs:147:25:147:26 | "" | Capture.cs:147:16:147:26 | SSA def(sink35) |
-| Capture.cs:147:25:147:26 | "" | Capture.cs:147:25:147:26 | "" |
-| Capture.cs:148:30:152:9 | Func<String,String> captureThrough3 = ... | Capture.cs:148:30:152:9 | Func<String,String> captureThrough3 = ... |
-| Capture.cs:148:30:152:9 | SSA def(captureThrough3) | Capture.cs:148:30:152:9 | SSA def(captureThrough3) |
 | Capture.cs:148:30:152:9 | SSA def(captureThrough3) | Capture.cs:153:30:153:44 | access to local variable captureThrough3 |
 | Capture.cs:148:30:152:9 | SSA def(captureThrough3) | Capture.cs:153:30:153:44 | access to local variable captureThrough3 |
-| Capture.cs:148:48:148:50 | arg | Capture.cs:148:48:148:50 | arg |
-| Capture.cs:148:48:148:50 | arg | Capture.cs:148:48:148:50 | arg |
 | Capture.cs:148:48:148:50 | arg | Capture.cs:151:20:151:22 | access to parameter arg |
 | Capture.cs:148:48:148:50 | arg | Capture.cs:151:20:151:22 | access to parameter arg |
 | Capture.cs:148:48:152:9 | (...) => ... | Capture.cs:148:30:152:9 | SSA def(captureThrough3) |
 | Capture.cs:148:48:152:9 | (...) => ... | Capture.cs:148:30:152:9 | SSA def(captureThrough3) |
-| Capture.cs:148:48:152:9 | (...) => ... | Capture.cs:148:48:152:9 | (...) => ... |
 | Capture.cs:148:48:152:9 | (...) => ... | Capture.cs:153:30:153:44 | access to local variable captureThrough3 |
 | Capture.cs:148:48:152:9 | (...) => ... | Capture.cs:153:30:153:44 | access to local variable captureThrough3 |
-| Capture.cs:148:48:152:9 | SSA capture def(tainted) | Capture.cs:148:48:152:9 | SSA capture def(tainted) |
 | Capture.cs:148:48:152:9 | SSA capture def(tainted) | Capture.cs:150:13:150:28 | SSA def(sink35) |
 | Capture.cs:148:48:152:9 | SSA capture def(tainted) | Capture.cs:150:13:150:28 | SSA def(sink35) |
 | Capture.cs:148:48:152:9 | SSA capture def(tainted) | Capture.cs:150:13:150:28 | SSA def(sink35) |
@@ -679,69 +292,40 @@
 | Capture.cs:148:48:152:9 | SSA capture def(tainted) | Capture.cs:150:22:150:28 | access to parameter tainted |
 | Capture.cs:148:48:152:9 | SSA capture def(tainted) | Capture.cs:150:22:150:28 | access to parameter tainted |
 | Capture.cs:148:48:152:9 | SSA capture def(tainted) | Capture.cs:150:22:150:28 | access to parameter tainted |
-| Capture.cs:150:13:150:28 | ... = ... | Capture.cs:150:13:150:28 | ... = ... |
-| Capture.cs:150:13:150:28 | SSA def(sink35) | Capture.cs:150:13:150:28 | SSA def(sink35) |
 | Capture.cs:150:13:150:28 | SSA def(sink35) | Capture.cs:153:9:153:45 | SSA call def(sink35) |
 | Capture.cs:150:13:150:28 | SSA def(sink35) | Capture.cs:153:9:153:45 | SSA call def(sink35) |
 | Capture.cs:150:22:150:28 | access to parameter tainted | Capture.cs:150:13:150:28 | SSA def(sink35) |
 | Capture.cs:150:22:150:28 | access to parameter tainted | Capture.cs:150:13:150:28 | SSA def(sink35) |
 | Capture.cs:150:22:150:28 | access to parameter tainted | Capture.cs:150:13:150:28 | SSA def(sink35) |
 | Capture.cs:150:22:150:28 | access to parameter tainted | Capture.cs:150:13:150:28 | SSA def(sink35) |
-| Capture.cs:150:22:150:28 | access to parameter tainted | Capture.cs:150:22:150:28 | access to parameter tainted |
-| Capture.cs:151:20:151:22 | access to parameter arg | Capture.cs:151:20:151:22 | access to parameter arg |
 | Capture.cs:151:20:151:22 | access to parameter arg | Capture.cs:153:30:153:44 | [output] access to local variable captureThrough3 |
 | Capture.cs:151:20:151:22 | access to parameter arg | Capture.cs:153:30:153:44 | [output] access to local variable captureThrough3 |
 | Capture.cs:153:9:153:21 | array creation of type String[] | Capture.cs:148:48:148:50 | arg |
 | Capture.cs:153:9:153:21 | array creation of type String[] | Capture.cs:148:48:148:50 | arg |
-| Capture.cs:153:9:153:21 | array creation of type String[] | Capture.cs:153:9:153:21 | array creation of type String[] |
-| Capture.cs:153:9:153:45 | SSA call def(sink35) | Capture.cs:153:9:153:45 | SSA call def(sink35) |
 | Capture.cs:153:9:153:45 | SSA call def(sink35) | Capture.cs:154:15:154:20 | access to local variable sink35 |
 | Capture.cs:153:9:153:45 | SSA call def(sink35) | Capture.cs:154:15:154:20 | access to local variable sink35 |
 | Capture.cs:153:9:153:45 | [implicit argument] tainted | Capture.cs:148:48:152:9 | SSA capture def(tainted) |
 | Capture.cs:153:9:153:45 | [implicit argument] tainted | Capture.cs:148:48:152:9 | SSA capture def(tainted) |
 | Capture.cs:153:9:153:45 | [implicit argument] tainted | Capture.cs:153:9:153:45 | SSA call def(sink35) |
 | Capture.cs:153:9:153:45 | [implicit argument] tainted | Capture.cs:153:9:153:45 | SSA call def(sink35) |
-| Capture.cs:153:9:153:45 | [implicit argument] tainted | Capture.cs:153:9:153:45 | [implicit argument] tainted |
-| Capture.cs:153:9:153:45 | call to method Select | Capture.cs:153:9:153:45 | call to method Select |
-| Capture.cs:153:9:153:55 | call to method ToArray | Capture.cs:153:9:153:55 | call to method ToArray |
-| Capture.cs:153:15:153:21 | { ..., ... } | Capture.cs:153:15:153:21 | { ..., ... } |
-| Capture.cs:153:17:153:19 | " " | Capture.cs:153:17:153:19 | " " |
-| Capture.cs:153:30:153:44 | [output] access to local variable captureThrough3 | Capture.cs:153:30:153:44 | [output] access to local variable captureThrough3 |
-| Capture.cs:153:30:153:44 | access to local variable captureThrough3 | Capture.cs:153:30:153:44 | access to local variable captureThrough3 |
-| Capture.cs:154:9:154:21 | call to method Check | Capture.cs:154:9:154:21 | call to method Check |
-| Capture.cs:154:15:154:20 | access to local variable sink35 | Capture.cs:154:15:154:20 | access to local variable sink35 |
-| Capture.cs:156:9:159:9 | SSA capture def(tainted) | Capture.cs:156:9:159:9 | SSA capture def(tainted) |
 | Capture.cs:156:9:159:9 | SSA capture def(tainted) | Capture.cs:158:20:158:26 | access to parameter tainted |
 | Capture.cs:156:9:159:9 | SSA capture def(tainted) | Capture.cs:158:20:158:26 | access to parameter tainted |
 | Capture.cs:156:9:159:9 | SSA capture def(tainted) | Capture.cs:158:20:158:26 | access to parameter tainted |
 | Capture.cs:156:9:159:9 | SSA capture def(tainted) | Capture.cs:158:20:158:26 | access to parameter tainted |
-| Capture.cs:158:20:158:26 | access to parameter tainted | Capture.cs:158:20:158:26 | access to parameter tainted |
 | Capture.cs:158:20:158:26 | access to parameter tainted | Capture.cs:160:22:160:38 | call to local function CaptureThrough4 |
 | Capture.cs:158:20:158:26 | access to parameter tainted | Capture.cs:160:22:160:38 | call to local function CaptureThrough4 |
-| Capture.cs:160:13:160:38 | SSA def(sink36) | Capture.cs:160:13:160:38 | SSA def(sink36) |
 | Capture.cs:160:13:160:38 | SSA def(sink36) | Capture.cs:161:15:161:20 | access to local variable sink36 |
 | Capture.cs:160:13:160:38 | SSA def(sink36) | Capture.cs:161:15:161:20 | access to local variable sink36 |
-| Capture.cs:160:13:160:38 | String sink36 = ... | Capture.cs:160:13:160:38 | String sink36 = ... |
-| Capture.cs:160:22:160:36 | access to local function CaptureThrough4 | Capture.cs:160:22:160:36 | access to local function CaptureThrough4 |
 | Capture.cs:160:22:160:38 | [implicit argument] tainted | Capture.cs:156:9:159:9 | SSA capture def(tainted) |
 | Capture.cs:160:22:160:38 | [implicit argument] tainted | Capture.cs:156:9:159:9 | SSA capture def(tainted) |
-| Capture.cs:160:22:160:38 | [implicit argument] tainted | Capture.cs:160:22:160:38 | [implicit argument] tainted |
 | Capture.cs:160:22:160:38 | [implicit argument] tainted | Capture.cs:160:22:160:38 | call to local function CaptureThrough4 |
 | Capture.cs:160:22:160:38 | [implicit argument] tainted | Capture.cs:160:22:160:38 | call to local function CaptureThrough4 |
 | Capture.cs:160:22:160:38 | call to local function CaptureThrough4 | Capture.cs:160:13:160:38 | SSA def(sink36) |
 | Capture.cs:160:22:160:38 | call to local function CaptureThrough4 | Capture.cs:160:13:160:38 | SSA def(sink36) |
-| Capture.cs:160:22:160:38 | call to local function CaptureThrough4 | Capture.cs:160:22:160:38 | call to local function CaptureThrough4 |
 | Capture.cs:160:22:160:38 | call to local function CaptureThrough4 | Capture.cs:161:15:161:20 | access to local variable sink36 |
 | Capture.cs:160:22:160:38 | call to local function CaptureThrough4 | Capture.cs:161:15:161:20 | access to local variable sink36 |
-| Capture.cs:161:9:161:21 | call to method Check | Capture.cs:161:9:161:21 | call to method Check |
-| Capture.cs:161:15:161:20 | access to local variable sink36 | Capture.cs:161:15:161:20 | access to local variable sink36 |
-| Capture.cs:163:13:163:23 | SSA def(sink37) | Capture.cs:163:13:163:23 | SSA def(sink37) |
-| Capture.cs:163:13:163:23 | String sink37 = ... | Capture.cs:163:13:163:23 | String sink37 = ... |
 | Capture.cs:163:22:163:23 | "" | Capture.cs:163:13:163:23 | SSA def(sink37) |
 | Capture.cs:163:22:163:23 | "" | Capture.cs:163:13:163:23 | SSA def(sink37) |
-| Capture.cs:163:22:163:23 | "" | Capture.cs:163:22:163:23 | "" |
-| Capture.cs:164:37:164:37 | p | Capture.cs:164:37:164:37 | p |
-| Capture.cs:164:37:164:37 | p | Capture.cs:164:37:164:37 | p |
 | Capture.cs:164:37:164:37 | p | Capture.cs:166:13:166:22 | SSA def(sink37) |
 | Capture.cs:164:37:164:37 | p | Capture.cs:166:13:166:22 | SSA def(sink37) |
 | Capture.cs:164:37:164:37 | p | Capture.cs:166:13:166:22 | SSA def(sink37) |
@@ -750,125 +334,78 @@
 | Capture.cs:164:37:164:37 | p | Capture.cs:166:22:166:22 | access to parameter p |
 | Capture.cs:164:37:164:37 | p | Capture.cs:166:22:166:22 | access to parameter p |
 | Capture.cs:164:37:164:37 | p | Capture.cs:166:22:166:22 | access to parameter p |
-| Capture.cs:166:13:166:22 | ... = ... | Capture.cs:166:13:166:22 | ... = ... |
-| Capture.cs:166:13:166:22 | SSA def(sink37) | Capture.cs:166:13:166:22 | SSA def(sink37) |
 | Capture.cs:166:13:166:22 | SSA def(sink37) | Capture.cs:168:9:168:32 | SSA call def(sink37) |
 | Capture.cs:166:13:166:22 | SSA def(sink37) | Capture.cs:168:9:168:32 | SSA call def(sink37) |
 | Capture.cs:166:22:166:22 | access to parameter p | Capture.cs:166:13:166:22 | SSA def(sink37) |
 | Capture.cs:166:22:166:22 | access to parameter p | Capture.cs:166:13:166:22 | SSA def(sink37) |
 | Capture.cs:166:22:166:22 | access to parameter p | Capture.cs:166:13:166:22 | SSA def(sink37) |
 | Capture.cs:166:22:166:22 | access to parameter p | Capture.cs:166:13:166:22 | SSA def(sink37) |
-| Capture.cs:166:22:166:22 | access to parameter p | Capture.cs:166:22:166:22 | access to parameter p |
-| Capture.cs:168:9:168:23 | access to local function CaptureThrough5 | Capture.cs:168:9:168:23 | access to local function CaptureThrough5 |
-| Capture.cs:168:9:168:32 | SSA call def(sink37) | Capture.cs:168:9:168:32 | SSA call def(sink37) |
 | Capture.cs:168:9:168:32 | SSA call def(sink37) | Capture.cs:169:15:169:20 | access to local variable sink37 |
 | Capture.cs:168:9:168:32 | SSA call def(sink37) | Capture.cs:169:15:169:20 | access to local variable sink37 |
-| Capture.cs:168:9:168:32 | call to local function CaptureThrough5 | Capture.cs:168:9:168:32 | call to local function CaptureThrough5 |
 | Capture.cs:168:25:168:31 | access to parameter tainted | Capture.cs:164:37:164:37 | p |
 | Capture.cs:168:25:168:31 | access to parameter tainted | Capture.cs:164:37:164:37 | p |
 | Capture.cs:168:25:168:31 | access to parameter tainted | Capture.cs:168:9:168:32 | SSA call def(sink37) |
 | Capture.cs:168:25:168:31 | access to parameter tainted | Capture.cs:168:9:168:32 | SSA call def(sink37) |
-| Capture.cs:168:25:168:31 | access to parameter tainted | Capture.cs:168:25:168:31 | access to parameter tainted |
 | Capture.cs:168:25:168:31 | access to parameter tainted | Capture.cs:194:25:194:31 | access to parameter tainted |
 | Capture.cs:168:25:168:31 | access to parameter tainted | Capture.cs:194:25:194:31 | access to parameter tainted |
-| Capture.cs:169:9:169:21 | call to method Check | Capture.cs:169:9:169:21 | call to method Check |
-| Capture.cs:169:15:169:20 | access to local variable sink37 | Capture.cs:169:15:169:20 | access to local variable sink37 |
-| Capture.cs:171:16:171:28 | SSA def(nonSink0) | Capture.cs:171:16:171:28 | SSA def(nonSink0) |
 | Capture.cs:171:16:171:28 | SSA def(nonSink0) | Capture.cs:176:15:176:22 | access to local variable nonSink0 |
 | Capture.cs:171:16:171:28 | SSA def(nonSink0) | Capture.cs:176:15:176:22 | access to local variable nonSink0 |
 | Capture.cs:171:16:171:28 | SSA def(nonSink0) | Capture.cs:186:15:186:22 | access to local variable nonSink0 |
 | Capture.cs:171:16:171:28 | SSA def(nonSink0) | Capture.cs:186:15:186:22 | access to local variable nonSink0 |
-| Capture.cs:171:16:171:28 | String nonSink0 = ... | Capture.cs:171:16:171:28 | String nonSink0 = ... |
 | Capture.cs:171:27:171:28 | "" | Capture.cs:171:16:171:28 | SSA def(nonSink0) |
 | Capture.cs:171:27:171:28 | "" | Capture.cs:171:16:171:28 | SSA def(nonSink0) |
-| Capture.cs:171:27:171:28 | "" | Capture.cs:171:27:171:28 | "" |
 | Capture.cs:171:27:171:28 | "" | Capture.cs:176:15:176:22 | access to local variable nonSink0 |
 | Capture.cs:171:27:171:28 | "" | Capture.cs:176:15:176:22 | access to local variable nonSink0 |
 | Capture.cs:171:27:171:28 | "" | Capture.cs:186:15:186:22 | access to local variable nonSink0 |
 | Capture.cs:171:27:171:28 | "" | Capture.cs:186:15:186:22 | access to local variable nonSink0 |
-| Capture.cs:172:9:175:9 | SSA capture def(tainted) | Capture.cs:172:9:175:9 | SSA capture def(tainted) |
 | Capture.cs:172:9:175:9 | SSA capture def(tainted) | Capture.cs:174:24:174:30 | access to parameter tainted |
 | Capture.cs:172:9:175:9 | SSA capture def(tainted) | Capture.cs:174:24:174:30 | access to parameter tainted |
-| Capture.cs:174:13:174:30 | ... = ... | Capture.cs:174:13:174:30 | ... = ... |
-| Capture.cs:174:24:174:30 | access to parameter tainted | Capture.cs:174:24:174:30 | access to parameter tainted |
-| Capture.cs:176:9:176:23 | call to method Check | Capture.cs:176:9:176:23 | call to method Check |
-| Capture.cs:176:15:176:22 | access to local variable nonSink0 | Capture.cs:176:15:176:22 | access to local variable nonSink0 |
 | Capture.cs:176:15:176:22 | access to local variable nonSink0 | Capture.cs:186:15:186:22 | access to local variable nonSink0 |
 | Capture.cs:176:15:176:22 | access to local variable nonSink0 | Capture.cs:186:15:186:22 | access to local variable nonSink0 |
-| Capture.cs:180:13:183:13 | SSA capture def(tainted) | Capture.cs:180:13:183:13 | SSA capture def(tainted) |
 | Capture.cs:180:13:183:13 | SSA capture def(tainted) | Capture.cs:182:28:182:34 | access to parameter tainted |
 | Capture.cs:180:13:183:13 | SSA capture def(tainted) | Capture.cs:182:28:182:34 | access to parameter tainted |
-| Capture.cs:182:17:182:34 | ... = ... | Capture.cs:182:17:182:34 | ... = ... |
-| Capture.cs:182:28:182:34 | access to parameter tainted | Capture.cs:182:28:182:34 | access to parameter tainted |
-| Capture.cs:185:9:185:32 | access to local function CaptureThrough2NotCalled | Capture.cs:185:9:185:32 | access to local function CaptureThrough2NotCalled |
-| Capture.cs:185:9:185:34 | call to local function CaptureThrough2NotCalled | Capture.cs:185:9:185:34 | call to local function CaptureThrough2NotCalled |
-| Capture.cs:186:9:186:23 | call to method Check | Capture.cs:186:9:186:23 | call to method Check |
-| Capture.cs:186:15:186:22 | access to local variable nonSink0 | Capture.cs:186:15:186:22 | access to local variable nonSink0 |
-| Capture.cs:188:26:188:26 | s | Capture.cs:188:26:188:26 | s |
-| Capture.cs:188:26:188:26 | s | Capture.cs:188:26:188:26 | s |
 | Capture.cs:188:26:188:26 | s | Capture.cs:191:20:191:22 | [implicit argument] s |
 | Capture.cs:188:26:188:26 | s | Capture.cs:191:20:191:22 | [implicit argument] s |
 | Capture.cs:188:26:188:26 | s | Capture.cs:191:20:191:22 | [implicit argument] s |
 | Capture.cs:188:26:188:26 | s | Capture.cs:191:20:191:22 | [implicit argument] s |
-| Capture.cs:190:13:190:28 | SSA capture def(s) | Capture.cs:190:13:190:28 | SSA capture def(s) |
 | Capture.cs:190:13:190:28 | SSA capture def(s) | Capture.cs:190:27:190:27 | access to parameter s |
 | Capture.cs:190:13:190:28 | SSA capture def(s) | Capture.cs:190:27:190:27 | access to parameter s |
 | Capture.cs:190:13:190:28 | SSA capture def(s) | Capture.cs:190:27:190:27 | access to parameter s |
 | Capture.cs:190:13:190:28 | SSA capture def(s) | Capture.cs:190:27:190:27 | access to parameter s |
-| Capture.cs:190:27:190:27 | access to parameter s | Capture.cs:190:27:190:27 | access to parameter s |
 | Capture.cs:190:27:190:27 | access to parameter s | Capture.cs:191:20:191:22 | call to local function M |
 | Capture.cs:190:27:190:27 | access to parameter s | Capture.cs:191:20:191:22 | call to local function M |
-| Capture.cs:191:20:191:20 | access to local function M | Capture.cs:191:20:191:20 | access to local function M |
 | Capture.cs:191:20:191:22 | [implicit argument] s | Capture.cs:190:13:190:28 | SSA capture def(s) |
 | Capture.cs:191:20:191:22 | [implicit argument] s | Capture.cs:190:13:190:28 | SSA capture def(s) |
 | Capture.cs:191:20:191:22 | [implicit argument] s | Capture.cs:190:13:190:28 | SSA capture def(s) |
 | Capture.cs:191:20:191:22 | [implicit argument] s | Capture.cs:190:13:190:28 | SSA capture def(s) |
-| Capture.cs:191:20:191:22 | [implicit argument] s | Capture.cs:191:20:191:22 | [implicit argument] s |
 | Capture.cs:191:20:191:22 | [implicit argument] s | Capture.cs:191:20:191:22 | call to local function M |
 | Capture.cs:191:20:191:22 | [implicit argument] s | Capture.cs:191:20:191:22 | call to local function M |
 | Capture.cs:191:20:191:22 | [implicit argument] s | Capture.cs:191:20:191:22 | call to local function M |
 | Capture.cs:191:20:191:22 | [implicit argument] s | Capture.cs:191:20:191:22 | call to local function M |
-| Capture.cs:191:20:191:22 | call to local function M | Capture.cs:191:20:191:22 | call to local function M |
 | Capture.cs:191:20:191:22 | call to local function M | Capture.cs:194:22:194:32 | call to local function Id |
 | Capture.cs:191:20:191:22 | call to local function M | Capture.cs:194:22:194:32 | call to local function Id |
 | Capture.cs:191:20:191:22 | call to local function M | Capture.cs:196:20:196:25 | call to local function Id |
 | Capture.cs:191:20:191:22 | call to local function M | Capture.cs:196:20:196:25 | call to local function Id |
-| Capture.cs:194:13:194:32 | SSA def(sink38) | Capture.cs:194:13:194:32 | SSA def(sink38) |
 | Capture.cs:194:13:194:32 | SSA def(sink38) | Capture.cs:195:15:195:20 | access to local variable sink38 |
 | Capture.cs:194:13:194:32 | SSA def(sink38) | Capture.cs:195:15:195:20 | access to local variable sink38 |
-| Capture.cs:194:13:194:32 | String sink38 = ... | Capture.cs:194:13:194:32 | String sink38 = ... |
-| Capture.cs:194:22:194:23 | access to local function Id | Capture.cs:194:22:194:23 | access to local function Id |
 | Capture.cs:194:22:194:32 | call to local function Id | Capture.cs:194:13:194:32 | SSA def(sink38) |
 | Capture.cs:194:22:194:32 | call to local function Id | Capture.cs:194:13:194:32 | SSA def(sink38) |
-| Capture.cs:194:22:194:32 | call to local function Id | Capture.cs:194:22:194:32 | call to local function Id |
 | Capture.cs:194:22:194:32 | call to local function Id | Capture.cs:195:15:195:20 | access to local variable sink38 |
 | Capture.cs:194:22:194:32 | call to local function Id | Capture.cs:195:15:195:20 | access to local variable sink38 |
 | Capture.cs:194:25:194:31 | access to parameter tainted | Capture.cs:188:26:188:26 | s |
 | Capture.cs:194:25:194:31 | access to parameter tainted | Capture.cs:188:26:188:26 | s |
 | Capture.cs:194:25:194:31 | access to parameter tainted | Capture.cs:194:22:194:32 | call to local function Id |
 | Capture.cs:194:25:194:31 | access to parameter tainted | Capture.cs:194:22:194:32 | call to local function Id |
-| Capture.cs:194:25:194:31 | access to parameter tainted | Capture.cs:194:25:194:31 | access to parameter tainted |
-| Capture.cs:195:9:195:21 | call to method Check | Capture.cs:195:9:195:21 | call to method Check |
-| Capture.cs:195:15:195:20 | access to local variable sink38 | Capture.cs:195:15:195:20 | access to local variable sink38 |
-| Capture.cs:196:9:196:25 | ... = ... | Capture.cs:196:9:196:25 | ... = ... |
-| Capture.cs:196:9:196:25 | SSA def(nonSink0) | Capture.cs:196:9:196:25 | SSA def(nonSink0) |
 | Capture.cs:196:9:196:25 | SSA def(nonSink0) | Capture.cs:197:15:197:22 | access to local variable nonSink0 |
 | Capture.cs:196:9:196:25 | SSA def(nonSink0) | Capture.cs:197:15:197:22 | access to local variable nonSink0 |
-| Capture.cs:196:20:196:21 | access to local function Id | Capture.cs:196:20:196:21 | access to local function Id |
 | Capture.cs:196:20:196:25 | call to local function Id | Capture.cs:196:9:196:25 | SSA def(nonSink0) |
 | Capture.cs:196:20:196:25 | call to local function Id | Capture.cs:196:9:196:25 | SSA def(nonSink0) |
-| Capture.cs:196:20:196:25 | call to local function Id | Capture.cs:196:20:196:25 | call to local function Id |
 | Capture.cs:196:20:196:25 | call to local function Id | Capture.cs:197:15:197:22 | access to local variable nonSink0 |
 | Capture.cs:196:20:196:25 | call to local function Id | Capture.cs:197:15:197:22 | access to local variable nonSink0 |
 | Capture.cs:196:23:196:24 | "" | Capture.cs:188:26:188:26 | s |
 | Capture.cs:196:23:196:24 | "" | Capture.cs:188:26:188:26 | s |
 | Capture.cs:196:23:196:24 | "" | Capture.cs:196:20:196:25 | call to local function Id |
 | Capture.cs:196:23:196:24 | "" | Capture.cs:196:20:196:25 | call to local function Id |
-| Capture.cs:196:23:196:24 | "" | Capture.cs:196:23:196:24 | "" |
-| Capture.cs:197:9:197:23 | call to method Check | Capture.cs:197:9:197:23 | call to method Check |
-| Capture.cs:197:15:197:22 | access to local variable nonSink0 | Capture.cs:197:15:197:22 | access to local variable nonSink0 |
-| Capture.cs:202:34:202:34 | a | Capture.cs:202:34:202:34 | a |
-| Capture.cs:202:34:202:34 | a | Capture.cs:202:34:202:34 | a |
 | Capture.cs:202:34:202:34 | a | Capture.cs:204:9:204:9 | access to parameter a |
 | Capture.cs:202:34:202:34 | a | Capture.cs:204:9:204:9 | access to parameter a |
 | Capture.cs:202:34:202:34 | a | Capture.cs:204:9:204:9 | access to parameter a |
@@ -879,10 +416,6 @@
 | Capture.cs:202:34:202:34 | a | Capture.cs:204:9:204:9 | access to parameter a |
 | Capture.cs:202:34:202:34 | a | Capture.cs:204:9:204:9 | access to parameter a |
 | Capture.cs:202:34:202:34 | a | Capture.cs:204:9:204:9 | access to parameter a |
-| Capture.cs:204:9:204:9 | access to parameter a | Capture.cs:204:9:204:9 | access to parameter a |
-| Capture.cs:204:9:204:18 | delegate call | Capture.cs:204:9:204:18 | delegate call |
-| GlobalDataFlow.cs:14:17:14:17 | this | GlobalDataFlow.cs:14:17:14:17 | this |
->>>>>>> 0e0f78e4
 | GlobalDataFlow.cs:14:17:14:17 | this | GlobalDataFlow.cs:64:9:64:18 | this access |
 | GlobalDataFlow.cs:14:17:14:17 | this | GlobalDataFlow.cs:64:9:64:18 | this access |
 | GlobalDataFlow.cs:14:17:14:17 | this | GlobalDataFlow.cs:67:9:67:21 | this access |
