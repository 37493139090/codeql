edges
| LogForging.cs:17:27:17:49 | access to property QueryString : NameValueCollection | LogForging.cs:20:21:20:43 | ... + ... |
| LogForging.cs:17:27:17:49 | access to property QueryString : NameValueCollection | LogForging.cs:26:50:26:72 | ... + ... |
nodes
| LogForging.cs:17:27:17:49 | access to property QueryString : NameValueCollection | semmle.label | access to property QueryString : NameValueCollection |
| LogForging.cs:20:21:20:43 | ... + ... | semmle.label | ... + ... |
| LogForging.cs:26:50:26:72 | ... + ... | semmle.label | ... + ... |
<<<<<<< HEAD
=======
subpaths
>>>>>>> c9b50f3c
#select
| LogForging.cs:20:21:20:43 | ... + ... | LogForging.cs:17:27:17:49 | access to property QueryString : NameValueCollection | LogForging.cs:20:21:20:43 | ... + ... | $@ flows to log entry. | LogForging.cs:17:27:17:49 | access to property QueryString | User-provided value |
| LogForging.cs:26:50:26:72 | ... + ... | LogForging.cs:17:27:17:49 | access to property QueryString : NameValueCollection | LogForging.cs:26:50:26:72 | ... + ... | $@ flows to log entry. | LogForging.cs:17:27:17:49 | access to property QueryString | User-provided value |<|MERGE_RESOLUTION|>--- conflicted
+++ resolved
@@ -5,10 +5,7 @@
 | LogForging.cs:17:27:17:49 | access to property QueryString : NameValueCollection | semmle.label | access to property QueryString : NameValueCollection |
 | LogForging.cs:20:21:20:43 | ... + ... | semmle.label | ... + ... |
 | LogForging.cs:26:50:26:72 | ... + ... | semmle.label | ... + ... |
-<<<<<<< HEAD
-=======
 subpaths
->>>>>>> c9b50f3c
 #select
 | LogForging.cs:20:21:20:43 | ... + ... | LogForging.cs:17:27:17:49 | access to property QueryString : NameValueCollection | LogForging.cs:20:21:20:43 | ... + ... | $@ flows to log entry. | LogForging.cs:17:27:17:49 | access to property QueryString | User-provided value |
 | LogForging.cs:26:50:26:72 | ... + ... | LogForging.cs:17:27:17:49 | access to property QueryString : NameValueCollection | LogForging.cs:26:50:26:72 | ... + ... | $@ flows to log entry. | LogForging.cs:17:27:17:49 | access to property QueryString | User-provided value |