#select
| UnsafeUnzipSymlinkGood.go:72:3:72:25 | ... := ...[0] | UnsafeUnzipSymlinkGood.go:72:3:72:25 | ... := ...[0] | UnsafeUnzipSymlinkGood.go:61:31:61:62 | call to Join | Unsanitized archive entry, which may contain '..', is used in a $@. | UnsafeUnzipSymlinkGood.go:61:31:61:62 | call to Join | file system operation |
| ZipSlip.go:11:2:15:2 | range statement[1] | ZipSlip.go:11:2:15:2 | range statement[1] | ZipSlip.go:14:20:14:20 | p | Unsanitized archive entry, which may contain '..', is used in a $@. | ZipSlip.go:14:20:14:20 | p | file system operation |
| tarslip.go:15:2:15:30 | ... := ...[0] | tarslip.go:15:2:15:30 | ... := ...[0] | tarslip.go:16:14:16:34 | call to Dir | Unsanitized archive entry, which may contain '..', is used in a $@. | tarslip.go:16:14:16:34 | call to Dir | file system operation |
| tst.go:23:2:43:2 | range statement[1] | tst.go:23:2:43:2 | range statement[1] | tst.go:29:20:29:23 | path | Unsanitized archive entry, which may contain '..', is used in a $@. | tst.go:29:20:29:23 | path | file system operation |
edges
| UnsafeUnzipSymlinkGood.go:52:24:52:32 | definition of candidate | UnsafeUnzipSymlinkGood.go:61:53:61:61 | candidate | provenance |  |
| UnsafeUnzipSymlinkGood.go:61:53:61:61 | candidate | UnsafeUnzipSymlinkGood.go:61:31:61:62 | call to Join | provenance | FunctionModel |
| UnsafeUnzipSymlinkGood.go:72:3:72:25 | ... := ...[0] | UnsafeUnzipSymlinkGood.go:76:24:76:38 | selection of Linkname | provenance |  |
| UnsafeUnzipSymlinkGood.go:72:3:72:25 | ... := ...[0] | UnsafeUnzipSymlinkGood.go:76:70:76:80 | selection of Name | provenance |  |
| UnsafeUnzipSymlinkGood.go:76:24:76:38 | selection of Linkname | UnsafeUnzipSymlinkGood.go:52:24:52:32 | definition of candidate | provenance |  |
| UnsafeUnzipSymlinkGood.go:76:70:76:80 | selection of Name | UnsafeUnzipSymlinkGood.go:52:24:52:32 | definition of candidate | provenance |  |
| ZipSlip.go:11:2:15:2 | range statement[1] | ZipSlip.go:12:24:12:29 | selection of Name | provenance |  |
| ZipSlip.go:12:3:12:30 | ... := ...[0] | ZipSlip.go:14:20:14:20 | p | provenance |  |
<<<<<<< HEAD
| ZipSlip.go:12:24:12:29 | selection of Name | ZipSlip.go:12:3:12:30 | ... := ...[0] | provenance | MaD:945 |
| tarslip.go:15:2:15:30 | ... := ...[0] | tarslip.go:16:23:16:33 | selection of Name | provenance |  |
| tarslip.go:16:23:16:33 | selection of Name | tarslip.go:16:14:16:34 | call to Dir | provenance | MaD:960 |
=======
| ZipSlip.go:12:24:12:29 | selection of Name | ZipSlip.go:12:3:12:30 | ... := ...[0] | provenance | MaD:1 |
| tarslip.go:15:2:15:30 | ... := ...[0] | tarslip.go:16:23:16:33 | selection of Name | provenance |  |
| tarslip.go:16:23:16:33 | selection of Name | tarslip.go:16:14:16:34 | call to Dir | provenance | MaD:2 |
>>>>>>> c989e011
| tst.go:23:2:43:2 | range statement[1] | tst.go:29:20:29:23 | path | provenance |  |
models
| 1 | Summary: path/filepath; ; false; Abs; ; ; Argument[0]; ReturnValue[0]; taint; manual |
| 2 | Summary: path; ; false; Dir; ; ; Argument[0]; ReturnValue; taint; manual |
nodes
| UnsafeUnzipSymlinkGood.go:52:24:52:32 | definition of candidate | semmle.label | definition of candidate |
| UnsafeUnzipSymlinkGood.go:61:31:61:62 | call to Join | semmle.label | call to Join |
| UnsafeUnzipSymlinkGood.go:61:53:61:61 | candidate | semmle.label | candidate |
| UnsafeUnzipSymlinkGood.go:72:3:72:25 | ... := ...[0] | semmle.label | ... := ...[0] |
| UnsafeUnzipSymlinkGood.go:76:24:76:38 | selection of Linkname | semmle.label | selection of Linkname |
| UnsafeUnzipSymlinkGood.go:76:70:76:80 | selection of Name | semmle.label | selection of Name |
| ZipSlip.go:11:2:15:2 | range statement[1] | semmle.label | range statement[1] |
| ZipSlip.go:12:3:12:30 | ... := ...[0] | semmle.label | ... := ...[0] |
| ZipSlip.go:12:24:12:29 | selection of Name | semmle.label | selection of Name |
| ZipSlip.go:14:20:14:20 | p | semmle.label | p |
| tarslip.go:15:2:15:30 | ... := ...[0] | semmle.label | ... := ...[0] |
| tarslip.go:16:14:16:34 | call to Dir | semmle.label | call to Dir |
| tarslip.go:16:23:16:33 | selection of Name | semmle.label | selection of Name |
| tst.go:23:2:43:2 | range statement[1] | semmle.label | range statement[1] |
| tst.go:29:20:29:23 | path | semmle.label | path |
subpaths<|MERGE_RESOLUTION|>--- conflicted
+++ resolved
@@ -12,15 +12,9 @@
 | UnsafeUnzipSymlinkGood.go:76:70:76:80 | selection of Name | UnsafeUnzipSymlinkGood.go:52:24:52:32 | definition of candidate | provenance |  |
 | ZipSlip.go:11:2:15:2 | range statement[1] | ZipSlip.go:12:24:12:29 | selection of Name | provenance |  |
 | ZipSlip.go:12:3:12:30 | ... := ...[0] | ZipSlip.go:14:20:14:20 | p | provenance |  |
-<<<<<<< HEAD
-| ZipSlip.go:12:24:12:29 | selection of Name | ZipSlip.go:12:3:12:30 | ... := ...[0] | provenance | MaD:945 |
-| tarslip.go:15:2:15:30 | ... := ...[0] | tarslip.go:16:23:16:33 | selection of Name | provenance |  |
-| tarslip.go:16:23:16:33 | selection of Name | tarslip.go:16:14:16:34 | call to Dir | provenance | MaD:960 |
-=======
 | ZipSlip.go:12:24:12:29 | selection of Name | ZipSlip.go:12:3:12:30 | ... := ...[0] | provenance | MaD:1 |
 | tarslip.go:15:2:15:30 | ... := ...[0] | tarslip.go:16:23:16:33 | selection of Name | provenance |  |
 | tarslip.go:16:23:16:33 | selection of Name | tarslip.go:16:14:16:34 | call to Dir | provenance | MaD:2 |
->>>>>>> c989e011
 | tst.go:23:2:43:2 | range statement[1] | tst.go:29:20:29:23 | path | provenance |  |
 models
 | 1 | Summary: path/filepath; ; false; Abs; ; ; Argument[0]; ReturnValue[0]; taint; manual |
