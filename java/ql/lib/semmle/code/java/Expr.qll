--- conflicted
+++ resolved
@@ -2362,114 +2362,6 @@
   }
 }
 
-<<<<<<< HEAD
-/** A Kotlin `when` expression. */
-class WhenExpr extends Expr, StmtParent, @whenexpr {
-  override string toString() { result = "when ..." }
-
-  override string getHalsteadID() { result = "WhenExpr" }
-
-  override string getAPrimaryQlClass() { result = "WhenExpr" }
-
-  /** Gets the `i`th branch. */
-  WhenBranch getBranch(int i) { result.isNthChildOf(this, i) }
-
-  /** Holds if this was written as an `if` expression. */
-  predicate isIf() { when_if(this) }
-}
-
-/** A Kotlin `when` branch. */
-class WhenBranch extends Stmt, @whenbranch {
-  /** Gets the condition of this branch. */
-  Expr getCondition() { result.isNthChildOf(this, 0) }
-
-  /** Gets the result of this branch. */
-  Stmt getRhs() { result.isNthChildOf(this, 1) }
-
-  /** Gets a result expression of this `when` branch. */
-  Expr getAResult() { result = getAResult(this.getRhs()) }
-
-  /** Holds if this is an `else` branch. */
-  predicate isElseBranch() { when_branch_else(this) }
-
-  /** Gets the `when` expression this is a branch of. */
-  WhenExpr getWhenExpr() { this = result.getBranch(_) }
-
-  override string toString() { result = "... -> ..." }
-
-  override string getAPrimaryQlClass() { result = "WhenBranch" }
-}
-
-// TODO: This might need more cases. It might be better as a predicate
-// on Stmt, overridden in each subclass.
-private Expr getAResult(Stmt s) {
-  result = s.(ExprStmt).getExpr() or
-  result = getAResult(s.(BlockStmt).getLastStmt())
-}
-
-/** A Kotlin `::class` expression. */
-class ClassExpr extends Expr, @getclassexpr {
-  /** Gets the expression whose class is being returned. */
-  Expr getExpr() { result.isNthChildOf(this, 0) }
-
-  override string toString() { result = "::class" }
-
-  override string getAPrimaryQlClass() { result = "ClassExpr" }
-}
-
-/**
- * An statement expression.
- *
- * In some contexts, a Kotlin expression can contain a statement.
- */
-class StmtExpr extends Expr, @stmtexpr {
-  /** Gets the statement of this statement expression. */
-  Stmt getStmt() { result.getParent() = this }
-
-  override string toString() { result = "<Stmt>" }
-
-  override string getHalsteadID() { result = "StmtExpr" }
-
-  override string getAPrimaryQlClass() { result = "StmtExpr" }
-
-  /**
-   * Gets the result expression of the enclosed statement.
-   */
-  Expr getResultExpr() { result = getStmtResultExpr(this.getStmt()) }
-}
-
-private Expr getStmtResultExpr(Stmt stmt) {
-  result = stmt.(ExprStmt).getExpr() or
-  result = getStmtResultExpr(stmt.(BlockStmt).getLastStmt())
-}
-
-/**
- * A Kotlin string template expression. For example, `"foo${bar}baz"`.
- */
-class StringTemplateExpr extends Expr, @stringtemplateexpr {
-  /**
-   * Gets the `i`th component of this string template.
-   *
-   * For example, in the string template `"foo${bar}baz"`, the 0th
-   * component is the string literal `"foo"`, the 1st component is
-   * the variable access `bar`, and the 2nd component is the string
-   * literal `"bar"`.
-   */
-  Expr getComponent(int i) { result.isNthChildOf(this, i) }
-
-  override string toString() { result = "\"...\"" }
-
-  override string getHalsteadID() { result = "StringTemplateExpr" }
-
-  override string getAPrimaryQlClass() { result = "StringTemplateExpr" }
-}
-
-/** A Kotlin not-null expression. For example, `expr!!`. */
-class NotNullExpr extends UnaryExpr, @notnullexpr {
-  override string toString() { result = "...!!" }
-
-  override string getAPrimaryQlClass() { result = "NotNullExpr" }
-=======
 /**
  * An expression for which the value of the expression as a whole is discarded. Only cases
  * of discarded values at the language level (as described by the JLS) are considered;
@@ -2512,5 +2404,112 @@
     // Ignore if this expression is a method call with `void` as return type
     not this.getType() instanceof VoidType
   }
->>>>>>> 46f309c3
+}
+
+/** A Kotlin `when` expression. */
+class WhenExpr extends Expr, StmtParent, @whenexpr {
+  override string toString() { result = "when ..." }
+
+  override string getHalsteadID() { result = "WhenExpr" }
+
+  override string getAPrimaryQlClass() { result = "WhenExpr" }
+
+  /** Gets the `i`th branch. */
+  WhenBranch getBranch(int i) { result.isNthChildOf(this, i) }
+
+  /** Holds if this was written as an `if` expression. */
+  predicate isIf() { when_if(this) }
+}
+
+/** A Kotlin `when` branch. */
+class WhenBranch extends Stmt, @whenbranch {
+  /** Gets the condition of this branch. */
+  Expr getCondition() { result.isNthChildOf(this, 0) }
+
+  /** Gets the result of this branch. */
+  Stmt getRhs() { result.isNthChildOf(this, 1) }
+
+  /** Gets a result expression of this `when` branch. */
+  Expr getAResult() { result = getAResult(this.getRhs()) }
+
+  /** Holds if this is an `else` branch. */
+  predicate isElseBranch() { when_branch_else(this) }
+
+  /** Gets the `when` expression this is a branch of. */
+  WhenExpr getWhenExpr() { this = result.getBranch(_) }
+
+  override string toString() { result = "... -> ..." }
+
+  override string getAPrimaryQlClass() { result = "WhenBranch" }
+}
+
+// TODO: This might need more cases. It might be better as a predicate
+// on Stmt, overridden in each subclass.
+private Expr getAResult(Stmt s) {
+  result = s.(ExprStmt).getExpr() or
+  result = getAResult(s.(BlockStmt).getLastStmt())
+}
+
+/** A Kotlin `::class` expression. */
+class ClassExpr extends Expr, @getclassexpr {
+  /** Gets the expression whose class is being returned. */
+  Expr getExpr() { result.isNthChildOf(this, 0) }
+
+  override string toString() { result = "::class" }
+
+  override string getAPrimaryQlClass() { result = "ClassExpr" }
+}
+
+/**
+ * An statement expression.
+ *
+ * In some contexts, a Kotlin expression can contain a statement.
+ */
+class StmtExpr extends Expr, @stmtexpr {
+  /** Gets the statement of this statement expression. */
+  Stmt getStmt() { result.getParent() = this }
+
+  override string toString() { result = "<Stmt>" }
+
+  override string getHalsteadID() { result = "StmtExpr" }
+
+  override string getAPrimaryQlClass() { result = "StmtExpr" }
+
+  /**
+   * Gets the result expression of the enclosed statement.
+   */
+  Expr getResultExpr() { result = getStmtResultExpr(this.getStmt()) }
+}
+
+private Expr getStmtResultExpr(Stmt stmt) {
+  result = stmt.(ExprStmt).getExpr() or
+  result = getStmtResultExpr(stmt.(BlockStmt).getLastStmt())
+}
+
+/**
+ * A Kotlin string template expression. For example, `"foo${bar}baz"`.
+ */
+class StringTemplateExpr extends Expr, @stringtemplateexpr {
+  /**
+   * Gets the `i`th component of this string template.
+   *
+   * For example, in the string template `"foo${bar}baz"`, the 0th
+   * component is the string literal `"foo"`, the 1st component is
+   * the variable access `bar`, and the 2nd component is the string
+   * literal `"bar"`.
+   */
+  Expr getComponent(int i) { result.isNthChildOf(this, i) }
+
+  override string toString() { result = "\"...\"" }
+
+  override string getHalsteadID() { result = "StringTemplateExpr" }
+
+  override string getAPrimaryQlClass() { result = "StringTemplateExpr" }
+}
+
+/** A Kotlin not-null expression. For example, `expr!!`. */
+class NotNullExpr extends UnaryExpr, @notnullexpr {
+  override string toString() { result = "...!!" }
+
+  override string getAPrimaryQlClass() { result = "NotNullExpr" }
 }