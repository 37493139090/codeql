/**
 * Provides predicates related to capturing summary models of the Standard or a 3rd party library.
 */

private import java as J
private import semmle.code.java.dataflow.internal.DataFlowNodes
private import semmle.code.java.dataflow.internal.DataFlowPrivate
private import semmle.code.java.dataflow.internal.ContainerFlow as ContainerFlow
private import semmle.code.java.dataflow.DataFlow as Df
private import semmle.code.java.dataflow.SSA as Ssa
private import semmle.code.java.dataflow.TaintTracking as Tt
import semmle.code.java.dataflow.ExternalFlow as ExternalFlow
import semmle.code.java.dataflow.internal.DataFlowImplCommon as DataFlowImplCommon
import semmle.code.java.dataflow.internal.DataFlowPrivate as DataFlowPrivate

module DataFlow = Df::DataFlow;

module TaintTracking = Tt::TaintTracking;

class Type = J::Type;

class Unit = J::Unit;

private J::Method superImpl(J::Method m) {
  result = m.getAnOverride() and
  not exists(result.getAnOverride()) and
  not m instanceof J::ToStringMethod
}

private predicate isInTestFile(J::File file) {
  file.getAbsolutePath().matches("%src/test/%") or
  file.getAbsolutePath().matches("%/guava-tests/%") or
  file.getAbsolutePath().matches("%/guava-testlib/%")
}

private predicate isJdkInternal(J::CompilationUnit cu) {
  cu.getPackage().getName().matches("org.graalvm%") or
  cu.getPackage().getName().matches("com.sun%") or
  cu.getPackage().getName().matches("javax.swing%") or
  cu.getPackage().getName().matches("java.awt%") or
  cu.getPackage().getName().matches("sun%") or
  cu.getPackage().getName().matches("jdk.%") or
  cu.getPackage().getName().matches("java2d.%") or
  cu.getPackage().getName().matches("build.tools.%") or
  cu.getPackage().getName().matches("propertiesparser.%") or
  cu.getPackage().getName().matches("org.jcp.%") or
  cu.getPackage().getName().matches("org.w3c.%") or
  cu.getPackage().getName().matches("org.ietf.jgss.%") or
  cu.getPackage().getName().matches("org.xml.sax%") or
  cu.getPackage().getName() = "compileproperties" or
  cu.getPackage().getName() = "netscape.javascript" or
  cu.getPackage().getName() = ""
}

/**
 * Holds if it is relevant to generate models for `api`.
 */
private predicate isRelevantForModels(J::Callable api) {
  not isInTestFile(api.getCompilationUnit().getFile()) and
  not isJdkInternal(api.getCompilationUnit()) and
  not api instanceof J::MainMethod and
  not api instanceof J::StaticInitializer and
<<<<<<< HEAD
  not exists(J::FunctionalExpr funcExpr | api = funcExpr.asMethod())
=======
  not api.(J::Constructor).isParameterless()
>>>>>>> 8a898494
}

/**
 * Holds if it is relevant to generate models for `api` based on data flow analysis.
 */
predicate isRelevantForDataFlowModels = isRelevantForModels/1;

predicate isRelevantForTypeBasedFlowModels = isRelevantForModels/1;

/**
 * A class of Callables that are relevant for generating summary, source and sinks models for.
 *
 * In the Standard library and 3rd party libraries it the Callables that can be called
 * from outside the library itself.
 */
class TargetApiSpecific extends J::Callable {
  TargetApiSpecific() {
    this.isPublic() and
    this.fromSource() and
    (
      this.getDeclaringType().isPublic() or
      superImpl(this).getDeclaringType().isPublic()
    ) and
    isRelevantForModels(this)
  }
}

private string isExtensible(J::RefType ref) {
  if ref.isFinal() then result = "false" else result = "true"
}

private string typeAsModel(J::RefType type) {
  result = type.getCompilationUnit().getPackage().getName() + ";" + type.nestedName()
}

private J::RefType bestTypeForModel(TargetApiSpecific api) {
  if exists(superImpl(api))
  then superImpl(api).fromSource() and result = superImpl(api).getDeclaringType()
  else result = api.getDeclaringType()
}

/**
 * Returns the appropriate type name for the model. Either the type
 * declaring the method or the supertype introducing the method.
 */
private string typeAsSummaryModel(TargetApiSpecific api) {
  result = typeAsModel(bestTypeForModel(api))
}

private predicate partialModel(TargetApiSpecific api, string type, string name, string parameters) {
  type = typeAsSummaryModel(api) and
  name = api.getName() and
  parameters = ExternalFlow::paramsString(api)
}

/**
 * Computes the first 6 columns for CSV rows.
 */
string asPartialModel(TargetApiSpecific api) {
  exists(string type, string name, string parameters |
    partialModel(api, type, name, parameters) and
    result =
      type + ";" //
        + isExtensible(bestTypeForModel(api)) + ";" //
        + name + ";" //
        + parameters + ";" //
        + /* ext + */ ";" //
  )
}

/**
 * Computes the first 4 columns for neutral CSV rows.
 */
string asPartialNeutralModel(TargetApiSpecific api) {
  exists(string type, string name, string parameters |
    partialModel(api, type, name, parameters) and
    result =
      type + ";" //
        + name + ";" //
        + parameters + ";" //
  )
}

predicate isPrimitiveTypeUsedForBulkData(J::Type t) {
  t.hasName(["byte", "char", "Byte", "Character"])
}

/**
 * Holds for type `t` for fields that are relevant as an intermediate
 * read or write step in the data flow analysis.
 */
predicate isRelevantType(J::Type t) {
  not t instanceof J::TypeClass and
  not t instanceof J::EnumType and
  not t instanceof J::PrimitiveType and
  not t instanceof J::BoxedType and
  not t.(J::RefType).getAnAncestor().hasQualifiedName("java.lang", "Number") and
  not t.(J::RefType).getAnAncestor().hasQualifiedName("java.nio.charset", "Charset") and
  (
    not t.(J::Array).getElementType() instanceof J::PrimitiveType or
    isPrimitiveTypeUsedForBulkData(t.(J::Array).getElementType())
  ) and
  (
    not t.(J::Array).getElementType() instanceof J::BoxedType or
    isPrimitiveTypeUsedForBulkData(t.(J::Array).getElementType())
  ) and
  (
    not t.(ContainerFlow::CollectionType).getElementType() instanceof J::BoxedType or
    isPrimitiveTypeUsedForBulkData(t.(ContainerFlow::CollectionType).getElementType())
  )
}

/**
 * Gets the CSV string representation of the qualifier.
 */
string qualifierString() { result = "Argument[-1]" }

private string parameterAccess(J::Parameter p) {
  if
    p.getType() instanceof J::Array and
    not isPrimitiveTypeUsedForBulkData(p.getType().(J::Array).getElementType())
  then result = "Argument[" + p.getPosition() + "].ArrayElement"
  else
    if p.getType() instanceof ContainerFlow::ContainerType
    then result = "Argument[" + p.getPosition() + "].Element"
    else result = "Argument[" + p.getPosition() + "]"
}

/**
 * Gets the CSV string representation of the parameter node `p`.
 */
string parameterNodeAsInput(DataFlow::ParameterNode p) {
  result = parameterAccess(p.asParameter())
  or
  result = qualifierString() and p instanceof DataFlow::InstanceParameterNode
}

/**
 * Gets the CSV string represention of the the return node `node`.
 */
string returnNodeAsOutput(DataFlowImplCommon::ReturnNodeExt node) {
  if node.getKind() instanceof DataFlowImplCommon::ValueReturnKind
  then result = "ReturnValue"
  else
    exists(int pos |
      pos = node.getKind().(DataFlowImplCommon::ParamUpdateReturnKind).getPosition()
    |
      result = parameterAccess(node.getEnclosingCallable().getParameter(pos))
      or
      result = qualifierString() and pos = -1
    )
}

/**
 * Gets the enclosing callable of `ret`.
 */
J::Callable returnNodeEnclosingCallable(DataFlowImplCommon::ReturnNodeExt ret) {
  result = DataFlowImplCommon::getNodeEnclosingCallable(ret).asCallable()
}

/**
 * Holds if `node` is an own instance access.
 */
predicate isOwnInstanceAccessNode(ReturnNode node) {
  node.asExpr().(J::ThisAccess).isOwnInstanceAccess()
}

predicate sinkModelSanitizer(DataFlow::Node node) {
  // exclude variable capture jump steps
  exists(Ssa::SsaImplicitInit closure |
    closure.captures(_) and
    node.asExpr() = closure.getAFirstUse()
  )
}

/**
 * Holds if `source` is an api entrypoint relevant for creating sink models.
 */
predicate apiSource(DataFlow::Node source) {
  (
    source.asExpr().(J::FieldAccess).isOwnFieldAccess() or
    source instanceof DataFlow::ParameterNode
  ) and
  source.getEnclosingCallable().isPublic() and
  exists(J::RefType t |
    t = source.getEnclosingCallable().getDeclaringType().getAnAncestor() and
    not t instanceof J::TypeObject and
    t.isPublic()
  ) and
  isRelevantForModels(source.getEnclosingCallable()) and
  exists(asPartialModel(source.getEnclosingCallable()))
}

/**
 * Gets the CSV input string representation of `source`.
 */
string asInputArgument(DataFlow::Node source) {
  exists(int pos |
    source.(DataFlow::ParameterNode).isParameterOf(_, pos) and
    result = "Argument[" + pos + "]"
  )
  or
  source.asExpr() instanceof J::FieldAccess and
  result = qualifierString()
}

/**
 * Holds if `kind` is a relevant sink kind for creating sink models.
 */
bindingset[kind]
predicate isRelevantSinkKind(string kind) {
  not kind = "logging" and
  not kind.matches("regex-use%") and
  not kind = "write-file"
}

/**
 * Holds if `kind` is a relevant source kind for creating source models.
 */
bindingset[kind]
predicate isRelevantSourceKind(string kind) { any() }<|MERGE_RESOLUTION|>--- conflicted
+++ resolved
@@ -60,11 +60,8 @@
   not isJdkInternal(api.getCompilationUnit()) and
   not api instanceof J::MainMethod and
   not api instanceof J::StaticInitializer and
-<<<<<<< HEAD
-  not exists(J::FunctionalExpr funcExpr | api = funcExpr.asMethod())
-=======
+  not exists(J::FunctionalExpr funcExpr | api = funcExpr.asMethod()) and
   not api.(J::Constructor).isParameterless()
->>>>>>> 8a898494
 }
 
 /**
