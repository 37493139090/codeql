import java.net.Socket;

import javax.xml.parsers.DocumentBuilder;
import javax.xml.parsers.DocumentBuilderFactory;
import javax.xml.xpath.XPath;
import javax.xml.xpath.XPathExpression;
import javax.xml.xpath.XPathFactory;

import org.xml.sax.InputSource;

public class XPathExpressionTests {

  public void safeXPathExpression(Socket sock) throws Exception {
    DocumentBuilderFactory factory = DocumentBuilderFactory.newInstance();
    factory.setFeature("http://apache.org/xml/features/disallow-doctype-decl", true);
    DocumentBuilder builder = factory.newDocumentBuilder();
    XPathFactory xFactory = XPathFactory.newInstance();
    XPath path = xFactory.newXPath();
    XPathExpression expr = path.compile("");
    expr.evaluate(builder.parse(sock.getInputStream())); // safe
  }

  public void unsafeExpressionTests(Socket sock) throws Exception {
    XPathFactory xFactory = XPathFactory.newInstance();
    XPath path = xFactory.newXPath();
    XPathExpression expr = path.compile("");
<<<<<<< HEAD
    expr.evaluate(new InputSource(sock.getInputStream())); // $ hasTaintFlow
=======
    expr.evaluate(new InputSource(sock.getInputStream())); // unsafe
  }

  public void safeXPathEvaluateTest(Socket sock) throws Exception {
    DocumentBuilderFactory factory = DocumentBuilderFactory.newInstance();
    factory.setFeature("http://apache.org/xml/features/disallow-doctype-decl", true);
    DocumentBuilder builder = factory.newDocumentBuilder();
    XPathFactory xFactory = XPathFactory.newInstance();
    XPath path = xFactory.newXPath();
    path.evaluate("", builder.parse(sock.getInputStream()));
  }

  public void unsafeXPathEvaluateTest(Socket sock) throws Exception {
    XPathFactory xFactory = XPathFactory.newInstance();
    XPath path = xFactory.newXPath();
    path.evaluate("", new InputSource(sock.getInputStream())); // unsafe
>>>>>>> ac1df4de
  }
}<|MERGE_RESOLUTION|>--- conflicted
+++ resolved
@@ -24,10 +24,7 @@
     XPathFactory xFactory = XPathFactory.newInstance();
     XPath path = xFactory.newXPath();
     XPathExpression expr = path.compile("");
-<<<<<<< HEAD
     expr.evaluate(new InputSource(sock.getInputStream())); // $ hasTaintFlow
-=======
-    expr.evaluate(new InputSource(sock.getInputStream())); // unsafe
   }
 
   public void safeXPathEvaluateTest(Socket sock) throws Exception {
@@ -36,13 +33,12 @@
     DocumentBuilder builder = factory.newDocumentBuilder();
     XPathFactory xFactory = XPathFactory.newInstance();
     XPath path = xFactory.newXPath();
-    path.evaluate("", builder.parse(sock.getInputStream()));
+    path.evaluate("", builder.parse(sock.getInputStream())); // safe
   }
 
   public void unsafeXPathEvaluateTest(Socket sock) throws Exception {
     XPathFactory xFactory = XPathFactory.newInstance();
     XPath path = xFactory.newXPath();
-    path.evaluate("", new InputSource(sock.getInputStream())); // unsafe
->>>>>>> ac1df4de
+    path.evaluate("", new InputSource(sock.getInputStream())); // $ hasTaintFlow
   }
 }