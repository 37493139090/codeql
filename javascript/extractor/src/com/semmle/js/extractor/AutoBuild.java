--- conflicted
+++ resolved
@@ -153,11 +153,7 @@
  *   <li>All JavaScript files, that is, files with one of the extensions supported by {@link
  *       FileType#JS} (currently ".js", ".jsx", ".mjs", ".cjs", ".es6", ".es").
  *   <li>All HTML files, that is, files with with one of the extensions supported by {@link
-<<<<<<< HEAD
- *       FileType#HTML} (currently ".htm", ".html", ".xhtm", ".xhtml", ".vue", ".html.erb", ".html.dot").
-=======
- *       FileType#HTML} (currently ".htm", ".html", ".xhtm", ".xhtml", ".vue", ".html.erb", ".jsp").
->>>>>>> 30e62d3d
+ *       FileType#HTML} (currently ".htm", ".html", ".xhtm", ".xhtml", ".vue", ".html.erb", ".html.dot", ".jsp").
  *   <li>All YAML files, that is, files with one of the extensions supported by {@link
  *       FileType#YAML} (currently ".raml", ".yaml", ".yml").
  *   <li>Files with base name "package.json" or "tsconfig.json", and files whose base name
