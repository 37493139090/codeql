/**
 * Provides an implementation of  _API graphs_, which are an abstract representation of the API
 * surface used and/or defined by a code base.
 *
 * The nodes of the API graph represent definitions and uses of API components. The edges are
 * directed and labeled; they specify how the components represented by nodes relate to each other.
 * For example, if one of the nodes represents a definition of an API function, then there
 * will be nodes corresponding to the function's parameters, which are connected to the function
 * node by edges labeled `parameter <i>`.
 */

import javascript
private import semmle.javascript.dataflow.internal.FlowSteps as FlowSteps
private import internal.CachedStages

/**
 * Provides classes and predicates for working with APIs defined or used in a database.
 */
module API {
  /**
   * An abstract representation of a definition or use of an API component such as a function
   * exported by an npm package, a parameter of such a function, or its result.
   */
  class Node extends Impl::TApiNode {
    /**
     * Gets a data-flow node corresponding to a use of the API component represented by this node.
     *
     * For example, `require('fs').readFileSync` is a use of the function `readFileSync` from the
     * `fs` module, and `require('fs').readFileSync(file)` is a use of the return of that function.
     *
     * This includes indirect uses found via data flow, meaning that in
     * `f(obj.foo); function f(x) {};` both `obj.foo` and `x` are uses of the `foo` member from `obj`.
     *
     * As another example, in the assignment `exports.plusOne = (x) => x+1` the two references to
     * `x` are uses of the first parameter of `plusOne`.
     */
    pragma[inline]
    DataFlow::Node getAUse() {
      exists(DataFlow::SourceNode src | Impl::use(this, src) |
        Impl::trackUseNode(src).flowsTo(result)
      )
    }

    /**
     * Gets an immediate use of the API component represented by this node.
     *
     * For example, `require('fs').readFileSync` is a an immediate use of the `readFileSync` member
     * from the `fs` module.
     *
     * Unlike `getAUse()`, this predicate only gets the immediate references, not the indirect uses
     * found via data flow. This means that in `const x = fs.readFile` only `fs.readFile` is a reference
     * to the `readFile` member of `fs`, neither `x` nor any node that `x` flows to is a reference to
     * this API component.
     */
    DataFlow::SourceNode getAnImmediateUse() { Impl::use(this, result) }

    /**
     * Gets a call to the function represented by this API component.
     */
    CallNode getACall() { result = this.getReturn().getAnImmediateUse() }

    /**
     * Gets a call to the function represented by this API component,
     * or a promisified version of the function.
     */
    CallNode getMaybePromisifiedCall() {
      result = this.getACall()
      or
      result = Impl::getAPromisifiedInvocation(this, _, _)
    }

    /**
     * Gets a `new` call to the function represented by this API component.
     */
    NewNode getAnInstantiation() { result = this.getInstance().getAnImmediateUse() }

    /**
     * Gets an invocation (with our without `new`) to the function represented by this API component.
     */
    InvokeNode getAnInvocation() { result = this.getACall() or result = this.getAnInstantiation() }

    /**
     * Gets a data-flow node corresponding to the right-hand side of a definition of the API
     * component represented by this node.
     *
     * For example, in the assignment `exports.plusOne = (x) => x+1`, the function expression
     * `(x) => x+1` is the right-hand side of the  definition of the member `plusOne` of
     * the enclosing module, and the expression `x+1` is the right-had side of the definition of
     * its result.
     *
     * Note that for parameters, it is the arguments flowing into that parameter that count as
     * right-hand sides of the definition, not the declaration of the parameter itself.
     * Consequently, in `require('fs').readFileSync(file)`, `file` is the right-hand
     * side of a definition of the first parameter of `readFileSync` from the `fs` module.
     */
    DataFlow::Node getARhs() { Impl::rhs(this, result) }

    /**
     * Gets a data-flow node that may interprocedurally flow to the right-hand side of a definition
     * of the API component represented by this node.
     */
    DataFlow::Node getAValueReachingRhs() { result = Impl::trackDefNode(this.getARhs()) }

    /**
     * Gets a node representing member `m` of this API component.
     *
     * For example, modules have an `exports` member representing their exports, and objects have
     * their properties as members.
     */
<<<<<<< HEAD
    cached
    Node getMember(string m) {
      Stages::APIStage::ref() and
      result = getASuccessor(Label::member(m))
    }
=======
    bindingset[m]
    bindingset[result]
    Node getMember(string m) { result = this.getASuccessor(Label::member(m)) }
>>>>>>> e476cde9

    /**
     * Gets a node representing a member of this API component where the name of the member is
     * not known statically.
     */
<<<<<<< HEAD
    cached
    Node getUnknownMember() {
      Stages::APIStage::ref() and
      result = getASuccessor(Label::unknownMember())
    }
=======
    Node getUnknownMember() { result = this.getASuccessor(Label::unknownMember()) }
>>>>>>> e476cde9

    /**
     * Gets a node representing a member of this API component where the name of the member may
     * or may not be known statically.
     */
    cached
    Node getAMember() {
<<<<<<< HEAD
      Stages::APIStage::ref() and
      result = getMember(_)
      or
      result = getUnknownMember()
=======
      result = this.getASuccessor(Label::member(_)) or
      result = this.getUnknownMember()
>>>>>>> e476cde9
    }

    /**
     * Gets a node representing an instance of this API component, that is, an object whose
     * constructor is the function represented by this node.
     *
     * For example, if this node represents a use of some class `A`, then there might be a node
     * representing instances of `A`, typically corresponding to expressions `new A()` at the
     * source level.
     *
     * This predicate may have multiple results when there are multiple constructor calls invoking this API component.
     * Consider using `getAnInstantiation()` if there is a need to distinguish between individual constructor calls.
     */
<<<<<<< HEAD
    cached
    Node getInstance() {
      Stages::APIStage::ref() and
      result = getASuccessor(Label::instance())
    }
=======
    Node getInstance() { result = this.getASuccessor(Label::instance()) }
>>>>>>> e476cde9

    /**
     * Gets a node representing the `i`th parameter of the function represented by this node.
     *
     * This predicate may have multiple results when there are multiple invocations of this API component.
     * Consider using `getAnInvocation()` if there is a need to distingiush between individual calls.
     */
<<<<<<< HEAD
    cached
    Node getParameter(int i) {
      Stages::APIStage::ref() and
      result = getASuccessor(Label::parameter(i))
    }
=======
    bindingset[i]
    Node getParameter(int i) { result = this.getASuccessor(Label::parameter(i)) }
>>>>>>> e476cde9

    /**
     * Gets the number of parameters of the function represented by this node.
     */
<<<<<<< HEAD
    int getNumParameter() { result = max(int s | exists(getParameter(s))) + 1 }
=======
    int getNumParameter() {
      result =
        max(string s | exists(this.getASuccessor(Label::parameterByStringIndex(s))) | s.toInt()) + 1
    }
>>>>>>> e476cde9

    /**
     * Gets a node representing the last parameter of the function represented by this node.
     *
     * This predicate may have multiple results when there are multiple invocations of this API component.
     * Consider using `getAnInvocation()` if there is a need to distingiush between individual calls.
     */
    Node getLastParameter() { result = this.getParameter(this.getNumParameter() - 1) }

    /**
     * Gets a node representing the receiver of the function represented by this node.
     */
<<<<<<< HEAD
    cached
    Node getReceiver() {
      Stages::APIStage::ref() and
      result = getASuccessor(Label::receiver())
    }
=======
    Node getReceiver() { result = this.getASuccessor(Label::receiver()) }
>>>>>>> e476cde9

    /**
     * Gets a node representing a parameter or the receiver of the function represented by this
     * node.
     *
     * This predicate may result in a mix of parameters from different call sites in cases where
     * there are multiple invocations of this API component.
     * Consider using `getAnInvocation()` if there is a need to distingiush between individual calls.
     */
    cached
    Node getAParameter() {
<<<<<<< HEAD
      Stages::APIStage::ref() and
      result = getParameter(_)
      or
      result = getReceiver()
=======
      result = this.getASuccessor(Label::parameterByStringIndex(_)) or
      result = this.getReceiver()
>>>>>>> e476cde9
    }

    /**
     * Gets a node representing the result of the function represented by this node.
     *
     * This predicate may have multiple results when there are multiple invocations of this API component.
     * Consider using `getACall()` if there is a need to distingiush between individual calls.
     */
<<<<<<< HEAD
    cached
    Node getReturn() {
      Stages::APIStage::ref() and
      result = getASuccessor(Label::return())
    }
=======
    Node getReturn() { result = this.getASuccessor(Label::return()) }
>>>>>>> e476cde9

    /**
     * Gets a node representing the promised value wrapped in the `Promise` object represented by
     * this node.
     */
<<<<<<< HEAD
    cached
    Node getPromised() {
      Stages::APIStage::ref() and
      result = getASuccessor(Label::promised())
    }
=======
    Node getPromised() { result = this.getASuccessor(Label::promised()) }
>>>>>>> e476cde9

    /**
     * Gets a node representing the error wrapped in the `Promise` object represented by this node.
     */
<<<<<<< HEAD
    cached
    Node getPromisedError() {
      Stages::APIStage::ref() and
      result = getASuccessor(Label::promisedError())
    }
=======
    Node getPromisedError() { result = this.getASuccessor(Label::promisedError()) }
>>>>>>> e476cde9

    /**
     * Gets a string representation of the lexicographically least among all shortest access paths
     * from the root to this node.
     */
    string getPath() {
      result = min(string p | p = this.getAPath(Impl::distanceFromRoot(this)) | p)
    }

    /**
     * Gets a node such that there is an edge in the API graph between this node and the other
     * one, and that edge is labeled with `lbl`.
     */
    Node getASuccessor(Label::ApiLabel lbl) { Impl::edge(this, lbl, result) }

    /**
     * Gets a node such that there is an edge in the API graph between that other node and
     * this one, and that edge is labeled with `lbl`
     */
    Node getAPredecessor(Label::ApiLabel lbl) { this = result.getASuccessor(lbl) }

    /**
     * Gets a node such that there is an edge in the API graph between this node and the other
     * one.
     */
    Node getAPredecessor() { result = this.getAPredecessor(_) }

    /**
     * Gets a node such that there is an edge in the API graph between that other node and
     * this one.
     */
    Node getASuccessor() { result = this.getASuccessor(_) }

    /**
     * Holds if this node may take its value from `that` node.
     *
     * In other words, the value of a use of `that` may flow into the right-hand side of a
     * definition of this node.
     */
    predicate refersTo(Node that) { this.getARhs() = that.getAUse() }

    /**
     * Gets the data-flow node that gives rise to this node, if any.
     */
    DataFlow::Node getInducingNode() {
      this = Impl::MkClassInstance(result) or
      this = Impl::MkUse(result) or
      this = Impl::MkDef(result) or
      this = Impl::MkAsyncFuncResult(result) or
      this = Impl::MkSyntheticCallbackArg(_, _, result)
    }

    /**
     * Holds if this node is located in file `path` between line `startline`, column `startcol`,
     * and line `endline`, column `endcol`.
     *
     * For nodes that do not have a meaningful location, `path` is the empty string and all other
     * parameters are zero.
     */
    predicate hasLocationInfo(string path, int startline, int startcol, int endline, int endcol) {
      this.getInducingNode().hasLocationInfo(path, startline, startcol, endline, endcol)
      or
      not exists(this.getInducingNode()) and
      path = "" and
      startline = 0 and
      startcol = 0 and
      endline = 0 and
      endcol = 0
    }

    /**
     * Gets a textual representation of this node.
     */
    string toString() {
      none() // defined in subclasses
    }

    /**
     * Gets a path of the given `length` from the root to this node.
     */
    private string getAPath(int length) {
      this instanceof Impl::MkRoot and
      length = 0 and
      result = ""
      or
      exists(Node pred, Label::ApiLabel lbl, string predpath |
        Impl::edge(pred, lbl, this) and
        predpath = pred.getAPath(length - 1) and
        exists(string space | if length = 1 then space = "" else space = " " |
          result = "(" + lbl + space + predpath + ")" and
          // avoid producing strings longer than 1MB
          result.length() < 1000 * 1000
        )
      ) and
      length in [1 .. Impl::distanceFromRoot(this)]
    }

    /** Gets the shortest distance from the root to this node in the API graph. */
    int getDepth() { result = Impl::distanceFromRoot(this) }
  }

  /** The root node of an API graph. */
  class Root extends Node, Impl::MkRoot {
    override string toString() { result = "root" }
  }

  /** A node corresponding to a definition of an API component. */
  class Definition extends Node, Impl::TDef {
    override string toString() { result = "def " + this.getPath() }
  }

  /** A node corresponding to the use of an API component. */
  class Use extends Node, Impl::TUse {
    override string toString() { result = "use " + this.getPath() }
  }

  /** Gets the root node. */
  Root root() { any() }

  /** Gets a node corresponding to an import of module `m`. */
  Node moduleImport(string m) {
    result = Impl::MkModuleImport(m) or
    result = Impl::MkModuleImport(m).(Node).getMember("default")
  }

  /** Gets a node corresponding to an export of module `m`. */
  Node moduleExport(string m) { result = Impl::MkModuleDef(m).(Node).getMember("exports") }

  /** Provides helper predicates for accessing API-graph nodes. */
  module Node {
    /** Gets a node whose type has the given qualified name. */
    Node ofType(string moduleName, string exportedName) {
      result = Impl::MkTypeUse(moduleName, exportedName).(Node).getInstance()
    }
  }

  /**
   * An API entry point.
   *
   * Extend this class to define additional API entry points other than modules.
   * Typical examples include global variables.
   */
  abstract class EntryPoint extends string {
    bindingset[this]
    EntryPoint() { any() }

    /** Gets a data-flow node that uses this entry point. */
    abstract DataFlow::SourceNode getAUse();

    /** Gets a data-flow node that defines this entry point. */
    abstract DataFlow::Node getARhs();

    /** Gets an API-node for this entry point. */
    API::Node getNode() { result = root().getASuccessor(Label::entryPoint(this)) }
  }

  /**
   * Provides the actual implementation of API graphs, cached for performance.
   *
   * Ideally, we'd like nodes to correspond to (global) access paths, with edge labels
   * corresponding to extending the access path by one element. We also want to be able to map
   * nodes to their definitions and uses in the data-flow graph, and this should happen modulo
   * (inter-procedural) data flow.
   *
   * This, however, is not easy to implement, since access paths can have unbounded length
   * and we need some way of recognizing cycles to avoid non-termination. Unfortunately, expressing
   * a condition like "this node hasn't been involved in constructing any predecessor of
   * this node in the API graph" without negative recursion is tricky.
   *
   * So instead most nodes are directly associated with a data-flow node, representing
   * either a use or a definition of an API component. This ensures that we only have a finite
   * number of nodes. However, we can now have multiple nodes with the same access
   * path, which are essentially indistinguishable for a client of the API.
   *
   * On the other hand, a single node can have multiple access paths (which is, of
   * course, unavoidable). We pick as canonical the alphabetically least access path with
   * shortest length.
   */
  cached
  private module Impl {
    cached
    newtype TApiNode =
      MkRoot() or
      MkModuleDef(string m) { exists(MkModuleExport(m)) } or
      MkModuleUse(string m) { exists(MkModuleImport(m)) } or
      MkModuleExport(string m) {
        exists(Module mod | mod = importableModule(m) |
          // exclude modules that don't actually export anything
          exports(m, _)
          or
          exports(m, _, _)
          or
          exists(NodeModule nm | nm = mod |
            exists(SSA::implicitInit([nm.getModuleVariable(), nm.getExportsVariable()]))
          )
        )
      } or
      MkModuleImport(string m) {
        imports(_, m)
        or
        any(TypeAnnotation n).hasQualifiedName(m, _)
        or
        any(Type t).hasUnderlyingType(m, _)
      } or
      MkClassInstance(DataFlow::ClassNode cls) { cls = trackDefNode(_) and hasSemantics(cls) } or
      MkAsyncFuncResult(DataFlow::FunctionNode f) {
        f = trackDefNode(_) and f.getFunction().isAsync() and hasSemantics(f)
      } or
      MkDef(DataFlow::Node nd) { rhs(_, _, nd) } or
      MkUse(DataFlow::Node nd) { use(_, _, nd) } or
      /** A use of a TypeScript type. */
      MkTypeUse(string moduleName, string exportName) {
        any(TypeAnnotation n).hasQualifiedName(moduleName, exportName)
        or
        any(Type t).hasUnderlyingType(moduleName, exportName)
      } or
      MkSyntheticCallbackArg(DataFlow::Node src, int bound, DataFlow::InvokeNode nd) {
        trackUseNode(src, true, bound, "").flowsTo(nd.getCalleeNode())
      }

    class TDef = MkModuleDef or TNonModuleDef;

    class TNonModuleDef =
      MkModuleExport or MkClassInstance or MkAsyncFuncResult or MkDef or MkSyntheticCallbackArg;

    class TUse = MkModuleUse or MkModuleImport or MkUse or MkTypeUse;

    private predicate hasSemantics(DataFlow::Node nd) { not nd.getTopLevel().isExterns() }

    /** Holds if `imp` is an import of module `m`. */
    private predicate imports(DataFlow::Node imp, string m) {
      imp = DataFlow::moduleImport(m) and
      // path must not start with a dot or a slash
      m.regexpMatch("[^./].*") and
      hasSemantics(imp)
    }

    /**
     * Holds if `rhs` is the right-hand side of a definition of a node that should have an
     * incoming edge from `base` labeled `lbl` in the API graph.
     */
    cached
    predicate rhs(TApiNode base, Label::ApiLabel lbl, DataFlow::Node rhs) {
      hasSemantics(rhs) and
      (
        base = MkRoot() and
        exists(EntryPoint e |
          lbl = Label::entryPoint(e) and
          rhs = e.getARhs()
        )
        or
        exists(string m, string prop |
          base = MkModuleExport(m) and
          lbl = Label::member(prop) and
          exports(m, prop, rhs)
        )
        or
        exists(DataFlow::Node def, DataFlow::SourceNode pred |
          rhs(base, def) and pred = trackDefNode(def)
        |
          // from `x` to a definition of `x.prop`
          exists(DataFlow::PropWrite pw | pw = pred.getAPropertyWrite() |
            lbl = Label::memberFromRef(pw) and
            rhs = pw.getRhs()
          )
          or
          // special case: from `require('m')` to an export of `prop` in `m`
          exists(Import imp, Module m, string prop |
            pred = imp.getImportedModuleNode() and
            m = imp.getImportedModule() and
            lbl = Label::member(prop) and
            rhs = m.getAnExportedValue(prop)
          )
          or
          exists(DataFlow::FunctionNode fn | fn = pred |
            not fn.getFunction().isAsync() and
            lbl = Label::return() and
            rhs = fn.getAReturn()
          )
          or
          lbl = Label::promised() and
          PromiseFlow::storeStep(rhs, pred, Promises::valueProp())
          or
          lbl = Label::promisedError() and
          PromiseFlow::storeStep(rhs, pred, Promises::errorProp())
        )
        or
        exists(DataFlow::ClassNode cls, string name |
          base = MkClassInstance(cls) and
          lbl = Label::member(name) and
          rhs = cls.getInstanceMethod(name)
        )
        or
        exists(DataFlow::FunctionNode f |
          base = MkAsyncFuncResult(f) and
          lbl = Label::promised() and
          rhs = f.getAReturn()
        )
        or
        exists(DataFlow::FunctionNode f |
          base = MkAsyncFuncResult(f) and
          lbl = Label::promisedError() and
          rhs = f.getExceptionalReturn()
        )
        or
        exists(int i |
          lbl = Label::parameter(i) and
          argumentPassing(base, i, rhs)
        )
        or
        exists(DataFlow::SourceNode src, DataFlow::PropWrite pw |
          use(base, src) and pw = trackUseNode(src).getAPropertyWrite() and rhs = pw.getRhs()
        |
          lbl = Label::memberFromRef(pw)
        )
      )
    }

    /**
     * Holds if `arg` is passed as the `i`th argument to a use of `base`, either by means of a
     * full invocation, or in a partial function application.
     *
     * The receiver is considered to be argument -1.
     */
    private predicate argumentPassing(TApiNode base, int i, DataFlow::Node arg) {
      exists(DataFlow::Node use, DataFlow::SourceNode pred, int bound |
        use(base, use) and pred = trackUseNode(use, _, bound, "")
      |
        arg = pred.getAnInvocation().getArgument(i - bound)
        or
        arg = pred.getACall().getReceiver() and
        bound = 0 and
        i = -1
        or
        exists(DataFlow::PartialInvokeNode pin, DataFlow::Node callback | pred.flowsTo(callback) |
          pin.isPartialArgument(callback, arg, i - bound)
          or
          arg = pin.getBoundReceiver(callback) and
          bound = 0 and
          i = -1
        )
      )
    }

    /**
     * Holds if `rhs` is the right-hand side of a definition of node `nd`.
     */
    cached
    predicate rhs(TApiNode nd, DataFlow::Node rhs) {
      exists(string m | nd = MkModuleExport(m) | exports(m, rhs))
      or
      nd = MkDef(rhs)
    }

    /**
     * Holds if `ref` is a read of a property described by `lbl` on `pred`, and
     * `propDesc` is compatible with that property, meaning it is either the
     * name of the property itself or the empty string.
     */
    pragma[noinline]
    private predicate propertyRead(
      DataFlow::SourceNode pred, string propDesc, Label::ApiLabel lbl, DataFlow::Node ref
    ) {
      ref = pred.getAPropertyRead() and
      lbl = Label::memberFromRef(ref) and
      (
        lbl = Label::member(propDesc)
        or
        propDesc = ""
      )
      or
      PromiseFlow::loadStep(pred.getALocalUse(), ref, Promises::valueProp()) and
      lbl = Label::promised() and
      (propDesc = Promises::valueProp() or propDesc = "")
      or
      PromiseFlow::loadStep(pred.getALocalUse(), ref, Promises::errorProp()) and
      lbl = Label::promisedError() and
      (propDesc = Promises::errorProp() or propDesc = "")
    }

    /**
     * Holds if `ref` is a use of a node that should have an incoming edge from `base` labeled
     * `lbl` in the API graph.
     */
    cached
    predicate use(TApiNode base, Label::ApiLabel lbl, DataFlow::Node ref) {
      hasSemantics(ref) and
      (
        base = MkRoot() and
        exists(EntryPoint e |
          lbl = Label::entryPoint(e) and
          ref = e.getAUse()
        )
        or
        // property reads
        exists(DataFlow::SourceNode src, DataFlow::SourceNode pred, string propDesc |
          use(base, src) and
          pred = trackUseNode(src, false, 0, propDesc) and
          propertyRead(pred, propDesc, lbl, ref) and
          // `module.exports` is special: it is a use of a def-node, not a use-node,
          // so we want to exclude it here
          (base instanceof TNonModuleDef or base instanceof TUse)
        )
        or
        // invocations
        exists(DataFlow::SourceNode src, DataFlow::SourceNode pred |
          use(base, src) and pred = trackUseNode(src)
        |
          lbl = Label::instance() and
          ref = pred.getAnInstantiation()
          or
          lbl = Label::return() and
          ref = pred.getAnInvocation()
        )
        or
        exists(DataFlow::Node def, DataFlow::FunctionNode fn |
          rhs(base, def) and fn = trackDefNode(def)
        |
          exists(int i |
            lbl = Label::parameter(i) and
            ref = fn.getParameter(i)
          )
          or
          lbl = Label::receiver() and
          ref = fn.getReceiver()
        )
        or
        exists(DataFlow::Node def, DataFlow::ClassNode cls, int i |
          rhs(base, def) and cls = trackDefNode(def)
        |
          lbl = Label::parameter(i) and
          ref = cls.getConstructor().getParameter(i)
        )
        or
        exists(string moduleName, string exportName |
          base = MkTypeUse(moduleName, exportName) and
          lbl = Label::instance() and
          ref.(DataFlow::SourceNode).hasUnderlyingType(moduleName, exportName)
        )
        or
        exists(DataFlow::InvokeNode call |
          base = MkSyntheticCallbackArg(_, _, call) and
          lbl = Label::parameter(1) and
          ref = awaited(call)
        )
      )
    }

    /**
     * Holds if `ref` is a use of node `nd`.
     */
    cached
    predicate use(TApiNode nd, DataFlow::Node ref) {
      exists(string m, Module mod | nd = MkModuleDef(m) and mod = importableModule(m) |
        ref = DataFlow::moduleVarNode(mod)
      )
      or
      exists(string m, Module mod | nd = MkModuleExport(m) and mod = importableModule(m) |
        ref = DataFlow::exportsVarNode(mod)
        or
        exists(DataFlow::Node base | use(MkModuleDef(m), base) |
          ref = trackUseNode(base).getAPropertyRead("exports")
        )
      )
      or
      exists(string m |
        nd = MkModuleImport(m) and
        ref = DataFlow::moduleImport(m)
      )
      or
      exists(DataFlow::ClassNode cls | nd = MkClassInstance(cls) |
        ref = cls.getAReceiverNode()
        or
        ref = cls.(DataFlow::ClassNode::FunctionStyleClass).getAPrototypeReference()
      )
      or
      nd = MkUse(ref)
    }

    private import semmle.javascript.dataflow.TypeTracking

    /**
     * Gets a data-flow node to which `nd`, which is a use of an API-graph node, flows.
     *
     * The flow from `nd` to that node may be inter-procedural, and is further described by three
     * flags:
     *
     *   - `promisified`: if true `true`, the flow goes through a promisification;
     *   - `boundArgs`: for function values, tracks how many arguments have been bound throughout
     *     the flow. To ensure termination, we somewhat arbitrarily constrain the number of bound
     *     arguments to be at most ten.
     *   - `prop`: if non-empty, the flow is only guaranteed to preserve the value of this property,
     *     and not necessarily the entire object.
     */
    private DataFlow::SourceNode trackUseNode(
      DataFlow::SourceNode nd, boolean promisified, int boundArgs, string prop,
      DataFlow::TypeTracker t
    ) {
      t.start() and
      use(_, nd) and
      result = nd and
      promisified = false and
      boundArgs = 0 and
      prop = ""
      or
      exists(Promisify::PromisifyCall promisify |
        trackUseNode(nd, false, boundArgs, prop, t.continue()).flowsTo(promisify.getArgument(0)) and
        promisified = true and
        prop = "" and
        result = promisify
      )
      or
      exists(DataFlow::PartialInvokeNode pin, DataFlow::Node pred, int predBoundArgs |
        trackUseNode(nd, promisified, predBoundArgs, prop, t.continue()).flowsTo(pred) and
        prop = "" and
        result = pin.getBoundFunction(pred, boundArgs - predBoundArgs) and
        boundArgs in [0 .. 10]
      )
      or
      exists(DataFlow::Node pred, string preprop |
        trackUseNode(nd, promisified, boundArgs, preprop, t.continue()).flowsTo(pred) and
        promisified = false and
        boundArgs = 0 and
        SharedTypeTrackingStep::loadStoreStep(pred, result, prop)
      |
        prop = preprop
        or
        preprop = ""
      )
      or
      t = useStep(nd, promisified, boundArgs, prop, result)
    }

    private import semmle.javascript.dataflow.internal.StepSummary

    /**
     * Holds if `nd`, which is a use of an API-graph node, flows in zero or more potentially
     * inter-procedural steps to some intermediate node, and then from that intermediate node to
     * `res` in one step. The entire flow is described by the resulting `TypeTracker`.
     *
     * This predicate exists solely to enforce a better join order in `trackUseNode` above.
     */
    pragma[noopt]
    private DataFlow::TypeTracker useStep(
      DataFlow::Node nd, boolean promisified, int boundArgs, string prop, DataFlow::Node res
    ) {
      exists(DataFlow::TypeTracker t, StepSummary summary, DataFlow::SourceNode prev |
        prev = trackUseNode(nd, promisified, boundArgs, prop, t) and
        StepSummary::step(prev, res, summary) and
        result = t.append(summary)
      )
    }

    private DataFlow::SourceNode trackUseNode(
      DataFlow::SourceNode nd, boolean promisified, int boundArgs, string prop
    ) {
      result = trackUseNode(nd, promisified, boundArgs, prop, DataFlow::TypeTracker::end())
    }

    /**
     * Gets a node that is inter-procedurally reachable from `nd`, which is a use of some node.
     */
    cached
    DataFlow::SourceNode trackUseNode(DataFlow::SourceNode nd) {
      result = trackUseNode(nd, false, 0, "")
    }

    private DataFlow::SourceNode trackDefNode(DataFlow::Node nd, DataFlow::TypeBackTracker t) {
      t.start() and
      rhs(_, nd) and
      result = nd.getALocalSource()
      or
      // additional backwards step from `require('m')` to `exports` or `module.exports` in m
      exists(Import imp | imp.getImportedModuleNode() = trackDefNode(nd, t.continue()) |
        result = DataFlow::exportsVarNode(imp.getImportedModule())
        or
        result = DataFlow::moduleVarNode(imp.getImportedModule()).getAPropertyRead("exports")
      )
      or
      exists(ObjectExpr obj |
        obj = trackDefNode(nd, t.continue()).asExpr() and
        result =
          obj.getAProperty()
              .(SpreadProperty)
              .getInit()
              .(SpreadElement)
              .getOperand()
              .flow()
              .getALocalSource()
      )
      or
      t = defStep(nd, result)
    }

    /**
     * Holds if `nd`, which is a def of an API-graph node, can be reached in zero or more potentially
     * inter-procedural steps from some intermediate node, and `prev` flows into that intermediate node
     * in one step. The entire flow is described by the resulting `TypeTracker`.
     *
     * This predicate exists solely to enforce a better join order in `trackDefNode` above.
     */
    pragma[noopt]
    private DataFlow::TypeBackTracker defStep(DataFlow::Node nd, DataFlow::SourceNode prev) {
      exists(DataFlow::TypeBackTracker t, StepSummary summary, DataFlow::Node next |
        next = trackDefNode(nd, t) and
        StepSummary::step(prev, next, summary) and
        result = t.prepend(summary)
      )
    }

    /**
     * Gets a node that inter-procedurally flows into `nd`, which is a definition of some node.
     */
    cached
    DataFlow::SourceNode trackDefNode(DataFlow::Node nd) {
      result = trackDefNode(nd, DataFlow::TypeBackTracker::end())
    }

    private DataFlow::SourceNode awaited(DataFlow::InvokeNode call, DataFlow::TypeTracker t) {
      t.startInPromise() and
      exists(MkSyntheticCallbackArg(_, _, call)) and
      result = call
      or
      exists(DataFlow::TypeTracker t2 | result = awaited(call, t2).track(t2, t))
    }

    /**
     * Gets a node holding the resolved value of promise `call`.
     */
    private DataFlow::Node awaited(DataFlow::InvokeNode call) {
      result = awaited(call, DataFlow::TypeTracker::end())
    }

    /**
     * Holds if there is an edge from `pred` to `succ` in the API graph that is labeled with `lbl`.
     */
    cached
    predicate edge(TApiNode pred, Label::ApiLabel lbl, TApiNode succ) {
      Stages::APIStage::ref() and
      exists(string m |
        pred = MkRoot() and
        lbl = Label::mod(m)
      |
        succ = MkModuleDef(m)
        or
        succ = MkModuleUse(m)
      )
      or
      exists(string m |
        pred = MkModuleDef(m) and
        lbl = Label::member("exports") and
        succ = MkModuleExport(m)
        or
        pred = MkModuleUse(m) and
        lbl = Label::member("exports") and
        succ = MkModuleImport(m)
      )
      or
      exists(DataFlow::SourceNode ref |
        use(pred, lbl, ref) and
        succ = MkUse(ref)
      )
      or
      exists(DataFlow::Node rhs |
        rhs(pred, lbl, rhs) and
        succ = MkDef(rhs)
      )
      or
      exists(DataFlow::Node def |
        rhs(pred, def) and
        lbl = Label::instance() and
        succ = MkClassInstance(trackDefNode(def))
      )
      or
      exists(string moduleName, string exportName |
        pred = MkModuleImport(moduleName) and
        lbl = Label::member(exportName) and
        succ = MkTypeUse(moduleName, exportName)
      )
      or
      exists(DataFlow::Node nd, DataFlow::FunctionNode f |
        pred = MkDef(nd) and
        f = trackDefNode(nd) and
        lbl = Label::return() and
        succ = MkAsyncFuncResult(f)
      )
      or
      exists(int bound, DataFlow::InvokeNode call |
        lbl = Label::parameter(bound + call.getNumArgument()) and
        call = getAPromisifiedInvocation(pred, bound, succ)
      )
    }

    /**
     * Holds if there is an edge from `pred` to `succ` in the API graph.
     */
    private predicate edge(TApiNode pred, TApiNode succ) { edge(pred, _, succ) }

    /** Gets the shortest distance from the root to `nd` in the API graph. */
    cached
    int distanceFromRoot(TApiNode nd) = shortestDistances(MkRoot/0, edge/2)(_, nd, result)

    /**
     * Gets a call to a promisified function represented by `callee` where
     * `bound` arguments have been bound.
     */
    cached
    DataFlow::InvokeNode getAPromisifiedInvocation(TApiNode callee, int bound, TApiNode succ) {
      exists(DataFlow::SourceNode src |
        Impl::use(callee, src) and
        succ = Impl::MkSyntheticCallbackArg(src, bound, result)
      )
    }
  }

  /**
   * An `InvokeNode` that is connected to the API graph.
   *
   * Can be used to reason about calls to an external API in which the correlation between
   * parameters and/or return values must be retained.
   *
   * The member predicates `getParameter`, `getReturn`, and `getInstance` mimic the corresponding
   * predicates from `API::Node`. These are guaranteed to exist and be unique to this call.
   */
  class InvokeNode extends DataFlow::InvokeNode {
    API::Node callee;

    InvokeNode() {
      this = callee.getReturn().getAnImmediateUse() or
      this = callee.getInstance().getAnImmediateUse() or
      this = Impl::getAPromisifiedInvocation(callee, _, _)
    }

    /** Gets the API node for the `i`th parameter of this invocation. */
    pragma[nomagic]
    Node getParameter(int i) {
      result = callee.getParameter(i) and
      result = this.getAParameterCandidate(i)
    }

    /**
     * Gets an API node where a RHS of the node is the `i`th argument to this call.
     */
<<<<<<< HEAD
    pragma[noinline]
    private Node getAParameterCandidate(int i) { result.getARhs() = getArgument(i) }
=======
    private Node getAParameterCandidate(int i) { result.getARhs() = this.getArgument(i) }
>>>>>>> e476cde9

    /** Gets the API node for a parameter of this invocation. */
    Node getAParameter() { result = this.getParameter(_) }

    /** Gets the API node for the last parameter of this invocation. */
    Node getLastParameter() { result = this.getParameter(this.getNumArgument() - 1) }

    /** Gets the API node for the return value of this call. */
    Node getReturn() {
      result = callee.getReturn() and
      result.getAnImmediateUse() = this
    }

    /** Gets the API node for the object constructed by this invocation. */
    Node getInstance() {
      result = callee.getInstance() and
      result.getAnImmediateUse() = this
    }
  }

  /** A call connected to the API graph. */
  class CallNode extends InvokeNode, DataFlow::CallNode { }

  /** A `new` call connected to the API graph. */
  class NewNode extends InvokeNode, DataFlow::NewNode { }

  /** Provides classes modeling the various edges (labels) in the API graph. */
  module Label {
    /** A label in the API-graph */
    abstract class ApiLabel extends TLabel {
      /** Gets a string representation of this label. */
      string toString() { result = "???" }
    }

    /** Gets the edge label for the module `m`. */
    LabelMod mod(string m) { result.getMod() = m }

    /** Gets the `member` edge label for member `m`. */
    bindingset[m]
    bindingset[result]
    LabelMember member(string m) { result.getProperty() = m }

    /** Gets the `member` edge label for the unknown member. */
    LabelUnknownMember unknownMember() { any() }

    /**
     * Gets a property name referred to by the given dynamic property access,
     * allowing one property flow step in the process (to allow flow through imports).
     *
     * This is to support code patterns where the property name is actually constant,
     * but the property name has been factored into a library.
     */
    private string getAnIndirectPropName(DataFlow::PropRef ref) {
      exists(DataFlow::Node pred |
        FlowSteps::propertyFlowStep(pred, ref.getPropertyNameExpr().flow()) and
        result = pred.getStringValue()
      )
    }

    /**
     * Gets unique result of `getAnIndirectPropName` if there is one.
     */
    private string getIndirectPropName(DataFlow::PropRef ref) {
      result = unique(string s | s = getAnIndirectPropName(ref))
    }

    /** Gets the `member` edge label for the given property reference. */
    ApiLabel memberFromRef(DataFlow::PropRef pr) {
      exists(string pn | pn = pr.getPropertyName() or pn = getIndirectPropName(pr) |
        result = member(pn) and
        // only consider properties with alphanumeric(-ish) names, excluding special properties
        // and properties whose names look like they are meant to be internal
        pn.regexpMatch("(?!prototype$|__)[\\w_$][\\w\\-.$]*")
      )
      or
      not exists(pr.getPropertyName()) and
      not exists(getIndirectPropName(pr)) and
      result = unknownMember()
    }

    /** Gets the `instance` edge label. */
    LabelInstance instance() { any() }

    /**
     * Gets the `parameter` edge label for the `i`th parameter.
     *
     * The receiver is considered to be parameter -1.
     */
    LabelParameter parameter(int i) { result.getIndex() = i }

    /** Gets the `parameter` edge label for the receiver. */
    LabelParameter receiver() { result = parameter(-1) }

    /** Gets the `return` edge label. */
    LabelReturn return() { any() }

    /** Gets the `promised` edge label connecting a promise to its contained value. */
    LabelPromised promised() { any() }

    /** Gets the `promisedError` edge label connecting a promise to its rejected value. */
    LabelPromisedError promisedError() { any() }

    /** Gets an entry-point label for the entry-point `e`. */
    LabelEntryPoint entryPoint(API::EntryPoint e) { result.getEntryPoint() = e }

    private import LabelImpl

    private module LabelImpl {
      newtype TLabel =
        MkLabelMod(string mod) {
          exists(Impl::MkModuleExport(mod)) or
          exists(Impl::MkModuleImport(mod))
        } or
        MkLabelInstance() or
        MkLabelMember(string prop) {
          exports(_, prop, _) or
          exists(any(DataFlow::ClassNode c).getInstanceMethod(prop)) or
          prop = "exports" or
          prop = any(CanonicalName c).getName() or
          prop = any(DataFlow::PropRef p).getPropertyName() or
          exists(Impl::MkTypeUse(_, prop)) or
          exists(any(Module m).getAnExportedValue(prop))
        } or
        MkLabelUnknownMember() or
        MkLabelParameter(int i) {
          i =
            [-1 .. max(int args |
                args = any(InvokeExpr invk).getNumArgument() or
                args = any(Function f).getNumParameter()
              )] or
          i = [0 .. 10]
        } or
        MkLabelReturn() or
        MkLabelPromised() or
        MkLabelPromisedError() or
        MkLabelEntryPoint(API::EntryPoint e)

      /** A label for an entry-point. */
      class LabelEntryPoint extends ApiLabel {
        API::EntryPoint e;

        LabelEntryPoint() { this = MkLabelEntryPoint(e) }

        /** Gets the EntryPoint associated with this label. */
        API::EntryPoint getEntryPoint() { result = e }

        override string toString() { result = e }
      }

      /** A label that gets a promised value. */
      class LabelPromised extends ApiLabel {
        LabelPromised() { this = MkLabelPromised() }

        override string toString() { result = "promised" }
      }

      /** A label that gets a rejected promise. */
      class LabelPromisedError extends ApiLabel {
        LabelPromisedError() { this = MkLabelPromisedError() }

        override string toString() { result = "promisedError" }
      }

      /** A label that gets the return value of a function. */
      class LabelReturn extends ApiLabel {
        LabelReturn() { this = MkLabelReturn() }

        override string toString() { result = "return" }
      }

      /** A label for a module. */
      class LabelMod extends ApiLabel {
        string mod;

        LabelMod() { this = MkLabelMod(mod) }

        /** Gets the module associated with this label. */
        string getMod() { result = mod }

        override string toString() { result = "module " + mod }
      }

      /** A label that gets an instance from a `new` call. */
      class LabelInstance extends ApiLabel {
        LabelInstance() { this = MkLabelInstance() }

        override string toString() { result = "instance" }
      }

      /** A label for the member named `prop`. */
      class LabelMember extends ApiLabel {
        string prop;

        LabelMember() { this = MkLabelMember(prop) }

        /** Gets the property associated with this label. */
        string getProperty() { result = prop }

        override string toString() { result = "member " + prop }
      }

      /** A label for a member with an unknown name. */
      class LabelUnknownMember extends ApiLabel {
        LabelUnknownMember() { this = MkLabelUnknownMember() }

        override string toString() { result = "member *" }
      }

      /** A label for parameter `i`. */
      class LabelParameter extends ApiLabel {
        int i;

        LabelParameter() { this = MkLabelParameter(i) }

        override string toString() { result = "parameter " + i }

        /** Gets the index of the parameter for this label. */
        int getIndex() { result = i }
      }
    }
  }
}

/** Holds if module `m` exports `rhs`. */
private predicate exports(string m, DataFlow::Node rhs) {
  exists(Module mod | mod = importableModule(m) |
    rhs = mod.(AmdModule).getDefine().getModuleExpr().flow()
    or
    exports(m, "default", rhs)
    or
    exists(ExportAssignDeclaration assgn | assgn.getTopLevel() = mod |
      rhs = assgn.getExpression().flow()
    )
    or
    rhs = mod.(Closure::ClosureModule).getExportsVariable().getAnAssignedExpr().flow()
  )
}

/** Holds if module `m` exports `rhs` under the name `prop`. */
private predicate exports(string m, string prop, DataFlow::Node rhs) {
  exists(ExportDeclaration exp | exp.getEnclosingModule() = importableModule(m) |
    rhs = exp.getSourceNode(prop)
    or
    exists(Variable v |
      exp.exportsAs(v, prop) and
      rhs = v.getAnAssignedExpr().flow()
    )
  )
}

/** Gets the definition of module `m`. */
private Module importableModule(string m) {
  exists(NPMPackage pkg, PackageJSON json | json = pkg.getPackageJSON() and not json.isPrivate() |
    result = pkg.getMainModule() and
    not result.isExterns() and
    m = pkg.getPackageName()
  )
}<|MERGE_RESOLUTION|>--- conflicted
+++ resolved
@@ -107,31 +107,21 @@
      * For example, modules have an `exports` member representing their exports, and objects have
      * their properties as members.
      */
-<<<<<<< HEAD
     cached
     Node getMember(string m) {
       Stages::APIStage::ref() and
-      result = getASuccessor(Label::member(m))
-    }
-=======
-    bindingset[m]
-    bindingset[result]
-    Node getMember(string m) { result = this.getASuccessor(Label::member(m)) }
->>>>>>> e476cde9
+      result = this.getASuccessor(Label::member(m))
+    }
 
     /**
      * Gets a node representing a member of this API component where the name of the member is
      * not known statically.
      */
-<<<<<<< HEAD
     cached
     Node getUnknownMember() {
       Stages::APIStage::ref() and
-      result = getASuccessor(Label::unknownMember())
-    }
-=======
-    Node getUnknownMember() { result = this.getASuccessor(Label::unknownMember()) }
->>>>>>> e476cde9
+      result = this.getASuccessor(Label::unknownMember())
+    }
 
     /**
      * Gets a node representing a member of this API component where the name of the member may
@@ -139,15 +129,10 @@
      */
     cached
     Node getAMember() {
-<<<<<<< HEAD
       Stages::APIStage::ref() and
-      result = getMember(_)
-      or
-      result = getUnknownMember()
-=======
-      result = this.getASuccessor(Label::member(_)) or
+      result = this.getMember(_)
+      or
       result = this.getUnknownMember()
->>>>>>> e476cde9
     }
 
     /**
@@ -161,15 +146,11 @@
      * This predicate may have multiple results when there are multiple constructor calls invoking this API component.
      * Consider using `getAnInstantiation()` if there is a need to distinguish between individual constructor calls.
      */
-<<<<<<< HEAD
     cached
     Node getInstance() {
       Stages::APIStage::ref() and
-      result = getASuccessor(Label::instance())
-    }
-=======
-    Node getInstance() { result = this.getASuccessor(Label::instance()) }
->>>>>>> e476cde9
+      result = this.getASuccessor(Label::instance())
+    }
 
     /**
      * Gets a node representing the `i`th parameter of the function represented by this node.
@@ -177,28 +158,16 @@
      * This predicate may have multiple results when there are multiple invocations of this API component.
      * Consider using `getAnInvocation()` if there is a need to distingiush between individual calls.
      */
-<<<<<<< HEAD
     cached
     Node getParameter(int i) {
       Stages::APIStage::ref() and
-      result = getASuccessor(Label::parameter(i))
-    }
-=======
-    bindingset[i]
-    Node getParameter(int i) { result = this.getASuccessor(Label::parameter(i)) }
->>>>>>> e476cde9
+      result = this.getASuccessor(Label::parameter(i))
+    }
 
     /**
      * Gets the number of parameters of the function represented by this node.
      */
-<<<<<<< HEAD
-    int getNumParameter() { result = max(int s | exists(getParameter(s))) + 1 }
-=======
-    int getNumParameter() {
-      result =
-        max(string s | exists(this.getASuccessor(Label::parameterByStringIndex(s))) | s.toInt()) + 1
-    }
->>>>>>> e476cde9
+    int getNumParameter() { result = max(int s | exists(this.getParameter(s))) + 1 }
 
     /**
      * Gets a node representing the last parameter of the function represented by this node.
@@ -211,15 +180,11 @@
     /**
      * Gets a node representing the receiver of the function represented by this node.
      */
-<<<<<<< HEAD
     cached
     Node getReceiver() {
       Stages::APIStage::ref() and
-      result = getASuccessor(Label::receiver())
-    }
-=======
-    Node getReceiver() { result = this.getASuccessor(Label::receiver()) }
->>>>>>> e476cde9
+      result = this.getASuccessor(Label::receiver())
+    }
 
     /**
      * Gets a node representing a parameter or the receiver of the function represented by this
@@ -231,15 +196,10 @@
      */
     cached
     Node getAParameter() {
-<<<<<<< HEAD
       Stages::APIStage::ref() and
-      result = getParameter(_)
-      or
-      result = getReceiver()
-=======
-      result = this.getASuccessor(Label::parameterByStringIndex(_)) or
+      result = this.getParameter(_)
+      or
       result = this.getReceiver()
->>>>>>> e476cde9
     }
 
     /**
@@ -248,42 +208,30 @@
      * This predicate may have multiple results when there are multiple invocations of this API component.
      * Consider using `getACall()` if there is a need to distingiush between individual calls.
      */
-<<<<<<< HEAD
     cached
     Node getReturn() {
       Stages::APIStage::ref() and
-      result = getASuccessor(Label::return())
-    }
-=======
-    Node getReturn() { result = this.getASuccessor(Label::return()) }
->>>>>>> e476cde9
+      result = this.getASuccessor(Label::return())
+    }
 
     /**
      * Gets a node representing the promised value wrapped in the `Promise` object represented by
      * this node.
      */
-<<<<<<< HEAD
     cached
     Node getPromised() {
       Stages::APIStage::ref() and
-      result = getASuccessor(Label::promised())
-    }
-=======
-    Node getPromised() { result = this.getASuccessor(Label::promised()) }
->>>>>>> e476cde9
+      result = this.getASuccessor(Label::promised())
+    }
 
     /**
      * Gets a node representing the error wrapped in the `Promise` object represented by this node.
      */
-<<<<<<< HEAD
     cached
     Node getPromisedError() {
       Stages::APIStage::ref() and
-      result = getASuccessor(Label::promisedError())
-    }
-=======
-    Node getPromisedError() { result = this.getASuccessor(Label::promisedError()) }
->>>>>>> e476cde9
+      result = this.getASuccessor(Label::promisedError())
+    }
 
     /**
      * Gets a string representation of the lexicographically least among all shortest access paths
@@ -1027,12 +975,8 @@
     /**
      * Gets an API node where a RHS of the node is the `i`th argument to this call.
      */
-<<<<<<< HEAD
     pragma[noinline]
     private Node getAParameterCandidate(int i) { result.getARhs() = getArgument(i) }
-=======
-    private Node getAParameterCandidate(int i) { result.getARhs() = this.getArgument(i) }
->>>>>>> e476cde9
 
     /** Gets the API node for a parameter of this invocation. */
     Node getAParameter() { result = this.getParameter(_) }
