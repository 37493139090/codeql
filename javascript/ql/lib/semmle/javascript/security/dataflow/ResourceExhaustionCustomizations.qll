/**
 * Provides default sources, sinks and sanitizers for reasoning about
 * resource exhaustion vulnerabilities, as well as extension points for
 * adding your own.
 */

import javascript

/**
 * Provides sources, sinks, and sanitizers for reasoning about
 * resource exhaustion vulnerabilities.
 */
module ResourceExhaustion {
  /**
   * A data flow source for resource exhaustion vulnerabilities.
   */
  abstract class Source extends DataFlow::Node { }

  /**
   * A data flow sink for resource exhaustion vulnerabilities.
   */
  abstract class Sink extends DataFlow::Node {
    /**
     * Gets a description of why this is a problematic sink.
     */
    abstract string getProblemDescription();
  }

  /**
   * A data flow sanitizer for resource exhaustion vulnerabilities.
   */
  abstract class Sanitizer extends DataFlow::Node { }

  /**
<<<<<<< HEAD
   * A barrier guard for resource exhaustion vulnerabilities.
   */
  abstract class BarrierGuard extends DataFlow::Node {
    /**
     * Holds if this node acts as a barrier for data flow, blocking further flow from `e` if `this` evaluates to `outcome`.
     */
    predicate blocksExpr(boolean outcome, Expr e) { none() }
  }

  /** A subclass of `BarrierGuard` that is used for backward compatibility with the old data flow library. */
  abstract class BarrierGuardLegacy extends BarrierGuard, TaintTracking::SanitizerGuardNode {
    override predicate sanitizes(boolean outcome, Expr e) { this.blocksExpr(outcome, e) }
  }

  /** A source of remote user input, considered as a data flow source for resource exhaustion vulnerabilities. */
  class RemoteFlowSourceAsSource extends Source instanceof RemoteFlowSource {
    RemoteFlowSourceAsSource() {
=======
   * DEPRECATED: Use `ActiveThreatModelSource` from Concepts instead!
   */
  deprecated class RemoteFlowSourceAsSource = ActiveThreatModelSourceAsSource;

  /**
   * An active threat-model source, considered as a flow source.
   */
  private class ActiveThreatModelSourceAsSource extends Source instanceof ActiveThreatModelSource {
    ActiveThreatModelSourceAsSource() {
>>>>>>> b4718792
      // exclude source that only happen client-side
      not this instanceof ClientSideRemoteFlowSource and
      not this = DataFlow::parameterNode(any(PostMessageEventHandler pmeh).getEventParameter())
    }
  }

  /**
   * A node that determines the repetitions of a string, considered as a data flow sink for resource exhaustion vulnerabilities.
   */
  class StringRepetitionSink extends Sink {
    StringRepetitionSink() {
      exists(DataFlow::MethodCallNode repeat |
        repeat.getMethodName() = "repeat" and
        this = repeat.getArgument(0)
      )
    }

    override string getProblemDescription() {
      result = "This creates a string with a user-controlled length"
    }
  }

  /**
   * A node that determines the duration of a timer, considered as a data flow sink for resource exhaustion vulnerabilities.
   */
  class TimerDurationSink extends Sink {
    TimerDurationSink() {
      this = DataFlow::globalVarRef(["setTimeout", "setInterval"]).getACall().getArgument(1) or
      this = LodashUnderscore::member(["delay", "throttle", "debounce"]).getACall().getArgument(1)
    }

    override string getProblemDescription() {
      result = "This creates a timer with a user-controlled duration"
    }
  }

  /**
   * A node that determines the size of a buffer, considered as a data flow sink for resource exhaustion vulnerabilities.
   */
  class BufferSizeSink extends Sink {
    BufferSizeSink() {
      exists(DataFlow::SourceNode clazz, DataFlow::InvokeNode invk, int index |
        clazz = DataFlow::globalVarRef("Buffer") and this = invk.getArgument(index)
      |
        invk = clazz.getAMemberCall(["alloc", "allocUnsafe", "allocUnsafeSlow"]) and
        index = 0 // the buffer size
        or
        invk = clazz.getAnInvocation() and
        (
          // invk.getNumArgument() = 1 and // `new Buffer(size)`, it's only an issue if the size is a number, which we don't track precisely.
          // index = 0
          // or
          invk.getNumArgument() = 3 and index = 2 // the length argument
        )
      )
      or
      this = DataFlow::globalVarRef("SlowBuffer").getAnInstantiation().getArgument(0)
    }

    override string getProblemDescription() {
      result = "This creates a buffer with a user-controlled size"
    }
  }

  /**
   * A node that determines the size of an array, considered as a data flow sink for resource exhaustion vulnerabilities.
   * This is only an issue if the argument is a number, which we don't track precisely.
   */
  class DenseArraySizeSink extends Sink {
    DenseArraySizeSink() {
      // Arrays are sparse by default, so we must also look at how the array is used
      exists(DataFlow::ArrayConstructorInvokeNode instance |
        this = instance.getArgument(0) and
        instance.getNumArgument() = 1
      |
        exists(instance.getAMethodCall(["map", "fill", "join", "toString"])) or
        instance.flowsToExpr(any(AddExpr p).getAnOperand())
      )
    }

    override string getProblemDescription() {
      result = "This creates an array with a user-controlled length"
    }
  }
}<|MERGE_RESOLUTION|>--- conflicted
+++ resolved
@@ -32,7 +32,6 @@
   abstract class Sanitizer extends DataFlow::Node { }
 
   /**
-<<<<<<< HEAD
    * A barrier guard for resource exhaustion vulnerabilities.
    */
   abstract class BarrierGuard extends DataFlow::Node {
@@ -47,10 +46,7 @@
     override predicate sanitizes(boolean outcome, Expr e) { this.blocksExpr(outcome, e) }
   }
 
-  /** A source of remote user input, considered as a data flow source for resource exhaustion vulnerabilities. */
-  class RemoteFlowSourceAsSource extends Source instanceof RemoteFlowSource {
-    RemoteFlowSourceAsSource() {
-=======
+  /**
    * DEPRECATED: Use `ActiveThreatModelSource` from Concepts instead!
    */
   deprecated class RemoteFlowSourceAsSource = ActiveThreatModelSourceAsSource;
@@ -60,7 +56,6 @@
    */
   private class ActiveThreatModelSourceAsSource extends Source instanceof ActiveThreatModelSource {
     ActiveThreatModelSourceAsSource() {
->>>>>>> b4718792
       // exclude source that only happen client-side
       not this instanceof ClientSideRemoteFlowSource and
       not this = DataFlow::parameterNode(any(PostMessageEventHandler pmeh).getEventParameter())
