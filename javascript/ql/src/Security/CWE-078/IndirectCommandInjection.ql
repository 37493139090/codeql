/**
 * @name Indirect uncontrolled command line
 * @description Forwarding command-line arguments to a child process
 *              executed within a shell may indirectly introduce
 *              command-line injection vulnerabilities.
 * @kind path-problem
 * @problem.severity warning
<<<<<<< HEAD
 * @security-severity 9.8
=======
 * @security-severity 6.3
>>>>>>> c9b50f3c
 * @precision medium
 * @id js/indirect-command-line-injection
 * @tags correctness
 *       security
 *       external/cwe/cwe-078
 *       external/cwe/cwe-088
 */

import javascript
import DataFlow::PathGraph
import semmle.javascript.security.dataflow.IndirectCommandInjectionQuery

from Configuration cfg, DataFlow::PathNode source, DataFlow::PathNode sink, DataFlow::Node highlight
where
  cfg.hasFlowPath(source, sink) and
  if cfg.isSinkWithHighlight(sink.getNode(), _)
  then cfg.isSinkWithHighlight(sink.getNode(), highlight)
  else highlight = sink.getNode()
select highlight, source, sink, "This command depends on an unsanitized $@.", source.getNode(),
  "command-line argument"<|MERGE_RESOLUTION|>--- conflicted
+++ resolved
@@ -5,11 +5,7 @@
  *              command-line injection vulnerabilities.
  * @kind path-problem
  * @problem.severity warning
-<<<<<<< HEAD
- * @security-severity 9.8
-=======
  * @security-severity 6.3
->>>>>>> c9b50f3c
  * @precision medium
  * @id js/indirect-command-line-injection
  * @tags correctness
