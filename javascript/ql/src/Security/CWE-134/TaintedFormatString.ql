--- conflicted
+++ resolved
@@ -3,11 +3,7 @@
  * @description Using external input in format strings can lead to garbled output.
  * @kind path-problem
  * @problem.severity warning
-<<<<<<< HEAD
- * @security-severity 9.3
-=======
  * @security-severity 7.3
->>>>>>> c9b50f3c
  * @precision high
  * @id js/tainted-format-string
  * @tags security
