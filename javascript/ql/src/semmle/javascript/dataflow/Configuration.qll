/**
 * Provides a class for performing customized inter-procedural data flow.
 *
 * The class in this module provides an interface for performing inter-procedural
 * data flow from a custom set of source nodes to a custom set of sink nodes.
 * Additional data flow edges can be specified, and conversely certain nodes or
 * edges can be designated as _barriers_ that block flow.
 *
 * NOTE: The API of this library is not stable yet and may change in
 *       the future.
 *
 *
 * # Technical overview
 *
 * This module implements a summarization-based inter-procedural data flow
 * analysis. Data flow is tracked through local variables, imports and (some)
 * object properties, as well as into and out of function calls. The latter
 * is done by computing function summaries that record which function parameters
 * and captured variables may flow into the function's return value.
 *
 * For example, for the function
 *
 * ```
 * function choice(b, x, y) {
 *   return b ? x : y;
 * }
 * ```
 *
 * we determine that its second and third (but not the first) parameter may
 * flow into its return value.
 *
 * Hence when we see a call `a = choice(b, c, d)`, we propagate flow from `c`
 * to `a` and from `d` to `a` (but not from `b` to `a`).
 *
 * The inter-procedural data flow graph is represented by class `PathNode`
 * and its member predicate `getASuccessor`. Each `PathNode` is a pair
 * of an underlying `DataFlow::Node` and a `DataFlow::Configuration`, which
 * can be accessed through member predicates `getNode` and `getConfiguration`,
 * respectively.
 *
 * # Implementation details
 *
 * Overall, flow is tracked forwards, starting at the sources and looking
 * for an inter-procedural path to a sink.
 *
 * Function summaries are computed by predicate `flowThroughCall`.
 * Predicate `flowStep` computes a "one-step" flow relation, where, however,
 * a single step may be based on a function summary, and hence already involve
 * inter-procedural flow.
 *
 * Flow steps are classified as being "call", "return" or "level": a call step
 * goes from an argument to a parameter, an return step from a return to a caller,
 * and a level step is either a step that does not involve function calls
 * or a step through a summary.
 *
 * Predicate `reachableFromSource` computes inter-procedural paths from
 * sources along the `flowStep` relation, keeping track of whether any of
 * these steps is a call step. Return steps are only allowed if no previous
 * step was a call step to avoid confusion between different call sites.
 *
 * Predicate `onPath` builds on `reachableFromSource` to compute full
 * paths from sources to sinks, this time starting with the sinks. Similar
 * to above, it keeps track of whether any of the steps from a node to a
 * sink is a return step, and only considers call steps for paths that do
 * not contain a return step.
 *
 * Finally, we build `PathNode`s for all nodes that appear on a path
 * computed by `onPath`.
 */

private import javascript
private import internal.FlowSteps
private import internal.AccessPaths
private import internal.CallGraphs

/**
 * A data flow tracking configuration for finding inter-procedural paths from
 * sources to sinks.
 *
 * Each use of the data flow tracking library must define its own unique extension
 * of this abstract class. A configuration defines a set of relevant sources
 * (`isSource`) and sinks (`isSink`), and may additionally
 * define additional edges beyond the standard data flow edges (`isAdditionalFlowStep`)
 * and prohibit intermediate flow nodes and edges (`isBarrier`).
 */
abstract class Configuration extends string {
  bindingset[this]
  Configuration() { any() }

  /**
   * Gets the unique identifier of this configuration among all data flow tracking
   * configurations.
   */
  string getId() { result = this }

  /**
   * Holds if `source` is a relevant data flow source for this configuration.
   */
  predicate isSource(DataFlow::Node source) { none() }

  /**
   * Gets the flow label to associate with sources added by the 1-argument `isSource` predicate.
   *
   * For taint-tracking configurations, this defaults to `taint` and for other data-flow configurations
   * it defaults to `data`.
   *
   * Overriding this predicate is rarely needed, and overriding the 2-argument `isSource` predicate
   * should be preferred when possible.
   */
  FlowLabel getDefaultSourceLabel() { result = FlowLabel::data() }

  /**
   * Holds if `source` is a source of flow labeled with `lbl` that is relevant
   * for this configuration.
   */
  predicate isSource(DataFlow::Node source, FlowLabel lbl) { none() }

  /**
   * Holds if `sink` is a relevant data flow sink for this configuration.
   */
  predicate isSink(DataFlow::Node sink) { none() }

  /**
   * Holds if `sink` is a sink of flow labeled with `lbl` that is relevant
   * for this configuration.
   */
  predicate isSink(DataFlow::Node sink, FlowLabel lbl) { none() }

  /**
   * Holds if `src -> trg` should be considered as a flow edge
   * in addition to standard data flow edges.
   */
  predicate isAdditionalFlowStep(DataFlow::Node src, DataFlow::Node trg) { none() }

  /**
   * INTERNAL: This predicate should not normally be used outside the data flow
   * library.
   *
   * Holds if `src -> trg` should be considered as a flow edge
   * in addition to standard data flow edges, with `valuePreserving`
   * indicating whether the step preserves values or just taintedness.
   */
  predicate isAdditionalFlowStep(DataFlow::Node src, DataFlow::Node trg, boolean valuePreserving) {
    isAdditionalFlowStep(src, trg) and valuePreserving = true
  }

  /**
   * Holds if `src -> trg` is a flow edge converting flow with label `inlbl` to
   * flow with label `outlbl`.
   */
  predicate isAdditionalFlowStep(
    DataFlow::Node src, DataFlow::Node trg, FlowLabel inlbl, FlowLabel outlbl
  ) {
    none()
  }

  /**
   * Holds if the intermediate flow node `node` is prohibited.
   */
  predicate isBarrier(DataFlow::Node node) {
    exists(BarrierGuardNode guard |
      isBarrierGuardInternal(guard) and
      barrierGuardBlocksNode(guard, node, "")
    )
  }

  /**
   * DEPRECATED: Use `isBarrierEdge` instead.
   *
   * Holds if flow from `src` to `trg` is prohibited.
   */
  deprecated predicate isBarrier(DataFlow::Node src, DataFlow::Node trg) { none() }

  /**
   * DEPRECATED: Use `isBarrierEdge` instead.
   *
   * Holds if flow with label `lbl` cannot flow from `src` to `trg`.
   */
  deprecated predicate isBarrier(DataFlow::Node src, DataFlow::Node trg, FlowLabel lbl) { none() }

  /**
   * Holds if flow from `pred` to `succ` is prohibited.
   */
  predicate isBarrierEdge(DataFlow::Node pred, DataFlow::Node succ) { none() }

  /**
   * Holds if flow with label `lbl` cannot flow from `pred` to `succ`.
   */
  predicate isBarrierEdge(DataFlow::Node pred, DataFlow::Node succ, FlowLabel lbl) { none() }

  /**
   * Holds if flow with label `lbl` cannot flow into `node`.
   */
  predicate isLabeledBarrier(DataFlow::Node node, FlowLabel lbl) {
    exists(BarrierGuardNode guard |
      isBarrierGuardInternal(guard) and
      barrierGuardBlocksNode(guard, node, lbl)
    )
    or
    none() // relax type inference to account for overriding
  }

  /**
   * Holds if data flow node `guard` can act as a barrier when appearing
   * in a condition.
   *
   * For example, if `guard` is the comparison expression in
   * `if(x == 'some-constant'){ ... x ... }`, it could block flow of
   * `x` into the "then" branch.
   */
  predicate isBarrierGuard(BarrierGuardNode guard) { none() }

  /**
   * Holds if `guard` is a barrier guard for this configuration, added through
   * `isBarrierGuard` or `AdditionalBarrierGuardNode`.
   */
  private predicate isBarrierGuardInternal(BarrierGuardNode guard) {
    isBarrierGuard(guard)
    or
    guard.(AdditionalBarrierGuardNode).appliesTo(this)
  }

  /**
   * Holds if data may flow from `source` to `sink` for this configuration.
   */
  predicate hasFlow(DataFlow::Node source, DataFlow::Node sink) {
    isSource(_, this, _) and
    isSink(_, this, _) and
    exists(SourcePathNode flowsource, SinkPathNode flowsink |
      hasFlowPath(flowsource, flowsink) and
      source = flowsource.getNode() and
      sink = flowsink.getNode()
    )
  }

  /**
   * Holds if data may flow from `source` to `sink` for this configuration.
   */
  predicate hasFlowPath(SourcePathNode source, SinkPathNode sink) {
    flowsTo(source, _, sink, _, this)
  }

  /**
   * EXPERIMENTAL. This API may change in the future.
   *
   * Holds if `pred` should be stored in the object `succ` under the property `prop`.
   */
  predicate isAdditionalStoreStep(DataFlow::Node pred, DataFlow::Node succ, string prop) { none() }

  /**
   * EXPERIMENTAL. This API may change in the future.
   *
   * Holds if the property `prop` of the object `pred` should be loaded into `succ`.
   */
  predicate isAdditionalLoadStep(DataFlow::Node pred, DataFlow::Node succ, string prop) { none() }

  /**
   * EXPERIMENTAL. This API may change in the future.
   *
   * Holds if the property `prop` should be copied from the object `pred` to the object `succ`.
   */
  predicate isAdditionalLoadStoreStep(DataFlow::Node pred, DataFlow::Node succ, string prop) {
    none()
  }

  /**
   * EXPERIMENTAL. This API may change in the future.
   *
   * Holds if the property `loadProp` should be copied from the object `pred` to the property `storeProp` of object `succ`.
   */
  predicate isAdditionalLoadStoreStep(DataFlow::Node pred, DataFlow::Node succ, string loadProp, string storeProp) {
    none()
  }
}

/**
 * A label describing the kind of information tracked by a flow configuration.
 *
 * There are two standard labels "data" and "taint".
 * - "data" only propagates along value-preserving data flow, such as assignments
 *   and parameter-passing, and is the default flow source for a `DataFlow::Configuration`.
 * - "taint" additionally permits flow through transformations such as string operations,
 *   and is the default flow source for a `TaintTracking::Configuration`.
 */
abstract class FlowLabel extends string {
  bindingset[this]
  FlowLabel() { any() }

  /**
   * Holds if this is the standard `FlowLabel::data()` flow label,
   * describing values that directly originate from a flow source.
   */
  final predicate isData() { this = FlowLabel::data() }

  /**
   * Holds if this is the standard `FlowLabel::taint()` flow label,
   * describing values that are influenced ("tainted") by a flow
   * source, but not necessarily directly derived from it.
   */
  final predicate isTaint() { this = FlowLabel::taint() }

  /**
   * Holds if this is one of the standard flow labels `FlowLabel::data()`
   * or `FlowLabel::taint()`.
   */
  final predicate isDataOrTaint() { isData() or isTaint() }
}

/**
 * A kind of taint tracked by a taint-tracking configuration.
 *
 * This is an alias of `FlowLabel`, so the two types can be used interchangeably.
 */
class TaintKind = FlowLabel;

/**
 * A standard flow label, that is, either `FlowLabel::data()` or `FlowLabel::taint()`.
 */
class StandardFlowLabel extends FlowLabel {
  StandardFlowLabel() { this = "data" or this = "taint" }
}

module FlowLabel {
  /**
   * Gets the standard flow label for describing values that directly originate from a flow source.
   */
  FlowLabel data() { result = "data" }

  /**
   * Gets the standard flow label for describing values that are influenced ("tainted") by a flow
   * source, but not necessarily directly derived from it.
   */
  FlowLabel taint() { result = "taint" }
}

/**
 * A node that can act as a barrier when appearing in a condition.
 *
 * To add a barrier guard to a configuration, define a subclass of this class overriding the
 * `blocks` predicate, and then extend the configuration's `isBarrierGuard` predicate to include
 * the new class.
 *
 * Note that it is generally a good idea to make the characteristic predicate of barrier guard
 * classes as precise as possible: if two subclasses of `BarrierGuardNode` overlap, their
 * implementations of `blocks` will _both_ apply to any configuration that includes either of them.
 */
abstract class BarrierGuardNode extends DataFlow::Node {
  /**
   * Holds if this node blocks expression `e` provided it evaluates to `outcome`.
   *
   * This will block all flow labels.
   */
  abstract predicate blocks(boolean outcome, Expr e);

  /**
   * Holds if this node blocks expression `e` from flow of type `label`, provided it evaluates to `outcome`.
   */
  predicate blocks(boolean outcome, Expr e, FlowLabel label) { none() }
}

/**
 * Holds if data flow node `nd` acts as a barrier for data flow.
 *
 * `label` is bound to the blocked label, or the empty string if all labels should be blocked.
 */
private predicate barrierGuardBlocksExpr(
  BarrierGuardNode guard, boolean outcome, Expr test, string label
) {
  guard.blocks(outcome, test) and label = ""
  or
  guard.blocks(outcome, test, label)
  or
  // Handle labelled barrier guard functions specially, to avoid negative recursion
  // through the non-abstract 3-argument version of blocks().
  guard.(AdditionalBarrierGuardCall).internalBlocksLabel(outcome, test, label)
}

/**
 * Holds if `guard` may block the flow of a value reachable through exploratory flow.
 */
pragma[noinline]
private predicate barrierGuardIsRelevant(BarrierGuardNode guard) {
  exists(Expr e |
    barrierGuardBlocksExpr(guard, _, e, _) and
    isRelevantForward(e.flow(), _)
  )
}

/**
 * Holds if data flow node `nd` acts as a barrier for data flow due to aliasing through
 * an access path.
 *
 * `label` is bound to the blocked label, or the empty string if all labels should be blocked.
 */
pragma[noinline]
private predicate barrierGuardBlocksAccessPath(
  BarrierGuardNode guard, boolean outcome, AccessPath ap, string label
) {
  barrierGuardIsRelevant(guard) and
  barrierGuardBlocksExpr(guard, outcome, ap.getAnInstance(), label)
}

/**
 * Holds if there exists an input variable of `ref` that blocks the label `label`.
 *
 * This predicate is outlined to give the optimizer a hint about the join ordering.
 */
private predicate barrierGuardBlocksSsaRefinement(
  BarrierGuardNode guard, boolean outcome, SsaRefinementNode ref, string label
) {
  barrierGuardIsRelevant(guard) and
  guard.getEnclosingExpr() = ref.getGuard().getTest() and
  forex(SsaVariable input | input = ref.getAnInput() |
    barrierGuardBlocksExpr(guard, outcome, input.getAUse(), label)
  )
}

/**
 * Holds if data flow node `nd` acts as a barrier for data flow, possibly due to aliasing
 * through an access path.
 *
 * `label` is bound to the blocked label, or the empty string if all labels should be blocked.
 */
private predicate barrierGuardBlocksNode(BarrierGuardNode guard, DataFlow::Node nd, string label) {
  // 1) `nd` is a use of a refinement node that blocks its input variable
  exists(SsaRefinementNode ref, boolean outcome |
    nd = DataFlow::ssaDefinitionNode(ref) and
    outcome = ref.getGuard().(ConditionGuardNode).getOutcome() and
    barrierGuardBlocksSsaRefinement(guard, outcome, ref, label)
  )
  or
  // 2) `nd` is an instance of an access path `p`, and dominated by a barrier for `p`
  barrierGuardIsRelevant(guard) and
  exists(AccessPath p, BasicBlock bb, ConditionGuardNode cond, boolean outcome |
    nd = DataFlow::valueNode(p.getAnInstanceIn(bb)) and
    guard.getEnclosingExpr() = cond.getTest() and
    outcome = cond.getOutcome() and
    barrierGuardBlocksAccessPath(guard, outcome, p, label) and
    cond.dominates(bb)
  )
}

/**
 * Holds if `guard` should block flow along the edge `pred -> succ`.
 *
 * `label` is bound to the blocked label, or the empty string if all labels should be blocked.
 */
private predicate barrierGuardBlocksEdge(
  BarrierGuardNode guard, DataFlow::Node pred, DataFlow::Node succ, string label
) {
  barrierGuardIsRelevant(guard) and
  exists(
    SsaVariable input, SsaPhiNode phi, BasicBlock bb, ConditionGuardNode cond, boolean outcome
  |
    pred = DataFlow::ssaDefinitionNode(input) and
    succ = DataFlow::ssaDefinitionNode(phi) and
    input = phi.getInputFromBlock(bb) and
    guard.getEnclosingExpr() = cond.getTest() and
    outcome = cond.getOutcome() and
    barrierGuardBlocksExpr(guard, outcome, input.getAUse(), label) and
    cond.dominates(bb)
  )
}

/**
 * Holds if there is a barrier edge `pred -> succ` in `cfg` either through an explicit barrier edge
 * or one implied by a barrier guard.
 *
 * Only holds for barriers that should apply to all flow labels.
 */
private predicate isBarrierEdge(Configuration cfg, DataFlow::Node pred, DataFlow::Node succ) {
  cfg.isBarrierEdge(pred, succ)
  or
  exists(DataFlow::BarrierGuardNode guard |
    cfg.isBarrierGuard(guard) and
    barrierGuardBlocksEdge(guard, pred, succ, "")
  )
}

/**
 * Holds if there is a labeled barrier edge `pred -> succ` in `cfg` either through an explicit barrier edge
 * or one implied by a barrier guard.
 */
private predicate isLabeledBarrierEdge(
  Configuration cfg, DataFlow::Node pred, DataFlow::Node succ, DataFlow::FlowLabel label
) {
  cfg.isBarrierEdge(pred, succ, label)
  or
  exists(DataFlow::BarrierGuardNode guard |
    cfg.isBarrierGuard(guard) and
    barrierGuardBlocksEdge(guard, pred, succ, label)
  )
}

/**
 * A guard node that only blocks specific labels.
 */
abstract class LabeledBarrierGuardNode extends BarrierGuardNode {
  override predicate blocks(boolean outcome, Expr e) { none() }

  /**
   * DEPRECATED: Use `blocks(outcome, e, label)` or `sanitizes(outcome, e, label)` instead.
   *
   * Overriding this predicate has no effect.
   */
  deprecated FlowLabel getALabel() { none() }
}

/**
 * A data flow edge that should be added to all data flow configurations in
 * addition to standard data flow edges.
 *
 * Note: For performance reasons, all subclasses of this class should be part
 * of the standard library. Override `Configuration::isAdditionalFlowStep`
 * for analysis-specific flow steps.
 */
cached
abstract class AdditionalFlowStep extends DataFlow::Node {
  /**
   * Holds if `pred` &rarr; `succ` should be considered a data flow edge.
   */
  cached
  predicate step(DataFlow::Node pred, DataFlow::Node succ) { none() }

  /**
   * Holds if `pred` &rarr; `succ` should be considered a data flow edge
   * transforming values with label `predlbl` to have label `succlbl`.
   */
  cached
  predicate step(
    DataFlow::Node pred, DataFlow::Node succ, DataFlow::FlowLabel predlbl,
    DataFlow::FlowLabel succlbl
  ) {
    none()
  }

  /**
   * EXPERIMENTAL. This API may change in the future.
   *
   * Holds if `pred` should be stored in the object `succ` under the property `prop`.
   */
  cached
  predicate storeStep(DataFlow::Node pred, DataFlow::Node succ, string prop) { none() }

  /**
   * EXPERIMENTAL. This API may change in the future.
   *
   * Holds if the property `prop` of the object `pred` should be loaded into `succ`.
   */
  cached
  predicate loadStep(DataFlow::Node pred, DataFlow::Node succ, string prop) { none() }

  /**
   * EXPERIMENTAL. This API may change in the future.
   *
   * Holds if the property `prop` should be copied from the object `pred` to the object `succ`.
   */
  cached
  predicate loadStoreStep(DataFlow::Node pred, DataFlow::Node succ, string prop) { none() }

  /**
   * EXPERIMENTAL. This API may change in the future.
   *
   * Holds if the property `loadProp` should be copied from the object `pred` to the property `storeProp` of object `succ`.
   */
  cached
  predicate loadStoreStep(DataFlow::Node pred, DataFlow::Node succ, string loadProp, string storeProp) { 
    loadProp = storeProp and
    loadStoreStep(pred, succ, loadProp)
  }
}

/**
 * A data flow node that should be considered a source for some specific configuration,
 * in addition to any other sources that configuration may recognize.
 */
abstract class AdditionalSource extends DataFlow::Node {
  /**
   * Holds if this data flow node should be considered a source node for
   * configuration `cfg`.
   */
  predicate isSourceFor(Configuration cfg) { none() }

  /**
   * Holds if this data flow node should be considered a source node for
   * values labeled with `lbl` under configuration `cfg`.
   */
  predicate isSourceFor(Configuration cfg, FlowLabel lbl) { none() }
}

/**
 * A data flow node that should be considered a sink for some specific configuration,
 * in addition to any other sinks that configuration may recognize.
 */
abstract class AdditionalSink extends DataFlow::Node {
  /**
   * Holds if this data flow node should be considered a sink node for
   * configuration `cfg`.
   */
  predicate isSinkFor(Configuration cfg) { none() }

  /**
   * Holds if this data flow node should be considered a sink node for
   * values labeled with `lbl` under configuration `cfg`.
   */
  predicate isSinkFor(Configuration cfg, FlowLabel lbl) { none() }
}

/**
 * Additional flow step to model flow from import specifiers into the SSA variable
 * corresponding to the imported variable.
 */
private class FlowStepThroughImport extends AdditionalFlowStep, DataFlow::ValueNode {
  override ImportSpecifier astNode;

  override predicate step(DataFlow::Node pred, DataFlow::Node succ) {
    pred = this and
    succ = DataFlow::ssaDefinitionNode(SSA::definition(astNode))
  }
}

/**
 * Holds if there is a flow step from `pred` to `succ` described by `summary`
 * under configuration `cfg`, disregarding barriers.
 *
 * Summary steps through function calls are not taken into account.
 */
pragma[inline]
private predicate basicFlowStepNoBarrier(
  DataFlow::Node pred, DataFlow::Node succ, PathSummary summary, DataFlow::Configuration cfg
) {
  isLive() and
  isRelevantForward(pred, cfg) and
  (
    // Local flow
    exists(FlowLabel predlbl, FlowLabel succlbl |
      localFlowStep(pred, succ, cfg, predlbl, succlbl) and
      not cfg.isBarrierEdge(pred, succ) and
      summary = MkPathSummary(false, false, predlbl, succlbl)
    )
    or
    // Flow through properties of objects
    propertyFlowStep(pred, succ) and
    summary = PathSummary::level()
    or
    // Flow through global variables
    globalFlowStep(pred, succ) and
    summary = PathSummary::level()
    or
    // Flow into function
    callStep(pred, succ) and
    summary = PathSummary::call()
    or
    // Flow out of function
    returnStep(pred, succ) and
    summary = PathSummary::return()
  )
}

/**
 * Holds if there is a flow step from `pred` to `succ` described by `summary`
 * under configuration `cfg`.
 *
 * Summary steps through function calls are not taken into account.
 */
private predicate basicFlowStep(
  DataFlow::Node pred, DataFlow::Node succ, PathSummary summary, DataFlow::Configuration cfg
) {
  basicFlowStepNoBarrier(pred, succ, summary, cfg) and
  not isLabeledBarrierEdge(cfg, pred, succ, summary.getStartLabel()) and
  not isBarrierEdge(cfg, pred, succ)
}

/**
 * Holds if there is a flow step from `pred` to `succ` under configuration `cfg`,
 * including both basic flow steps and steps into/out of properties.
 *
 * This predicate is field insensitive (it does not distinguish between `x` and `x.p`)
 * and hence should only be used for purposes of approximation.
 */
private predicate exploratoryFlowStep(
  DataFlow::Node pred, DataFlow::Node succ, DataFlow::Configuration cfg
) {
  basicFlowStepNoBarrier(pred, succ, _, cfg) or
  basicStoreStep(pred, succ, _) or
  basicLoadStep(pred, succ, _) or
  isAdditionalStoreStep(pred, succ, _, cfg) or
  isAdditionalLoadStep(pred, succ, _, cfg) or
<<<<<<< HEAD
  isAdditionalLoadStoreStep(pred, succ, _, _, cfg) or
  // the following two disjuncts taken together over-approximate flow through
=======
  isAdditionalLoadStoreStep(pred, succ, _, cfg) or
  // the following three disjuncts taken together over-approximate flow through
>>>>>>> a1e032be
  // higher-order calls
  callback(pred, succ) or
  succ = pred.(DataFlow::FunctionNode).getAParameter() or
  exploratoryBoundInvokeStep(pred, succ)
}

/**
 * Holds if `nd` is a source node for configuration `cfg`.
 */
private predicate isSource(DataFlow::Node nd, DataFlow::Configuration cfg, FlowLabel lbl) {
  (cfg.isSource(nd) or nd.(AdditionalSource).isSourceFor(cfg)) and
  lbl = cfg.getDefaultSourceLabel()
  or
  nd.(AdditionalSource).isSourceFor(cfg, lbl)
  or
  cfg.isSource(nd, lbl)
}

/**
 * Holds if `nd` is a sink node for configuration `cfg`.
 */
private predicate isSink(DataFlow::Node nd, DataFlow::Configuration cfg, FlowLabel lbl) {
  (cfg.isSink(nd) or nd.(AdditionalSink).isSinkFor(cfg)) and
  lbl = any(StandardFlowLabel f)
  or
  nd.(AdditionalSink).isSinkFor(cfg, lbl)
  or
  cfg.isSink(nd, lbl)
}

/**
 * Holds if `nd` may be reachable from a source under `cfg`.
 *
 * No call/return matching is done, so this is a relatively coarse over-approximation.
 */
private predicate isRelevantForward(DataFlow::Node nd, DataFlow::Configuration cfg) {
  isSource(nd, cfg, _)
  or
  exists(DataFlow::Node mid | isRelevantForward(mid, cfg) and exploratoryFlowStep(mid, nd, cfg))
}

/**
 * Holds if `nd` may be on a path from a source to a sink under `cfg`.
 *
 * No call/return matching is done, so this is a relatively coarse over-approximation.
 */
private predicate isRelevant(DataFlow::Node nd, DataFlow::Configuration cfg) {
  isRelevantForward(nd, cfg) and
  isSink(nd, cfg, _)
  or
  exists(DataFlow::Node mid |
    isRelevant(mid, cfg) and
    exploratoryFlowStep(nd, mid, cfg) and
    isRelevantForward(nd, cfg)
  )
}

/**
 * Holds if `pred` is an input to `f` which is passed to `succ` at `invk`; that is,
 * either `pred` is an argument of `f` and `succ` the corresponding parameter, or
 * `pred` is a variable definition whose value is captured by `f` at `succ`.
 */
private predicate callInputStep(
  Function f, DataFlow::Node invk, DataFlow::Node pred, DataFlow::Node succ,
  DataFlow::Configuration cfg
) {
  (
    isRelevant(pred, cfg) and
    argumentPassing(invk, pred, f, succ)
    or
    isRelevant(pred, cfg) and
    exists(SsaDefinition prevDef, SsaDefinition def |
      pred = DataFlow::ssaDefinitionNode(prevDef) and
      calls(invk, f) and
      captures(f, prevDef, def) and
      succ = DataFlow::ssaDefinitionNode(def)
    )
  ) and
  not cfg.isBarrier(succ) and
  not isBarrierEdge(cfg, pred, succ)
}

/**
 * Holds if `input`, which is either an argument to `f` at `invk` or a definition
 * that is captured by `f`, may flow to `nd` under configuration `cfg` (possibly through
 * callees, but not containing any unmatched calls or returns) along a path summarized by
 * `summary`.
 *
 * Note that the summary does not take the initial step from argument to parameter
 * into account.
 */
pragma[nomagic]
private predicate reachableFromInput(
  Function f, DataFlow::Node invk, DataFlow::Node input, DataFlow::Node nd,
  DataFlow::Configuration cfg, PathSummary summary
) {
  callInputStep(f, invk, input, nd, cfg) and
  summary = PathSummary::level()
  or
  exists(DataFlow::Node mid, PathSummary oldSummary |
    reachableFromInput(f, invk, input, mid, cfg, oldSummary) and
    appendStep(mid, cfg, oldSummary, nd, summary)
  )
}

/**
 * Holds if there is a level step from `pred` to `succ` under `cfg` that can be appended
 * to a path represented by `oldSummary` yielding a path represented by `newSummary`.
 */
pragma[noinline]
private predicate appendStep(
  DataFlow::Node pred, DataFlow::Configuration cfg, PathSummary oldSummary, DataFlow::Node succ,
  PathSummary newSummary
) {
  exists(PathSummary stepSummary |
    flowStep(pred, cfg, succ, stepSummary) and
    stepSummary.isLevel() and
    newSummary = oldSummary.append(stepSummary)
  )
}

/**
 * Holds if a function invoked at `invk` may return an expression into which `input`,
 * which is either an argument or a definition captured by the function, flows under
 * configuration `cfg`, possibly through callees.
 */
private predicate flowThroughCall(
  DataFlow::Node input, DataFlow::Node output, DataFlow::Configuration cfg, PathSummary summary
) {
  exists(Function f, DataFlow::ValueNode ret |
    ret.asExpr() = f.getAReturnedExpr() and
    (calls(output, f) or callsBound(output, f, _)) and // Do not consider partial calls
    reachableFromInput(f, output, input, ret, cfg, summary) and
    not isBarrierEdge(cfg, ret, output) and
    not isLabeledBarrierEdge(cfg, ret, output, summary.getEndLabel()) and
    not cfg.isLabeledBarrier(output, summary.getEndLabel())
  )
  or
  exists(Function f, DataFlow::Node invk, DataFlow::Node ret |
    DataFlow::exceptionalFunctionReturnNode(ret, f) and
    DataFlow::exceptionalInvocationReturnNode(output, invk.asExpr()) and
    (calls(invk, f) or callsBound(invk, f, _)) and
    reachableFromInput(f, invk, input, ret, cfg, summary) and
    not isBarrierEdge(cfg, ret, output) and
    not isLabeledBarrierEdge(cfg, ret, output, summary.getEndLabel()) and
    not cfg.isLabeledBarrier(output, summary.getEndLabel())
  )
}

/**
 * Holds if `pred` may flow into property `prop` of `succ` under configuration `cfg`
 * along a path summarized by `summary`.
 */
pragma[nomagic]
private predicate storeStep(
  DataFlow::Node pred, DataFlow::Node succ, string prop, DataFlow::Configuration cfg,
  PathSummary summary
) {
  basicStoreStep(pred, succ, prop) and
  summary = PathSummary::level()
  or
  isAdditionalStoreStep(pred, succ, prop, cfg) and
  summary = PathSummary::level()
  or
  exists(Function f, DataFlow::Node mid |
    // `f` stores its parameter `pred` in property `prop` of a value that flows back to the caller,
    // and `succ` is an invocation of `f`
    reachableFromInput(f, succ, pred, mid, cfg, summary) and
    (
      returnedPropWrite(f, _, prop, mid)
      or
      exists(DataFlow::SourceNode base | base.flowsToExpr(f.getAReturnedExpr()) |
        isAdditionalStoreStep(mid, base, prop, cfg)
      )
      or
      succ instanceof DataFlow::NewNode and
      receiverPropWrite(f, prop, mid)
    )
  )
}

/**
 * Holds if `f` may `read` property `prop` of parameter `parm`.
 */
private predicate parameterPropRead(
  Function f, DataFlow::Node invk, DataFlow::Node arg, string prop, DataFlow::Node read,
  DataFlow::Configuration cfg
) {
  exists(DataFlow::SourceNode parm |
    callInputStep(f, invk, arg, parm, cfg) and
    (
      read = parm.getAPropertyRead(prop)
      or
      exists(DataFlow::Node use | parm.flowsTo(use) | isAdditionalLoadStep(use, read, prop, cfg))
    )
  )
}

/**
 * Holds if `nd` may flow into a return statement of `f` under configuration `cfg`
 * (possibly through callees) along a path summarized by `summary`.
 */
private predicate reachesReturn(
  Function f, DataFlow::Node nd, DataFlow::Configuration cfg, PathSummary summary
) {
  isRelevant(nd, cfg) and
  returnExpr(f, nd, _) and
  summary = PathSummary::level()
  or
  exists(DataFlow::Node mid, PathSummary oldSummary, PathSummary newSummary |
    flowStep(nd, cfg, mid, oldSummary) and
    reachesReturn(f, mid, cfg, newSummary) and
    summary = oldSummary.append(newSummary)
  )
}

/**
 * Holds if the property `prop` of the object `pred` should be loaded into `succ`.
 */
private predicate isAdditionalLoadStep(
  DataFlow::Node pred, DataFlow::Node succ, string prop, DataFlow::Configuration cfg
) {
  any(AdditionalFlowStep s).loadStep(pred, succ, prop)
  or
  cfg.isAdditionalLoadStep(pred, succ, prop)
}

/**
 * Holds if `pred` should be stored in the object `succ` under the property `prop`.
 */
private predicate isAdditionalStoreStep(
  DataFlow::Node pred, DataFlow::Node succ, string prop, DataFlow::Configuration cfg
) {
  any(AdditionalFlowStep s).storeStep(pred, succ, prop)
  or
  cfg.isAdditionalStoreStep(pred, succ, prop)
}

/**
 * Holds if the property `loadProp` should be copied from the object `pred` to the property `storeProp` of object `succ`.
 */
private predicate isAdditionalLoadStoreStep(
  DataFlow::Node pred, DataFlow::Node succ, string loadProp, string storeProp, DataFlow::Configuration cfg
) {
  any(AdditionalFlowStep s).loadStoreStep(pred, succ, loadProp, storeProp)
  or
  cfg.isAdditionalLoadStoreStep(pred, succ, loadProp, storeProp)
  or
  loadProp = storeProp and
  (
    any(AdditionalFlowStep s).loadStoreStep(pred, succ, loadProp)
    or
    cfg.isAdditionalLoadStoreStep(pred, succ, loadProp)
  )
}

/**
 * Holds if property `prop` of `pred` may flow into `succ` along a path summarized by
 * `summary`.
 */
private predicate loadStep(
  DataFlow::Node pred, DataFlow::Node succ, string prop, DataFlow::Configuration cfg,
  PathSummary summary
) {
  basicLoadStep(pred, succ, prop) and
  summary = PathSummary::level()
  or
  isAdditionalLoadStep(pred, succ, prop, cfg) and
  summary = PathSummary::level()
  or
  exists(Function f, DataFlow::Node read |
    parameterPropRead(f, succ, pred, prop, read, cfg) and
    reachesReturn(f, read, cfg, summary)
  )
}

/**
 * Holds if `rhs` is the right-hand side of a write to property `prop`, and `nd` is reachable
 * from the base of that write under configuration `cfg` (possibly through callees) along a
 * path summarized by `summary`.
 */
pragma[nomagic]
private predicate reachableFromStoreBase(
  string prop, DataFlow::Node rhs, DataFlow::Node nd, DataFlow::Configuration cfg,
  PathSummary summary
) {
  exists(PathSummary s1, PathSummary s2 |
    reachableFromSource(rhs, cfg, s1)
    or
    reachableFromStoreBase(_, _, rhs, cfg, s1)
  |
    storeStep(rhs, nd, prop, cfg, s2) and
    summary =
      MkPathSummary(false, s1.hasCall().booleanOr(s2.hasCall()), s2.getStartLabel(),
        s2.getEndLabel())
  )
  or
<<<<<<< HEAD
  exists(DataFlow::Node mid, PathSummary oldSummary, PathSummary newSummary |
    reachableFromStoreBase(prop, rhs, mid, cfg, oldSummary) and
    flowStep(mid, cfg, nd, newSummary) and
    summary = oldSummary.appendValuePreserving(newSummary)
  )
  or
  exists(DataFlow::Node mid, PathSummary oldSummary, PathSummary newSummary, string midProp |
    reachableFromStoreBase(midProp, rhs, mid, cfg, oldSummary) and
    isAdditionalLoadStoreStep(mid, nd, midProp, prop, cfg) and
    newSummary = PathSummary::level() and
=======
  exists(PathSummary oldSummary, PathSummary newSummary |
    reachableFromStoreBaseStep(prop, rhs, nd, cfg, oldSummary, newSummary) and
>>>>>>> a1e032be
    summary = oldSummary.appendValuePreserving(newSummary)
  )
}

/**
 * Holds if `rhs` is the right-hand side of a write to property `prop`, and `nd` is reachable
 * from the base of that write under configuration `cfg` (possibly through callees) along a
 * path whose last step is summarized by `newSummary`, and the previous steps are summarized
 * by `oldSummary`.
 */
pragma[noinline]
private predicate reachableFromStoreBaseStep(
  string prop, DataFlow::Node rhs, DataFlow::Node nd, DataFlow::Configuration cfg,
  PathSummary oldSummary, PathSummary newSummary
) {
  exists(DataFlow::Node mid | reachableFromStoreBase(prop, rhs, mid, cfg, oldSummary) |
    flowStep(mid, cfg, nd, newSummary)
    or
    isAdditionalLoadStoreStep(mid, nd, prop, cfg) and
    newSummary = PathSummary::level()
  )
}

/**
 * Holds if the value of `pred` is written to a property of some base object, and that base
 * object may flow into the base of property read `succ` under configuration `cfg` along
 * a path summarized by `summary`.
 *
 * In other words, `pred` may flow to `succ` through a property.
 */
pragma[noinline]
private predicate flowThroughProperty(
  DataFlow::Node pred, DataFlow::Node succ, DataFlow::Configuration cfg, PathSummary summary
) {
  exists(PathSummary oldSummary, PathSummary newSummary |
    storeToLoad(pred, succ, cfg, oldSummary, newSummary) and
    summary = oldSummary.append(newSummary)
  )
}

/**
 * Holds if the value of `pred` is written to a property of some base object, and that base
 * object may flow into the base of property read `succ` under configuration `cfg` along
 * a path whose last step is summarized by `newSummary`, and the previous steps are summarized
 * by `oldSummary`.
 */
pragma[noinline]
private predicate storeToLoad(
  DataFlow::Node pred, DataFlow::Node succ, DataFlow::Configuration cfg, PathSummary oldSummary,
  PathSummary newSummary
) {
  exists(string prop, DataFlow::Node base |
    reachableFromStoreBase(prop, pred, base, cfg, oldSummary) and
    loadStep(base, succ, prop, cfg, newSummary)
  )
}

/**
 * Holds if `arg` and `cb` are passed as arguments to a function which in turn
 * invokes `cb`, passing `arg` as its `i`th argument.
 *
 * All of this is done under configuration `cfg`, and `arg` flows along a path
 * summarized by `summary`, while `cb` is only tracked locally.
 */
private predicate summarizedHigherOrderCall(
  DataFlow::Node arg, DataFlow::Node cb, int i, DataFlow::Configuration cfg, PathSummary summary
) {
  exists(
    Function f, DataFlow::InvokeNode outer, DataFlow::InvokeNode inner, int j,
    DataFlow::Node innerArg, DataFlow::SourceNode cbParm, PathSummary oldSummary
  |
    reachableFromInput(f, outer, arg, innerArg, cfg, oldSummary) and
    argumentPassing(outer, cb, f, cbParm) and
    innerArg = inner.getArgument(j)
  |
    // direct higher-order call
    cbParm.flowsTo(inner.getCalleeNode()) and
    i = j and
    summary = oldSummary
    or
    // indirect higher-order call
    exists(DataFlow::Node cbArg, PathSummary newSummary |
      cbParm.flowsTo(cbArg) and
      summarizedHigherOrderCall(innerArg, cbArg, i, cfg, newSummary) and
      summary = oldSummary.append(PathSummary::call()).append(newSummary)
    )
  )
}

/**
 * Holds if `arg` is passed as the `i`th argument to `callback` through a callback invocation.
 *
 * This can be a summarized call, that is, `arg` and `callback` flow into a call,
 * `f(arg, callback)`, which performs the invocation.
 *
 * Alternatively, the callback can flow into a call `f(callback)` which itself provides the `arg`.
 * That is, `arg` refers to a value defined in `f` or one of its callees.
 *
 * In the latter case, the summary will consists of both a `return` and `call` step, for the following reasons:
 *
 * - Having `return` in the summary ensures that arguments passsed to `f` can't propagate back out along this edge.
 *   This is, `arg` should be defined in `f` or one of its callees, since a context-dependent value (i.e. parameter)
 *   should not propagate to every callback passed to `f`.
 *   In reality, `arg` may refer to a parameter, but in that case, the `return` summary prevents the edge from ever
 *   being used.
 *
 * - Having `call` in the summary ensures that values we propagate into the callback definition along this edge
 *   can't propagate out to other callers of that function through a return statement.
 *
 * - The flow label mapping of the summary corresponds to the transformation from `arg` to the
 *   invocation of the callback.
 */
pragma[nomagic]
private predicate higherOrderCall(
  DataFlow::Node arg, DataFlow::SourceNode callback, int i, DataFlow::Configuration cfg,
  PathSummary summary
) {
  // Summarized call
  exists(DataFlow::Node cb |
    summarizedHigherOrderCall(arg, cb, i, cfg, summary) and
    callback.flowsTo(cb)
  )
  or
  // Local invocation of a parameter
  isRelevant(arg, cfg) and
  exists(DataFlow::InvokeNode invoke |
    arg = invoke.getArgument(i) and
    invoke = callback.(DataFlow::ParameterNode).getACall() and
    summary = PathSummary::call()
  )
  or
  // Forwarding of the callback parameter (but not the argument).
  exists(DataFlow::Node cbArg, DataFlow::SourceNode innerCb, PathSummary oldSummary |
    higherOrderCall(arg, innerCb, i, cfg, oldSummary) and
    callStep(cbArg, innerCb) and
    callback.flowsTo(cbArg) and
    // Prepend a 'return' summary to prevent context-dependent values (i.e. parameters) from using this edge.
    summary = PathSummary::return().append(oldSummary)
  )
}

/**
 * Holds if `pred` is passed as an argument to a function `f` which also takes a
 * callback parameter `cb` and then invokes `cb`, passing `pred` into parameter `succ`
 * of `cb`.
 *
 * All of this is done under configuration `cfg`, and `arg` flows along a path
 * summarized by `summary`, while `cb` is only tracked locally.
 */
private predicate flowIntoHigherOrderCall(
  DataFlow::Node pred, DataFlow::Node succ, DataFlow::Configuration cfg, PathSummary summary
) {
  exists(DataFlow::FunctionNode cb, int i, PathSummary oldSummary |
    higherOrderCall(pred, cb, i, cfg, oldSummary) and
    succ = cb.getParameter(i) and
    summary = oldSummary.append(PathSummary::call())
  )
  or
  exists(
    DataFlow::SourceNode cb, DataFlow::FunctionNode f, int i, int boundArgs, PathSummary oldSummary
  |
    higherOrderCall(pred, cb, i, cfg, oldSummary) and
    cb = CallGraph::getABoundFunctionReference(f, boundArgs, false) and
    succ = f.getParameter(boundArgs + i) and
    summary = oldSummary.append(PathSummary::call())
  )
}

/**
 * Holds if there is a flow step from `pred` to `succ` described by `summary`
 * under configuration `cfg`.
 */
private predicate flowStep(
  DataFlow::Node pred, DataFlow::Configuration cfg, DataFlow::Node succ, PathSummary summary
) {
  (
    basicFlowStep(pred, succ, summary, cfg)
    or
    // Flow through a function that returns a value that depends on one of its arguments
    // or a captured variable
    flowThroughCall(pred, succ, cfg, summary)
    or
    // Flow through a property write/read pair
    flowThroughProperty(pred, succ, cfg, summary)
    or
    // Flow into higher-order call
    flowIntoHigherOrderCall(pred, succ, cfg, summary)
  ) and
  isRelevant(succ, cfg) and
  not cfg.isBarrier(succ) and
  not isBarrierEdge(cfg, pred, succ) and
  not isLabeledBarrierEdge(cfg, pred, succ, summary.getEndLabel()) and
  not cfg.isLabeledBarrier(succ, summary.getEndLabel())
}

/**
 * Holds if `source` can flow to `sink` under configuration `cfg`
 * in zero or more steps.
 */
pragma[nomagic]
private predicate flowsTo(
  PathNode flowsource, DataFlow::Node source, SinkPathNode flowsink, DataFlow::Node sink,
  DataFlow::Configuration cfg
) {
  flowsource.wraps(source, cfg) and
  flowsink = flowsource.getASuccessor*() and
  flowsink.wraps(sink, id(cfg))
}

/**
 * Holds if `nd` is reachable from a source under `cfg` along a path summarized by
 * `summary`.
 */
pragma[nomagic]
private predicate reachableFromSource(
  DataFlow::Node nd, DataFlow::Configuration cfg, PathSummary summary
) {
  exists(FlowLabel lbl |
    isSource(nd, cfg, lbl) and
    not cfg.isBarrier(nd) and
    not cfg.isLabeledBarrier(nd, lbl) and
    summary = PathSummary::level(lbl)
  )
  or
  exists(DataFlow::Node pred, PathSummary oldSummary, PathSummary newSummary |
    reachableFromSource(pred, cfg, oldSummary) and
    flowStep(pred, cfg, nd, newSummary) and
    summary = oldSummary.append(newSummary)
  )
}

/**
 * Holds if `nd` can be reached from a source under `cfg`, and in turn a sink is
 * reachable from `nd`, where the path from the source to `nd` is summarized by `summary`.
 */
private predicate onPath(DataFlow::Node nd, DataFlow::Configuration cfg, PathSummary summary) {
  reachableFromSource(nd, cfg, summary) and
  isSink(nd, cfg, summary.getEndLabel()) and
  not cfg.isBarrier(nd) and
  not cfg.isLabeledBarrier(nd, summary.getEndLabel())
  or
  exists(DataFlow::Node mid, PathSummary stepSummary |
    reachableFromSource(nd, cfg, summary) and
    flowStep(nd, id(cfg), mid, stepSummary) and
    onPath(mid, id(cfg), summary.append(stepSummary))
  )
}

/**
 * Holds if there is a configuration that has at least one source and at least one sink.
 */
pragma[noinline]
private predicate isLive() {
  exists(DataFlow::Configuration cfg | isSource(_, cfg, _) and isSink(_, cfg, _))
}

/**
 * A data flow node on an inter-procedural path from a source.
 */
private newtype TPathNode =
  MkSourceNode(DataFlow::Node nd, DataFlow::Configuration cfg) { isSourceNode(nd, cfg, _) } or
  MkMidNode(DataFlow::Node nd, DataFlow::Configuration cfg, PathSummary summary) {
    isLive() and
    onPath(nd, cfg, summary)
  } or
  MkSinkNode(DataFlow::Node nd, DataFlow::Configuration cfg) { isSinkNode(nd, cfg, _) }

/**
 * Holds if `nd` is a source node for configuration `cfg`, and there is a path from `nd` to a sink
 * with the given `summary`.
 */
private predicate isSourceNode(DataFlow::Node nd, DataFlow::Configuration cfg, PathSummary summary) {
  exists(FlowLabel lbl | summary = PathSummary::level(lbl) |
    isSource(nd, cfg, lbl) and
    isLive() and
    onPath(nd, cfg, summary)
  )
}

/**
 * Holds if `nd` is a sink node for configuration `cfg`, and there is a path from a source to `nd`
 * with the given `summary`.
 */
private predicate isSinkNode(DataFlow::Node nd, DataFlow::Configuration cfg, PathSummary summary) {
  isSink(nd, cfg, summary.getEndLabel()) and
  isLive() and
  onPath(nd, cfg, summary)
}

/**
 * Maps `cfg` to itself.
 *
 * This is an auxiliary predicate that is needed in some places to prevent us
 * from computing a cross-product of all path nodes belonging to the same configuration.
 */
bindingset[cfg, result]
private DataFlow::Configuration id(DataFlow::Configuration cfg) { result >= cfg and cfg >= result }

/**
 * A data-flow node on an inter-procedural path from a source to a sink.
 *
 * A path node wraps a data-flow node `nd` and a data-flow configuration `cfg` such that `nd` is
 * on a path from a source to a sink under `cfg`.
 *
 * There are three kinds of path nodes:
 *
 *  - source nodes: wrapping a source node and a configuration such that there is a path from that
 *    source to some sink under the configuration;
 *  - sink nodes: wrapping a sink node and a configuration such that there is a path from some source
 *    to that sink under the configuration;
 *  - mid nodes: wrapping a node, a configuration and a path summary such that there is a path from
 *    some source to the node with the given summary that can be extended to a path to some sink node,
 *    all under the configuration.
 */
class PathNode extends TPathNode {
  DataFlow::Node nd;
  Configuration cfg;

  PathNode() {
    this = MkSourceNode(nd, cfg) or
    this = MkMidNode(nd, cfg, _) or
    this = MkSinkNode(nd, cfg)
  }

  /** Holds if this path node wraps data-flow node `nd` and configuration `c`. */
  predicate wraps(DataFlow::Node n, DataFlow::Configuration c) { nd = n and cfg = c }

  /** Gets the underlying configuration of this path node. */
  DataFlow::Configuration getConfiguration() { result = cfg }

  /** Gets the underlying data-flow node of this path node. */
  DataFlow::Node getNode() { result = nd }

  /** Gets a successor node of this path node. */
  final PathNode getASuccessor() { result = getASuccessor(this) }

  /** Gets a textual representation of this path node. */
  string toString() { result = nd.toString() }

  /**
   * Holds if this path node is at the specified location.
   * The location spans column `startcolumn` of line `startline` to
   * column `endcolumn` of line `endline` in file `filepath`.
   * For more information, see
   * [Locations](https://help.semmle.com/QL/learn-ql/ql/locations.html).
   */
  predicate hasLocationInfo(
    string filepath, int startline, int startcolumn, int endline, int endcolumn
  ) {
    nd.hasLocationInfo(filepath, startline, startcolumn, endline, endcolumn)
  }
}

/** Gets the mid node corresponding to `src`. */
private MidPathNode initialMidNode(SourcePathNode src) {
  exists(DataFlow::Node nd, Configuration cfg, PathSummary summary |
    result.wraps(nd, cfg, summary) and
    src = MkSourceNode(nd, cfg) and
    isSourceNode(nd, cfg, summary)
  )
}

/** Gets the mid node corresponding to `snk`. */
private MidPathNode finalMidNode(SinkPathNode snk) {
  exists(DataFlow::Node nd, Configuration cfg, PathSummary summary |
    result.wraps(nd, cfg, summary) and
    snk = MkSinkNode(nd, cfg) and
    isSinkNode(nd, cfg, summary)
  )
}

/**
 * Holds if `nd` is a mid node wrapping `(predNd, cfg, summary)`, and there is a flow step
 * from `predNd` to `succNd` under `cfg` with summary `newSummary`.
 *
 * This helper predicate exists to clarify the intended join order in `getASuccessor` below.
 */
pragma[noinline]
private predicate midNodeStep(
  PathNode nd, DataFlow::Node predNd, Configuration cfg, PathSummary summary, DataFlow::Node succNd,
  PathSummary newSummary
) {
  nd = MkMidNode(predNd, cfg, summary) and
  flowStep(predNd, id(cfg), succNd, newSummary)
}

/**
 * Gets a node to which data from `nd` may flow in one step.
 */
private PathNode getASuccessor(PathNode nd) {
  // source node to mid node
  result = initialMidNode(nd)
  or
  // mid node to mid node
  exists(
    Configuration cfg, DataFlow::Node predNd, PathSummary summary, DataFlow::Node succNd,
    PathSummary newSummary
  |
    midNodeStep(nd, predNd, cfg, summary, succNd, newSummary) and
    result = MkMidNode(succNd, id(cfg), summary.append(newSummary))
  )
  or
  // mid node to sink node
  nd = finalMidNode(result)
}

private PathNode getASuccessorIfHidden(PathNode nd) {
  nd.(MidPathNode).isHidden() and
  result = getASuccessor(nd)
}

/**
 * A path node corresponding to an intermediate node on a path from a source to a sink.
 *
 * A mid node is a triple `(nd, cfg, summary)` where `nd` is a data-flow node and `cfg`
 * is a configuration such that `nd` is on a path from a source to a sink under `cfg`
 * summarized by `summary`.
 */
class MidPathNode extends PathNode, MkMidNode {
  PathSummary summary;

  MidPathNode() { this = MkMidNode(nd, cfg, summary) }

  /** Gets the summary of the path underlying this path node. */
  PathSummary getPathSummary() { result = summary }

  /** Holds if this path node wraps data-flow node `nd`, configuration `c` and summary `s`. */
  predicate wraps(DataFlow::Node n, DataFlow::Configuration c, PathSummary s) {
    nd = n and cfg = c and summary = s
  }

  /**
   * Holds if this node is hidden from paths in path explanation queries, except
   * in cases where it is the source or sink.
   */
  predicate isHidden() {
    // Skip phi, refinement, and capture nodes
    nd.(DataFlow::SsaDefinitionNode).getSsaVariable().getDefinition() instanceof
      SsaImplicitDefinition
    or
    // Skip to the top of big left-leaning string concatenation trees.
    nd = any(AddExpr add).flow() and
    nd = any(AddExpr add).getAnOperand().flow()
    or
    // Skip the exceptional return on functions, as this highlights the entire function.
    nd = any(DataFlow::FunctionNode f).getExceptionalReturn()
    or
    // Skip the synthetic 'this' node, as a ThisExpr will be the next node anyway
    nd = DataFlow::thisNode(_)
  }
}

/**
 * A path node corresponding to a flow source.
 */
class SourcePathNode extends PathNode, MkSourceNode {
  SourcePathNode() { this = MkSourceNode(nd, cfg) }
}

/**
 * A path node corresponding to a flow sink.
 */
class SinkPathNode extends PathNode, MkSinkNode {
  SinkPathNode() { this = MkSinkNode(nd, cfg) }
}

/**
 * Provides the query predicates needed to include a graph in a path-problem query.
 */
module PathGraph {
  /** Holds if `nd` is a node in the graph of data flow path explanations. */
  query predicate nodes(PathNode nd) { not nd.(MidPathNode).isHidden() }

  /**
   * Gets a node to which data from `nd` may flow in one step, skipping over hidden nodes.
   */
  private PathNode succ0(PathNode nd) {
    result = getASuccessorIfHidden*(nd.getASuccessor()) and
    // skip hidden nodes
    nodes(nd) and
    nodes(result)
  }

  /**
   * Gets a node to which data from `nd` may flow in one step, where outgoing edges from intermediate
   * nodes are merged with any incoming edge from a corresponding source node.
   *
   * For example, assume that `src` is a source node for `nd1`, which has `nd2` as its direct
   * successor. Then `succ0` will yield two edges `src` &rarr; `nd1` and `nd1` &rarr; `nd2`,
   * to which `succ1` will add the edge `src` &rarr; `nd2`.
   */
  private PathNode succ1(PathNode nd) {
    result = succ0(nd)
    or
    result = succ0(initialMidNode(nd))
  }

  /**
   * Gets a node to which data from `nd` may flow in one step, where incoming edges into intermediate
   * nodes are merged with any outgoing edge to a corresponding sink node.
   *
   * For example, assume that `snk` is a source node for `nd2`, which has `nd1` as its direct
   * predecessor. Then `succ1` will yield two edges `nd1` &rarr; `nd2` and `nd2` &rarr; `snk`,
   * while `succ2` will yield just one edge `nd1` &rarr; `snk`.
   */
  private PathNode succ2(PathNode nd) {
    result = succ1(nd)
    or
    succ1(nd) = finalMidNode(result)
  }

  /** Holds if `pred` &rarr; `succ` is an edge in the graph of data flow path explanations. */
  query predicate edges(PathNode pred, PathNode succ) {
    succ = succ2(pred) and
    // skip over uninteresting edges
    not succ = initialMidNode(pred) and
    not pred = finalMidNode(succ)
  }
}

/**
 * Gets an operand of the given `&&` operator.
 *
 * We use this to construct the transitive closure over a relation
 * that does not include all of `BinaryExpr.getAnOperand`.
 */
private Expr getALogicalAndOperand(LogAndExpr e) { result = e.getAnOperand() }

/**
 * Gets an operand of the given `||` operator.
 *
 * We use this to construct the transitive closure over a relation
 * that does not include all of `BinaryExpr.getAnOperand`.
 */
private Expr getALogicalOrOperand(LogOrExpr e) { result = e.getAnOperand() }

/**
 * A `BarrierGuardNode` that controls which data flow
 * configurations it is used in.
 *
 * Note: For performance reasons, all subclasses of this class should be part
 * of the standard library. Override `Configuration::isBarrierGuard`
 * for analysis-specific barrier guards.
 */
abstract class AdditionalBarrierGuardNode extends BarrierGuardNode {
  abstract predicate appliesTo(Configuration cfg);
}

/**
 * A function that returns the result of a barrier guard.
 */
private class BarrierGuardFunction extends Function {
  DataFlow::ParameterNode sanitizedParameter;
  BarrierGuardNode guard;
  boolean guardOutcome;
  string label;

  BarrierGuardFunction() {
    barrierGuardIsRelevant(guard) and
    exists(Expr e |
      exists(Expr returnExpr |
        returnExpr = guard.asExpr()
        or
        // ad hoc support for conjunctions:
        getALogicalAndOperand+(returnExpr) = guard.asExpr() and guardOutcome = true
        or
        // ad hoc support for disjunctions:
        getALogicalOrOperand+(returnExpr) = guard.asExpr() and guardOutcome = false
      |
        exists(SsaExplicitDefinition ssa |
          ssa.getDef().getSource() = returnExpr and
          ssa.getVariable().getAUse() = getAReturnedExpr()
        )
        or
        returnExpr = getAReturnedExpr()
      ) and
      sanitizedParameter.flowsToExpr(e) and
      barrierGuardBlocksExpr(guard, guardOutcome, e, label)
    ) and
    getNumParameter() = 1 and
    sanitizedParameter.getParameter() = getParameter(0)
  }

  /**
   * Holds if this function sanitizes argument `e` of call `call`, provided the call evaluates to `outcome`.
   */
  predicate isBarrierCall(DataFlow::CallNode call, Expr e, boolean outcome, string lbl) {
    exists(DataFlow::Node arg |
      arg.asExpr() = e and
      arg = call.getArgument(0) and
      call.getNumArgument() = 1 and
      argumentPassing(call, arg, this, sanitizedParameter) and
      outcome = guardOutcome and
      lbl = label
    )
  }

  /**
   * Holds if this function applies to the flow in `cfg`.
   */
  predicate appliesTo(Configuration cfg) { cfg.isBarrierGuard(guard) }
}

/**
 * A call that sanitizes an argument.
 */
private class AdditionalBarrierGuardCall extends AdditionalBarrierGuardNode, DataFlow::CallNode {
  BarrierGuardFunction f;

  AdditionalBarrierGuardCall() { f.isBarrierCall(this, _, _, _) }

  override predicate blocks(boolean outcome, Expr e) { f.isBarrierCall(this, e, outcome, "") }

  predicate internalBlocksLabel(boolean outcome, Expr e, DataFlow::FlowLabel label) {
    f.isBarrierCall(this, e, outcome, label)
  }

  override predicate appliesTo(Configuration cfg) { f.appliesTo(cfg) }
}

/**
 * A guard node for a variable in a negative condition, such as `x` in `if(!x)`.
 * Can be added to a `isBarrier` in a data-flow configuration to block flow through such checks.
 */
class VarAccessBarrier extends DataFlow::Node {
  VarAccessBarrier() {
    exists(ConditionGuardNode guard, SsaRefinementNode refinement |
      this = DataFlow::ssaDefinitionNode(refinement) and
      refinement.getGuard() = guard and
      guard.getTest() instanceof VarAccess and
      guard.getOutcome() = false
    )
  }
}<|MERGE_RESOLUTION|>--- conflicted
+++ resolved
@@ -686,13 +686,8 @@
   basicLoadStep(pred, succ, _) or
   isAdditionalStoreStep(pred, succ, _, cfg) or
   isAdditionalLoadStep(pred, succ, _, cfg) or
-<<<<<<< HEAD
   isAdditionalLoadStoreStep(pred, succ, _, _, cfg) or
-  // the following two disjuncts taken together over-approximate flow through
-=======
-  isAdditionalLoadStoreStep(pred, succ, _, cfg) or
   // the following three disjuncts taken together over-approximate flow through
->>>>>>> a1e032be
   // higher-order calls
   callback(pred, succ) or
   succ = pred.(DataFlow::FunctionNode).getAParameter() or
@@ -990,21 +985,8 @@
         s2.getEndLabel())
   )
   or
-<<<<<<< HEAD
-  exists(DataFlow::Node mid, PathSummary oldSummary, PathSummary newSummary |
-    reachableFromStoreBase(prop, rhs, mid, cfg, oldSummary) and
-    flowStep(mid, cfg, nd, newSummary) and
-    summary = oldSummary.appendValuePreserving(newSummary)
-  )
-  or
-  exists(DataFlow::Node mid, PathSummary oldSummary, PathSummary newSummary, string midProp |
-    reachableFromStoreBase(midProp, rhs, mid, cfg, oldSummary) and
-    isAdditionalLoadStoreStep(mid, nd, midProp, prop, cfg) and
-    newSummary = PathSummary::level() and
-=======
-  exists(PathSummary oldSummary, PathSummary newSummary |
+  exists(PathSummary newSummary, PathSummary oldSummary |
     reachableFromStoreBaseStep(prop, rhs, nd, cfg, oldSummary, newSummary) and
->>>>>>> a1e032be
     summary = oldSummary.appendValuePreserving(newSummary)
   )
 }
@@ -1020,11 +1002,15 @@
   string prop, DataFlow::Node rhs, DataFlow::Node nd, DataFlow::Configuration cfg,
   PathSummary oldSummary, PathSummary newSummary
 ) {
-  exists(DataFlow::Node mid | reachableFromStoreBase(prop, rhs, mid, cfg, oldSummary) |
+  exists(DataFlow::Node mid |
+    reachableFromStoreBase(prop, rhs, mid, cfg, oldSummary) and
     flowStep(mid, cfg, nd, newSummary)
     or
-    isAdditionalLoadStoreStep(mid, nd, prop, cfg) and
-    newSummary = PathSummary::level()
+    exists(string midProp |
+      reachableFromStoreBase(midProp, rhs, mid, cfg, oldSummary) and
+      isAdditionalLoadStoreStep(mid, nd, midProp, prop, cfg) and
+      newSummary = PathSummary::level()
+    )
   )
 }
 
