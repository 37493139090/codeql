--- conflicted
+++ resolved
@@ -1,4 +1,3 @@
-<<<<<<< HEAD
 | a.js:1:1:3:3 | <toplevel> | foo | a.js:2:19:2:20 | 42 |
 | dir/b.js:1:1:3:3 | <toplevel> | bar | dir/b.js:2:10:2:11 | 42 |
 | lib/a.js:1:1:3:3 | <toplevel> | foo | lib/a.js:2:19:2:20 | 42 |
@@ -8,24 +7,9 @@
 | tst3.js:1:1:3:3 | <toplevel> | foo | tst3.js:2:43:2:44 | 42 |
 | tst4.js:1:1:11:3 | <toplevel> | bar | tst4.js:9:14:9:18 | b.bar |
 | tst4.js:1:1:11:3 | <toplevel> | foo | tst4.js:8:14:8:18 | a.foo |
+| tst5.js:1:1:6:3 | <toplevel> | bar | tst5.js:4:14:4:16 | bar |
+| tst5.js:1:1:6:3 | <toplevel> | foo | tst5.js:3:14:3:18 | a.foo |
 | tst.js:1:1:6:3 | <toplevel> | bar | tst.js:4:14:4:18 | b.bar |
 | tst.js:1:1:6:3 | <toplevel> | foo | tst.js:3:14:3:18 | a.foo |
 | umd.js:1:1:14:4 | <toplevel> | bar | umd.js:11:14:11:18 | a.foo |
-| umd.js:1:1:14:4 | <toplevel> | foo | umd.js:12:14:12:18 | b.bar |
-=======
-| a.js:1:1:3:3 | <toplevel> | foo | a.js:2:14:2:20 | foo: 42 |
-| dir/b.js:1:1:3:3 | <toplevel> | bar | dir/b.js:2:5:2:11 | bar: 42 |
-| lib/a.js:1:1:3:3 | <toplevel> | foo | lib/a.js:2:14:2:20 | foo: 42 |
-| lib/foo.js:1:1:4:0 | <toplevel> | foo | lib/foo.js:2:5:2:11 | foo: 23 |
-| lib/nested/a.js:1:1:3:3 | <toplevel> | foo | lib/nested/a.js:2:14:2:20 | foo: 42 |
-| tst2.js:1:1:3:3 | <toplevel> | foo | tst2.js:2:5:2:15 | exports.foo |
-| tst3.js:1:1:3:3 | <toplevel> | foo | tst3.js:2:29:2:39 | exports.foo |
-| tst4.js:1:1:11:3 | <toplevel> | bar | tst4.js:9:9:9:18 | bar: b.bar |
-| tst4.js:1:1:11:3 | <toplevel> | foo | tst4.js:8:9:8:18 | foo: a.foo |
-| tst5.js:1:1:6:3 | <toplevel> | bar | tst5.js:4:9:4:16 | bar: bar |
-| tst5.js:1:1:6:3 | <toplevel> | foo | tst5.js:3:9:3:18 | foo: a.foo |
-| tst.js:1:1:6:3 | <toplevel> | bar | tst.js:4:9:4:18 | bar: b.bar |
-| tst.js:1:1:6:3 | <toplevel> | foo | tst.js:3:9:3:18 | foo: a.foo |
-| umd.js:1:1:14:4 | <toplevel> | bar | umd.js:11:9:11:18 | bar: a.foo |
-| umd.js:1:1:14:4 | <toplevel> | foo | umd.js:12:9:12:18 | foo: b.bar |
->>>>>>> bc1d3de8
+| umd.js:1:1:14:4 | <toplevel> | foo | umd.js:12:14:12:18 | b.bar |