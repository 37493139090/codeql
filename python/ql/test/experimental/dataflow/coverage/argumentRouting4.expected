--- conflicted
+++ resolved
@@ -2,13 +2,9 @@
 | argumentPassing.py:69:5:69:5 | ControlFlowNode for d | argumentPassing.py:78:11:78:11 | ControlFlowNode for d |
 | argumentPassing.py:69:7:69:10 | ControlFlowNode for arg4 | argumentPassing.py:69:5:69:5 | ControlFlowNode for d |
 nodes
-<<<<<<< HEAD
 | argumentPassing.py:69:5:69:5 | ControlFlowNode for d | semmle.label | ControlFlowNode for d |
 | argumentPassing.py:69:7:69:10 | ControlFlowNode for arg4 | semmle.label | ControlFlowNode for arg4 |
 | argumentPassing.py:78:11:78:11 | ControlFlowNode for d | semmle.label | ControlFlowNode for d |
-#select
-| argumentPassing.py:69:7:69:10 | ControlFlowNode for arg4 | argumentPassing.py:69:7:69:10 | ControlFlowNode for arg4 | argumentPassing.py:78:11:78:11 | ControlFlowNode for d | Flow found |
-=======
 subpaths
 #select
->>>>>>> cd26d97d
+| argumentPassing.py:69:7:69:10 | ControlFlowNode for arg4 | argumentPassing.py:69:7:69:10 | ControlFlowNode for arg4 | argumentPassing.py:78:11:78:11 | ControlFlowNode for d | Flow found |