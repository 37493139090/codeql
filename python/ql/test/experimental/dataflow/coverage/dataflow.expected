edges
| datamodel.py:0:0:0:0 | ModuleVariableNode for Global Variable SOURCE in Module datamodel | datamodel.py:152:14:152:19 | ControlFlowNode for SOURCE |
| datamodel.py:13:1:13:6 | GSSA Variable SOURCE | datamodel.py:0:0:0:0 | ModuleVariableNode for Global Variable SOURCE in Module datamodel |
| datamodel.py:13:10:13:17 | ControlFlowNode for Str | datamodel.py:13:1:13:6 | GSSA Variable SOURCE |
| datamodel.py:13:10:13:17 | ControlFlowNode for Str | datamodel.py:38:8:38:13 | ControlFlowNode for SOURCE |
| datamodel.py:13:10:13:17 | ControlFlowNode for Str | datamodel.py:71:15:71:20 | ControlFlowNode for SOURCE |
| datamodel.py:13:10:13:17 | ControlFlowNode for Str | datamodel.py:72:18:72:23 | ControlFlowNode for SOURCE |
| datamodel.py:13:10:13:17 | ControlFlowNode for Str | datamodel.py:80:20:80:25 | ControlFlowNode for SOURCE |
| datamodel.py:13:10:13:17 | ControlFlowNode for Str | datamodel.py:81:20:81:25 | ControlFlowNode for SOURCE |
| datamodel.py:38:8:38:13 | ControlFlowNode for SOURCE | datamodel.py:38:6:38:17 | ControlFlowNode for f() |
| datamodel.py:38:8:38:13 | ControlFlowNode for SOURCE | datamodel.py:71:15:71:20 | ControlFlowNode for SOURCE |
| datamodel.py:38:8:38:13 | ControlFlowNode for SOURCE | datamodel.py:72:18:72:23 | ControlFlowNode for SOURCE |
| datamodel.py:38:8:38:13 | ControlFlowNode for SOURCE | datamodel.py:80:20:80:25 | ControlFlowNode for SOURCE |
| datamodel.py:38:8:38:13 | ControlFlowNode for SOURCE | datamodel.py:81:20:81:25 | ControlFlowNode for SOURCE |
| datamodel.py:71:15:71:20 | ControlFlowNode for SOURCE | datamodel.py:71:6:71:24 | ControlFlowNode for Attribute() |
| datamodel.py:71:15:71:20 | ControlFlowNode for SOURCE | datamodel.py:72:18:72:23 | ControlFlowNode for SOURCE |
| datamodel.py:71:15:71:20 | ControlFlowNode for SOURCE | datamodel.py:80:20:80:25 | ControlFlowNode for SOURCE |
| datamodel.py:71:15:71:20 | ControlFlowNode for SOURCE | datamodel.py:81:20:81:25 | ControlFlowNode for SOURCE |
| datamodel.py:72:18:72:23 | ControlFlowNode for SOURCE | datamodel.py:72:6:72:27 | ControlFlowNode for Attribute() |
| datamodel.py:72:18:72:23 | ControlFlowNode for SOURCE | datamodel.py:80:20:80:25 | ControlFlowNode for SOURCE |
| datamodel.py:72:18:72:23 | ControlFlowNode for SOURCE | datamodel.py:81:20:81:25 | ControlFlowNode for SOURCE |
| datamodel.py:73:18:73:23 | ControlFlowNode for SOURCE | datamodel.py:80:20:80:25 | ControlFlowNode for SOURCE |
| datamodel.py:73:18:73:23 | ControlFlowNode for SOURCE | datamodel.py:81:20:81:25 | ControlFlowNode for SOURCE |
| datamodel.py:80:20:80:25 | ControlFlowNode for SOURCE | datamodel.py:80:6:80:26 | ControlFlowNode for Attribute() |
| datamodel.py:80:20:80:25 | ControlFlowNode for SOURCE | datamodel.py:81:20:81:25 | ControlFlowNode for SOURCE |
| datamodel.py:81:20:81:25 | ControlFlowNode for SOURCE | datamodel.py:81:6:81:26 | ControlFlowNode for Attribute() |
| datamodel.py:152:5:152:8 | [post store] ControlFlowNode for self [Attribute b] | datamodel.py:155:14:155:25 | ControlFlowNode for Customized() [Attribute b] |
| datamodel.py:152:14:152:19 | ControlFlowNode for SOURCE | datamodel.py:152:5:152:8 | [post store] ControlFlowNode for self [Attribute b] |
| datamodel.py:155:14:155:25 | ControlFlowNode for Customized() [Attribute b] | datamodel.py:159:6:159:15 | ControlFlowNode for customized [Attribute b] |
| datamodel.py:159:6:159:15 | ControlFlowNode for customized [Attribute b] | datamodel.py:159:6:159:17 | ControlFlowNode for Attribute |
<<<<<<< HEAD
| test.py:0:0:0:0 | ModuleVariableNode for Global Variable SOURCE in Module test | test.py:42:21:42:26 | ControlFlowNode for SOURCE |
| test.py:0:0:0:0 | ModuleVariableNode for Global Variable SOURCE in Module test | test.py:55:9:55:14 | ControlFlowNode for SOURCE |
| test.py:0:0:0:0 | ModuleVariableNode for Global Variable SOURCE in Module test | test.py:87:9:87:14 | ControlFlowNode for SOURCE |
| test.py:0:0:0:0 | ModuleVariableNode for Global Variable SOURCE in Module test | test.py:93:10:93:15 | ControlFlowNode for SOURCE |
| test.py:0:0:0:0 | ModuleVariableNode for Global Variable SOURCE in Module test | test.py:103:10:103:15 | ControlFlowNode for SOURCE |
| test.py:0:0:0:0 | ModuleVariableNode for Global Variable SOURCE in Module test | test.py:108:22:108:27 | ControlFlowNode for SOURCE |
| test.py:0:0:0:0 | ModuleVariableNode for Global Variable SOURCE in Module test | test.py:113:10:113:15 | ControlFlowNode for SOURCE |
| test.py:0:0:0:0 | ModuleVariableNode for Global Variable SOURCE in Module test | test.py:125:10:125:15 | ControlFlowNode for SOURCE |
| test.py:0:0:0:0 | ModuleVariableNode for Global Variable SOURCE in Module test | test.py:130:10:130:15 | ControlFlowNode for SOURCE |
| test.py:0:0:0:0 | ModuleVariableNode for Global Variable SOURCE in Module test | test.py:135:22:135:27 | ControlFlowNode for SOURCE |
| test.py:0:0:0:0 | ModuleVariableNode for Global Variable SOURCE in Module test | test.py:140:10:140:15 | ControlFlowNode for SOURCE |
| test.py:0:0:0:0 | ModuleVariableNode for Global Variable SOURCE in Module test | test.py:152:15:152:20 | ControlFlowNode for SOURCE |
| test.py:0:0:0:0 | ModuleVariableNode for Global Variable SOURCE in Module test | test.py:157:15:157:20 | ControlFlowNode for SOURCE |
| test.py:0:0:0:0 | ModuleVariableNode for Global Variable SOURCE in Module test | test.py:183:23:183:28 | ControlFlowNode for SOURCE |
| test.py:0:0:0:0 | ModuleVariableNode for Global Variable SOURCE in Module test | test.py:188:25:188:30 | ControlFlowNode for SOURCE |
| test.py:0:0:0:0 | ModuleVariableNode for Global Variable SOURCE in Module test | test.py:199:34:199:39 | ControlFlowNode for SOURCE |
| test.py:0:0:0:0 | ModuleVariableNode for Global Variable SOURCE in Module test | test.py:336:11:336:16 | ControlFlowNode for SOURCE |
| test.py:0:0:0:0 | ModuleVariableNode for Global Variable SOURCE in Module test | test.py:340:11:340:16 | ControlFlowNode for SOURCE |
| test.py:0:0:0:0 | ModuleVariableNode for Global Variable SOURCE in Module test | test.py:344:16:344:21 | ControlFlowNode for SOURCE |
| test.py:0:0:0:0 | ModuleVariableNode for Global Variable SOURCE in Module test | test.py:365:28:365:33 | ControlFlowNode for SOURCE |
| test.py:0:0:0:0 | ModuleVariableNode for Global Variable SOURCE in Module test | test.py:373:30:373:35 | ControlFlowNode for SOURCE |
| test.py:0:0:0:0 | ModuleVariableNode for Global Variable SOURCE in Module test | test.py:381:36:381:41 | ControlFlowNode for SOURCE |
| test.py:0:0:0:0 | ModuleVariableNode for Global Variable SOURCE in Module test | test.py:389:33:389:38 | ControlFlowNode for SOURCE |
| test.py:0:0:0:0 | ModuleVariableNode for Global Variable SOURCE in Module test | test.py:397:39:397:44 | ControlFlowNode for SOURCE |
| test.py:0:0:0:0 | ModuleVariableNode for Global Variable SOURCE in Module test | test.py:442:12:442:17 | ControlFlowNode for SOURCE |
| test.py:0:0:0:0 | ModuleVariableNode for Global Variable SOURCE in Module test | test.py:449:28:449:33 | ControlFlowNode for SOURCE |
| test.py:0:0:0:0 | ModuleVariableNode for Global Variable SOURCE in Module test | test.py:463:30:463:35 | ControlFlowNode for SOURCE |
| test.py:0:0:0:0 | ModuleVariableNode for Global Variable SOURCE in Module test | test.py:477:36:477:41 | ControlFlowNode for SOURCE |
| test.py:0:0:0:0 | ModuleVariableNode for Global Variable SOURCE in Module test | test.py:482:33:482:38 | ControlFlowNode for SOURCE |
| test.py:0:0:0:0 | ModuleVariableNode for Global Variable SOURCE in Module test | test.py:487:39:487:44 | ControlFlowNode for SOURCE |
| test.py:0:0:0:0 | ModuleVariableNode for Global Variable SOURCE in Module test | test.py:499:9:499:14 | ControlFlowNode for SOURCE |
| test.py:20:1:20:6 | GSSA Variable SOURCE | test.py:0:0:0:0 | ModuleVariableNode for Global Variable SOURCE in Module test |
| test.py:20:10:20:17 | ControlFlowNode for Str | test.py:20:1:20:6 | GSSA Variable SOURCE |
| test.py:42:10:42:26 | ControlFlowNode for Tuple [Tuple element at index 1] | test.py:43:9:43:9 | ControlFlowNode for x [Tuple element at index 1] |
| test.py:42:21:42:26 | ControlFlowNode for SOURCE | test.py:42:10:42:26 | ControlFlowNode for Tuple [Tuple element at index 1] |
| test.py:43:9:43:9 | ControlFlowNode for x [Tuple element at index 1] | test.py:43:9:43:12 | ControlFlowNode for Subscript |
| test.py:43:9:43:12 | ControlFlowNode for Subscript | test.py:44:10:44:10 | ControlFlowNode for y |
| test.py:55:9:55:14 | ControlFlowNode for SOURCE | test.py:56:10:56:10 | ControlFlowNode for x |
| test.py:61:9:61:16 | ControlFlowNode for Str | test.py:62:10:62:10 | ControlFlowNode for x |
| test.py:66:9:66:17 | ControlFlowNode for Str | test.py:67:10:67:10 | ControlFlowNode for x |
| test.py:71:9:71:10 | ControlFlowNode for IntegerLiteral | test.py:72:10:72:10 | ControlFlowNode for x |
| test.py:76:9:76:12 | ControlFlowNode for FloatLiteral | test.py:77:10:77:10 | ControlFlowNode for x |
| test.py:87:9:87:14 | ControlFlowNode for SOURCE | test.py:88:10:88:10 | ControlFlowNode for x |
| test.py:93:9:93:16 | ControlFlowNode for List [List element] | test.py:94:10:94:10 | ControlFlowNode for x [List element] |
| test.py:93:10:93:15 | ControlFlowNode for SOURCE | test.py:93:9:93:16 | ControlFlowNode for List [List element] |
| test.py:94:10:94:10 | ControlFlowNode for x [List element] | test.py:94:10:94:13 | ControlFlowNode for Subscript |
| test.py:103:9:103:37 | ControlFlowNode for ListComp [List element] | test.py:104:10:104:10 | ControlFlowNode for x [List element] |
| test.py:103:10:103:15 | ControlFlowNode for SOURCE | test.py:103:9:103:37 | ControlFlowNode for ListComp [List element] |
| test.py:104:10:104:10 | ControlFlowNode for x [List element] | test.py:104:10:104:13 | ControlFlowNode for Subscript |
| test.py:108:9:108:29 | ControlFlowNode for ListComp [List element] | test.py:109:10:109:10 | ControlFlowNode for x [List element] |
| test.py:108:10:108:10 | ControlFlowNode for y | test.py:108:9:108:29 | ControlFlowNode for ListComp [List element] |
| test.py:108:16:108:16 | SSA variable y | test.py:108:10:108:10 | ControlFlowNode for y |
| test.py:108:21:108:28 | ControlFlowNode for List [List element] | test.py:108:16:108:16 | SSA variable y |
| test.py:108:22:108:27 | ControlFlowNode for SOURCE | test.py:108:21:108:28 | ControlFlowNode for List [List element] |
| test.py:109:10:109:10 | ControlFlowNode for x [List element] | test.py:109:10:109:13 | ControlFlowNode for Subscript |
| test.py:113:9:113:16 | ControlFlowNode for List [List element] | test.py:114:21:114:21 | ControlFlowNode for l [List element] |
| test.py:113:10:113:15 | ControlFlowNode for SOURCE | test.py:113:9:113:16 | ControlFlowNode for List [List element] |
| test.py:114:9:114:22 | ControlFlowNode for ListComp [List element] | test.py:115:10:115:10 | ControlFlowNode for x [List element] |
| test.py:114:10:114:10 | ControlFlowNode for y | test.py:114:9:114:22 | ControlFlowNode for ListComp [List element] |
| test.py:114:16:114:16 | SSA variable y | test.py:114:10:114:10 | ControlFlowNode for y |
| test.py:114:21:114:21 | ControlFlowNode for l [List element] | test.py:114:16:114:16 | SSA variable y |
| test.py:115:10:115:10 | ControlFlowNode for x [List element] | test.py:115:10:115:13 | ControlFlowNode for Subscript |
| test.py:125:9:125:16 | ControlFlowNode for Set [List element] | test.py:126:10:126:10 | ControlFlowNode for x [List element] |
| test.py:125:10:125:15 | ControlFlowNode for SOURCE | test.py:125:9:125:16 | ControlFlowNode for Set [List element] |
| test.py:126:10:126:10 | ControlFlowNode for x [List element] | test.py:126:10:126:16 | ControlFlowNode for Attribute() |
| test.py:130:9:130:37 | ControlFlowNode for SetComp [Set element] | test.py:131:10:131:10 | ControlFlowNode for x [Set element] |
| test.py:130:10:130:15 | ControlFlowNode for SOURCE | test.py:130:9:130:37 | ControlFlowNode for SetComp [Set element] |
| test.py:131:10:131:10 | ControlFlowNode for x [Set element] | test.py:131:10:131:16 | ControlFlowNode for Attribute() |
| test.py:135:9:135:29 | ControlFlowNode for SetComp [Set element] | test.py:136:10:136:10 | ControlFlowNode for x [Set element] |
| test.py:135:10:135:10 | ControlFlowNode for y | test.py:135:9:135:29 | ControlFlowNode for SetComp [Set element] |
| test.py:135:16:135:16 | SSA variable y | test.py:135:10:135:10 | ControlFlowNode for y |
| test.py:135:21:135:28 | ControlFlowNode for List [List element] | test.py:135:16:135:16 | SSA variable y |
| test.py:135:22:135:27 | ControlFlowNode for SOURCE | test.py:135:21:135:28 | ControlFlowNode for List [List element] |
| test.py:136:10:136:10 | ControlFlowNode for x [Set element] | test.py:136:10:136:16 | ControlFlowNode for Attribute() |
| test.py:140:9:140:16 | ControlFlowNode for Set [List element] | test.py:141:21:141:21 | ControlFlowNode for l [List element] |
| test.py:140:10:140:15 | ControlFlowNode for SOURCE | test.py:140:9:140:16 | ControlFlowNode for Set [List element] |
| test.py:141:9:141:22 | ControlFlowNode for SetComp [Set element] | test.py:142:10:142:10 | ControlFlowNode for x [Set element] |
| test.py:141:10:141:10 | ControlFlowNode for y | test.py:141:9:141:22 | ControlFlowNode for SetComp [Set element] |
| test.py:141:16:141:16 | SSA variable y | test.py:141:10:141:10 | ControlFlowNode for y |
| test.py:141:21:141:21 | ControlFlowNode for l [List element] | test.py:141:16:141:16 | SSA variable y |
| test.py:142:10:142:10 | ControlFlowNode for x [Set element] | test.py:142:10:142:16 | ControlFlowNode for Attribute() |
| test.py:152:9:152:21 | ControlFlowNode for Dict [Dictionary element at key s] | test.py:153:10:153:10 | ControlFlowNode for x [Dictionary element at key s] |
| test.py:152:15:152:20 | ControlFlowNode for SOURCE | test.py:152:9:152:21 | ControlFlowNode for Dict [Dictionary element at key s] |
| test.py:153:10:153:10 | ControlFlowNode for x [Dictionary element at key s] | test.py:153:10:153:15 | ControlFlowNode for Subscript |
| test.py:157:9:157:21 | ControlFlowNode for Dict [Dictionary element at key s] | test.py:158:10:158:10 | ControlFlowNode for x [Dictionary element at key s] |
| test.py:157:15:157:20 | ControlFlowNode for SOURCE | test.py:157:9:157:21 | ControlFlowNode for Dict [Dictionary element at key s] |
| test.py:158:10:158:10 | ControlFlowNode for x [Dictionary element at key s] | test.py:158:10:158:19 | ControlFlowNode for Attribute() |
| test.py:183:9:183:42 | ControlFlowNode for ListComp [List element] | test.py:184:10:184:10 | ControlFlowNode for x [List element] |
| test.py:183:10:183:10 | ControlFlowNode for y | test.py:183:9:183:42 | ControlFlowNode for ListComp [List element] |
| test.py:183:16:183:16 | SSA variable z [List element] | test.py:183:41:183:41 | ControlFlowNode for z [List element] |
| test.py:183:21:183:30 | ControlFlowNode for List [List element, List element] | test.py:183:16:183:16 | SSA variable z [List element] |
| test.py:183:22:183:29 | ControlFlowNode for List [List element] | test.py:183:21:183:30 | ControlFlowNode for List [List element, List element] |
| test.py:183:23:183:28 | ControlFlowNode for SOURCE | test.py:183:22:183:29 | ControlFlowNode for List [List element] |
| test.py:183:36:183:36 | SSA variable y | test.py:183:10:183:10 | ControlFlowNode for y |
| test.py:183:41:183:41 | ControlFlowNode for z [List element] | test.py:183:36:183:36 | SSA variable y |
| test.py:184:10:184:10 | ControlFlowNode for x [List element] | test.py:184:10:184:13 | ControlFlowNode for Subscript |
| test.py:188:9:188:68 | ControlFlowNode for ListComp [List element] | test.py:189:10:189:10 | ControlFlowNode for x [List element] |
| test.py:188:10:188:10 | ControlFlowNode for y | test.py:188:9:188:68 | ControlFlowNode for ListComp [List element] |
| test.py:188:16:188:16 | SSA variable v [List element, List element, ... (3)] | test.py:188:45:188:45 | ControlFlowNode for v [List element, List element, ... (3)] |
| test.py:188:21:188:34 | ControlFlowNode for List [List element, List element, ... (4)] | test.py:188:16:188:16 | SSA variable v [List element, List element, ... (3)] |
| test.py:188:22:188:33 | ControlFlowNode for List [List element, List element, ... (3)] | test.py:188:21:188:34 | ControlFlowNode for List [List element, List element, ... (4)] |
| test.py:188:23:188:32 | ControlFlowNode for List [List element, List element] | test.py:188:22:188:33 | ControlFlowNode for List [List element, List element, ... (3)] |
| test.py:188:24:188:31 | ControlFlowNode for List [List element] | test.py:188:23:188:32 | ControlFlowNode for List [List element, List element] |
| test.py:188:25:188:30 | ControlFlowNode for SOURCE | test.py:188:24:188:31 | ControlFlowNode for List [List element] |
| test.py:188:40:188:40 | SSA variable u [List element, List element] | test.py:188:56:188:56 | ControlFlowNode for u [List element, List element] |
| test.py:188:45:188:45 | ControlFlowNode for v [List element, List element, ... (3)] | test.py:188:40:188:40 | SSA variable u [List element, List element] |
| test.py:188:51:188:51 | SSA variable z [List element] | test.py:188:67:188:67 | ControlFlowNode for z [List element] |
| test.py:188:56:188:56 | ControlFlowNode for u [List element, List element] | test.py:188:51:188:51 | SSA variable z [List element] |
| test.py:188:62:188:62 | SSA variable y | test.py:188:10:188:10 | ControlFlowNode for y |
| test.py:188:67:188:67 | ControlFlowNode for z [List element] | test.py:188:62:188:62 | SSA variable y |
| test.py:189:10:189:10 | ControlFlowNode for x [List element] | test.py:189:10:189:13 | ControlFlowNode for Subscript |
| test.py:199:9:199:42 | ControlFlowNode for ListComp [List element] | test.py:200:10:200:10 | ControlFlowNode for x [List element] |
| test.py:199:10:199:10 | ControlFlowNode for y | test.py:199:9:199:42 | ControlFlowNode for ListComp [List element] |
| test.py:199:16:199:16 | SSA variable y | test.py:199:10:199:10 | ControlFlowNode for y |
| test.py:199:22:199:22 | ControlFlowNode for z | test.py:199:22:199:40 | ControlFlowNode for GeneratorExp [List element] |
| test.py:199:22:199:40 | ControlFlowNode for GeneratorExp [List element] | test.py:199:16:199:16 | SSA variable y |
| test.py:199:28:199:28 | SSA variable z | test.py:199:22:199:22 | ControlFlowNode for z |
| test.py:199:33:199:40 | ControlFlowNode for List [List element] | test.py:199:28:199:28 | SSA variable z |
| test.py:199:34:199:39 | ControlFlowNode for SOURCE | test.py:199:33:199:40 | ControlFlowNode for List [List element] |
| test.py:200:10:200:10 | ControlFlowNode for x [List element] | test.py:200:10:200:13 | ControlFlowNode for Subscript |
| test.py:336:11:336:16 | ControlFlowNode for SOURCE | test.py:336:11:336:17 | ControlFlowNode for Tuple [Tuple element at index 0] |
| test.py:336:11:336:17 | ControlFlowNode for Tuple [Tuple element at index 0] | test.py:336:10:336:21 | ControlFlowNode for Subscript |
| test.py:340:10:340:17 | ControlFlowNode for List [List element] | test.py:340:10:340:20 | ControlFlowNode for Subscript |
| test.py:340:11:340:16 | ControlFlowNode for SOURCE | test.py:340:10:340:17 | ControlFlowNode for List [List element] |
| test.py:344:10:344:22 | ControlFlowNode for Dict [Dictionary element at key s] | test.py:344:10:344:27 | ControlFlowNode for Subscript |
| test.py:344:16:344:21 | ControlFlowNode for SOURCE | test.py:344:10:344:22 | ControlFlowNode for Dict [Dictionary element at key s] |
| test.py:365:28:365:33 | ControlFlowNode for SOURCE | test.py:365:10:365:34 | ControlFlowNode for second() |
| test.py:373:30:373:35 | ControlFlowNode for SOURCE | test.py:373:10:373:36 | ControlFlowNode for second() |
| test.py:381:10:381:43 | KwUnpacked b | test.py:381:10:381:43 | ControlFlowNode for second() |
| test.py:381:30:381:42 | ControlFlowNode for Dict [Dictionary element at key b] | test.py:381:10:381:43 | KwUnpacked b |
| test.py:381:36:381:41 | ControlFlowNode for SOURCE | test.py:381:30:381:42 | ControlFlowNode for Dict [Dictionary element at key b] |
| test.py:389:10:389:39 | PosOverflowNode for f_extra_pos() [Tuple element at index 0] | test.py:389:10:389:39 | ControlFlowNode for f_extra_pos() |
| test.py:389:33:389:38 | ControlFlowNode for SOURCE | test.py:389:10:389:39 | PosOverflowNode for f_extra_pos() [Tuple element at index 0] |
| test.py:397:10:397:45 | KwOverflowNode for f_extra_keyword() [Dictionary element at key b] | test.py:397:10:397:45 | ControlFlowNode for f_extra_keyword() |
| test.py:397:39:397:44 | ControlFlowNode for SOURCE | test.py:397:10:397:45 | KwOverflowNode for f_extra_keyword() [Dictionary element at key b] |
| test.py:442:12:442:17 | ControlFlowNode for SOURCE | test.py:442:10:442:18 | ControlFlowNode for f() |
| test.py:449:28:449:33 | ControlFlowNode for SOURCE | test.py:449:10:449:34 | ControlFlowNode for second() |
| test.py:463:30:463:35 | ControlFlowNode for SOURCE | test.py:463:10:463:36 | ControlFlowNode for second() |
| test.py:477:10:477:43 | KwUnpacked b | test.py:477:10:477:43 | ControlFlowNode for second() |
| test.py:477:30:477:42 | ControlFlowNode for Dict [Dictionary element at key b] | test.py:477:10:477:43 | KwUnpacked b |
| test.py:477:36:477:41 | ControlFlowNode for SOURCE | test.py:477:30:477:42 | ControlFlowNode for Dict [Dictionary element at key b] |
| test.py:482:10:482:39 | PosOverflowNode for f_extra_pos() [Tuple element at index 0] | test.py:482:10:482:39 | ControlFlowNode for f_extra_pos() |
| test.py:482:33:482:38 | ControlFlowNode for SOURCE | test.py:482:10:482:39 | PosOverflowNode for f_extra_pos() [Tuple element at index 0] |
| test.py:487:10:487:45 | KwOverflowNode for f_extra_keyword() [Dictionary element at key b] | test.py:487:10:487:45 | ControlFlowNode for f_extra_keyword() |
| test.py:487:39:487:44 | ControlFlowNode for SOURCE | test.py:487:10:487:45 | KwOverflowNode for f_extra_keyword() [Dictionary element at key b] |
| test.py:499:9:499:14 | ControlFlowNode for SOURCE | test.py:501:10:501:10 | ControlFlowNode for a |
| test.py:499:9:499:14 | ControlFlowNode for SOURCE | test.py:506:10:506:10 | ControlFlowNode for b |
=======
| test.py:0:0:0:0 | ModuleVariableNode for Global Variable SOURCE in Module test | test.py:36:21:36:26 | ControlFlowNode for SOURCE |
| test.py:0:0:0:0 | ModuleVariableNode for Global Variable SOURCE in Module test | test.py:49:9:49:14 | ControlFlowNode for SOURCE |
| test.py:0:0:0:0 | ModuleVariableNode for Global Variable SOURCE in Module test | test.py:81:10:81:15 | ControlFlowNode for SOURCE |
| test.py:0:0:0:0 | ModuleVariableNode for Global Variable SOURCE in Module test | test.py:87:10:87:15 | ControlFlowNode for SOURCE |
| test.py:0:0:0:0 | ModuleVariableNode for Global Variable SOURCE in Module test | test.py:97:10:97:15 | ControlFlowNode for SOURCE |
| test.py:0:0:0:0 | ModuleVariableNode for Global Variable SOURCE in Module test | test.py:102:22:102:27 | ControlFlowNode for SOURCE |
| test.py:0:0:0:0 | ModuleVariableNode for Global Variable SOURCE in Module test | test.py:107:10:107:15 | ControlFlowNode for SOURCE |
| test.py:0:0:0:0 | ModuleVariableNode for Global Variable SOURCE in Module test | test.py:119:10:119:15 | ControlFlowNode for SOURCE |
| test.py:0:0:0:0 | ModuleVariableNode for Global Variable SOURCE in Module test | test.py:124:10:124:15 | ControlFlowNode for SOURCE |
| test.py:0:0:0:0 | ModuleVariableNode for Global Variable SOURCE in Module test | test.py:129:22:129:27 | ControlFlowNode for SOURCE |
| test.py:0:0:0:0 | ModuleVariableNode for Global Variable SOURCE in Module test | test.py:134:10:134:15 | ControlFlowNode for SOURCE |
| test.py:0:0:0:0 | ModuleVariableNode for Global Variable SOURCE in Module test | test.py:146:15:146:20 | ControlFlowNode for SOURCE |
| test.py:0:0:0:0 | ModuleVariableNode for Global Variable SOURCE in Module test | test.py:151:15:151:20 | ControlFlowNode for SOURCE |
| test.py:0:0:0:0 | ModuleVariableNode for Global Variable SOURCE in Module test | test.py:177:23:177:28 | ControlFlowNode for SOURCE |
| test.py:0:0:0:0 | ModuleVariableNode for Global Variable SOURCE in Module test | test.py:182:25:182:30 | ControlFlowNode for SOURCE |
| test.py:0:0:0:0 | ModuleVariableNode for Global Variable SOURCE in Module test | test.py:193:34:193:39 | ControlFlowNode for SOURCE |
| test.py:0:0:0:0 | ModuleVariableNode for Global Variable SOURCE in Module test | test.py:330:11:330:16 | ControlFlowNode for SOURCE |
| test.py:0:0:0:0 | ModuleVariableNode for Global Variable SOURCE in Module test | test.py:334:11:334:16 | ControlFlowNode for SOURCE |
| test.py:0:0:0:0 | ModuleVariableNode for Global Variable SOURCE in Module test | test.py:338:16:338:21 | ControlFlowNode for SOURCE |
| test.py:0:0:0:0 | ModuleVariableNode for Global Variable SOURCE in Module test | test.py:361:28:361:33 | ControlFlowNode for SOURCE |
| test.py:0:0:0:0 | ModuleVariableNode for Global Variable SOURCE in Module test | test.py:414:10:414:15 | ControlFlowNode for SOURCE |
| test.py:0:0:0:0 | ModuleVariableNode for Global Variable SOURCE in Module test | test.py:422:34:422:39 | ControlFlowNode for SOURCE |
| test.py:0:0:0:0 | ModuleVariableNode for Global Variable SOURCE in Module test | test.py:446:12:446:17 | ControlFlowNode for SOURCE |
| test.py:0:0:0:0 | ModuleVariableNode for Global Variable SOURCE in Module test | test.py:453:28:453:33 | ControlFlowNode for SOURCE |
| test.py:0:0:0:0 | ModuleVariableNode for Global Variable SOURCE in Module test | test.py:502:9:502:14 | ControlFlowNode for SOURCE |
| test.py:14:1:14:6 | GSSA Variable SOURCE | test.py:0:0:0:0 | ModuleVariableNode for Global Variable SOURCE in Module test |
| test.py:14:10:14:17 | ControlFlowNode for Str | test.py:14:1:14:6 | GSSA Variable SOURCE |
| test.py:36:10:36:26 | ControlFlowNode for Tuple [Tuple element at index 1] | test.py:37:9:37:9 | ControlFlowNode for x [Tuple element at index 1] |
| test.py:36:21:36:26 | ControlFlowNode for SOURCE | test.py:36:10:36:26 | ControlFlowNode for Tuple [Tuple element at index 1] |
| test.py:37:9:37:9 | ControlFlowNode for x [Tuple element at index 1] | test.py:37:9:37:12 | ControlFlowNode for Subscript |
| test.py:37:9:37:12 | ControlFlowNode for Subscript | test.py:38:10:38:10 | ControlFlowNode for y |
| test.py:49:9:49:14 | ControlFlowNode for SOURCE | test.py:50:10:50:10 | ControlFlowNode for x |
| test.py:55:9:55:16 | ControlFlowNode for Str | test.py:56:10:56:10 | ControlFlowNode for x |
| test.py:60:9:60:17 | ControlFlowNode for Str | test.py:61:10:61:10 | ControlFlowNode for x |
| test.py:65:9:65:10 | ControlFlowNode for IntegerLiteral | test.py:66:10:66:10 | ControlFlowNode for x |
| test.py:70:9:70:12 | ControlFlowNode for FloatLiteral | test.py:71:10:71:10 | ControlFlowNode for x |
| test.py:81:10:81:15 | ControlFlowNode for SOURCE | test.py:82:10:82:10 | ControlFlowNode for x |
| test.py:87:9:87:16 | ControlFlowNode for List [List element] | test.py:88:10:88:10 | ControlFlowNode for x [List element] |
| test.py:87:10:87:15 | ControlFlowNode for SOURCE | test.py:87:9:87:16 | ControlFlowNode for List [List element] |
| test.py:88:10:88:10 | ControlFlowNode for x [List element] | test.py:88:10:88:13 | ControlFlowNode for Subscript |
| test.py:97:9:97:37 | ControlFlowNode for ListComp [List element] | test.py:98:10:98:10 | ControlFlowNode for x [List element] |
| test.py:97:10:97:15 | ControlFlowNode for SOURCE | test.py:97:9:97:37 | ControlFlowNode for ListComp [List element] |
| test.py:98:10:98:10 | ControlFlowNode for x [List element] | test.py:98:10:98:13 | ControlFlowNode for Subscript |
| test.py:102:9:102:29 | ControlFlowNode for ListComp [List element] | test.py:103:10:103:10 | ControlFlowNode for x [List element] |
| test.py:102:10:102:10 | ControlFlowNode for y | test.py:102:9:102:29 | ControlFlowNode for ListComp [List element] |
| test.py:102:16:102:16 | SSA variable y | test.py:102:10:102:10 | ControlFlowNode for y |
| test.py:102:21:102:28 | ControlFlowNode for List [List element] | test.py:102:16:102:16 | SSA variable y |
| test.py:102:22:102:27 | ControlFlowNode for SOURCE | test.py:102:21:102:28 | ControlFlowNode for List [List element] |
| test.py:103:10:103:10 | ControlFlowNode for x [List element] | test.py:103:10:103:13 | ControlFlowNode for Subscript |
| test.py:107:9:107:16 | ControlFlowNode for List [List element] | test.py:108:21:108:21 | ControlFlowNode for l [List element] |
| test.py:107:10:107:15 | ControlFlowNode for SOURCE | test.py:107:9:107:16 | ControlFlowNode for List [List element] |
| test.py:108:9:108:22 | ControlFlowNode for ListComp [List element] | test.py:109:10:109:10 | ControlFlowNode for x [List element] |
| test.py:108:10:108:10 | ControlFlowNode for y | test.py:108:9:108:22 | ControlFlowNode for ListComp [List element] |
| test.py:108:16:108:16 | SSA variable y | test.py:108:10:108:10 | ControlFlowNode for y |
| test.py:108:21:108:21 | ControlFlowNode for l [List element] | test.py:108:16:108:16 | SSA variable y |
| test.py:109:10:109:10 | ControlFlowNode for x [List element] | test.py:109:10:109:13 | ControlFlowNode for Subscript |
| test.py:119:9:119:16 | ControlFlowNode for Set [List element] | test.py:120:10:120:10 | ControlFlowNode for x [List element] |
| test.py:119:10:119:15 | ControlFlowNode for SOURCE | test.py:119:9:119:16 | ControlFlowNode for Set [List element] |
| test.py:120:10:120:10 | ControlFlowNode for x [List element] | test.py:120:10:120:16 | ControlFlowNode for Attribute() |
| test.py:124:9:124:37 | ControlFlowNode for SetComp [Set element] | test.py:125:10:125:10 | ControlFlowNode for x [Set element] |
| test.py:124:10:124:15 | ControlFlowNode for SOURCE | test.py:124:9:124:37 | ControlFlowNode for SetComp [Set element] |
| test.py:125:10:125:10 | ControlFlowNode for x [Set element] | test.py:125:10:125:16 | ControlFlowNode for Attribute() |
| test.py:129:9:129:29 | ControlFlowNode for SetComp [Set element] | test.py:130:10:130:10 | ControlFlowNode for x [Set element] |
| test.py:129:10:129:10 | ControlFlowNode for y | test.py:129:9:129:29 | ControlFlowNode for SetComp [Set element] |
| test.py:129:16:129:16 | SSA variable y | test.py:129:10:129:10 | ControlFlowNode for y |
| test.py:129:21:129:28 | ControlFlowNode for List [List element] | test.py:129:16:129:16 | SSA variable y |
| test.py:129:22:129:27 | ControlFlowNode for SOURCE | test.py:129:21:129:28 | ControlFlowNode for List [List element] |
| test.py:130:10:130:10 | ControlFlowNode for x [Set element] | test.py:130:10:130:16 | ControlFlowNode for Attribute() |
| test.py:134:9:134:16 | ControlFlowNode for Set [List element] | test.py:135:21:135:21 | ControlFlowNode for l [List element] |
| test.py:134:10:134:15 | ControlFlowNode for SOURCE | test.py:134:9:134:16 | ControlFlowNode for Set [List element] |
| test.py:135:9:135:22 | ControlFlowNode for SetComp [Set element] | test.py:136:10:136:10 | ControlFlowNode for x [Set element] |
| test.py:135:10:135:10 | ControlFlowNode for y | test.py:135:9:135:22 | ControlFlowNode for SetComp [Set element] |
| test.py:135:16:135:16 | SSA variable y | test.py:135:10:135:10 | ControlFlowNode for y |
| test.py:135:21:135:21 | ControlFlowNode for l [List element] | test.py:135:16:135:16 | SSA variable y |
| test.py:136:10:136:10 | ControlFlowNode for x [Set element] | test.py:136:10:136:16 | ControlFlowNode for Attribute() |
| test.py:146:9:146:21 | ControlFlowNode for Dict [Dictionary element at key s] | test.py:147:10:147:10 | ControlFlowNode for x [Dictionary element at key s] |
| test.py:146:15:146:20 | ControlFlowNode for SOURCE | test.py:146:9:146:21 | ControlFlowNode for Dict [Dictionary element at key s] |
| test.py:147:10:147:10 | ControlFlowNode for x [Dictionary element at key s] | test.py:147:10:147:15 | ControlFlowNode for Subscript |
| test.py:151:9:151:21 | ControlFlowNode for Dict [Dictionary element at key s] | test.py:152:10:152:10 | ControlFlowNode for x [Dictionary element at key s] |
| test.py:151:15:151:20 | ControlFlowNode for SOURCE | test.py:151:9:151:21 | ControlFlowNode for Dict [Dictionary element at key s] |
| test.py:152:10:152:10 | ControlFlowNode for x [Dictionary element at key s] | test.py:152:10:152:19 | ControlFlowNode for Attribute() |
| test.py:177:9:177:42 | ControlFlowNode for ListComp [List element] | test.py:178:10:178:10 | ControlFlowNode for x [List element] |
| test.py:177:10:177:10 | ControlFlowNode for y | test.py:177:9:177:42 | ControlFlowNode for ListComp [List element] |
| test.py:177:16:177:16 | SSA variable z [List element] | test.py:177:41:177:41 | ControlFlowNode for z [List element] |
| test.py:177:21:177:30 | ControlFlowNode for List [List element, List element] | test.py:177:16:177:16 | SSA variable z [List element] |
| test.py:177:22:177:29 | ControlFlowNode for List [List element] | test.py:177:21:177:30 | ControlFlowNode for List [List element, List element] |
| test.py:177:23:177:28 | ControlFlowNode for SOURCE | test.py:177:22:177:29 | ControlFlowNode for List [List element] |
| test.py:177:36:177:36 | SSA variable y | test.py:177:10:177:10 | ControlFlowNode for y |
| test.py:177:41:177:41 | ControlFlowNode for z [List element] | test.py:177:36:177:36 | SSA variable y |
| test.py:178:10:178:10 | ControlFlowNode for x [List element] | test.py:178:10:178:13 | ControlFlowNode for Subscript |
| test.py:182:9:182:68 | ControlFlowNode for ListComp [List element] | test.py:183:10:183:10 | ControlFlowNode for x [List element] |
| test.py:182:10:182:10 | ControlFlowNode for y | test.py:182:9:182:68 | ControlFlowNode for ListComp [List element] |
| test.py:182:16:182:16 | SSA variable v [List element, List element, ... (3)] | test.py:182:45:182:45 | ControlFlowNode for v [List element, List element, ... (3)] |
| test.py:182:21:182:34 | ControlFlowNode for List [List element, List element, ... (4)] | test.py:182:16:182:16 | SSA variable v [List element, List element, ... (3)] |
| test.py:182:22:182:33 | ControlFlowNode for List [List element, List element, ... (3)] | test.py:182:21:182:34 | ControlFlowNode for List [List element, List element, ... (4)] |
| test.py:182:23:182:32 | ControlFlowNode for List [List element, List element] | test.py:182:22:182:33 | ControlFlowNode for List [List element, List element, ... (3)] |
| test.py:182:24:182:31 | ControlFlowNode for List [List element] | test.py:182:23:182:32 | ControlFlowNode for List [List element, List element] |
| test.py:182:25:182:30 | ControlFlowNode for SOURCE | test.py:182:24:182:31 | ControlFlowNode for List [List element] |
| test.py:182:40:182:40 | SSA variable u [List element, List element] | test.py:182:56:182:56 | ControlFlowNode for u [List element, List element] |
| test.py:182:45:182:45 | ControlFlowNode for v [List element, List element, ... (3)] | test.py:182:40:182:40 | SSA variable u [List element, List element] |
| test.py:182:51:182:51 | SSA variable z [List element] | test.py:182:67:182:67 | ControlFlowNode for z [List element] |
| test.py:182:56:182:56 | ControlFlowNode for u [List element, List element] | test.py:182:51:182:51 | SSA variable z [List element] |
| test.py:182:62:182:62 | SSA variable y | test.py:182:10:182:10 | ControlFlowNode for y |
| test.py:182:67:182:67 | ControlFlowNode for z [List element] | test.py:182:62:182:62 | SSA variable y |
| test.py:183:10:183:10 | ControlFlowNode for x [List element] | test.py:183:10:183:13 | ControlFlowNode for Subscript |
| test.py:193:9:193:42 | ControlFlowNode for ListComp [List element] | test.py:194:10:194:10 | ControlFlowNode for x [List element] |
| test.py:193:10:193:10 | ControlFlowNode for y | test.py:193:9:193:42 | ControlFlowNode for ListComp [List element] |
| test.py:193:16:193:16 | SSA variable y | test.py:193:10:193:10 | ControlFlowNode for y |
| test.py:193:22:193:22 | ControlFlowNode for z | test.py:193:22:193:40 | ControlFlowNode for GeneratorExp [List element] |
| test.py:193:22:193:40 | ControlFlowNode for GeneratorExp [List element] | test.py:193:16:193:16 | SSA variable y |
| test.py:193:28:193:28 | SSA variable z | test.py:193:22:193:22 | ControlFlowNode for z |
| test.py:193:33:193:40 | ControlFlowNode for List [List element] | test.py:193:28:193:28 | SSA variable z |
| test.py:193:34:193:39 | ControlFlowNode for SOURCE | test.py:193:33:193:40 | ControlFlowNode for List [List element] |
| test.py:194:10:194:10 | ControlFlowNode for x [List element] | test.py:194:10:194:13 | ControlFlowNode for Subscript |
| test.py:330:11:330:16 | ControlFlowNode for SOURCE | test.py:330:11:330:17 | ControlFlowNode for Tuple [Tuple element at index 0] |
| test.py:330:11:330:17 | ControlFlowNode for Tuple [Tuple element at index 0] | test.py:330:10:330:21 | ControlFlowNode for Subscript |
| test.py:334:10:334:17 | ControlFlowNode for List [List element] | test.py:334:10:334:20 | ControlFlowNode for Subscript |
| test.py:334:11:334:16 | ControlFlowNode for SOURCE | test.py:334:10:334:17 | ControlFlowNode for List [List element] |
| test.py:338:10:338:22 | ControlFlowNode for Dict [Dictionary element at key s] | test.py:338:10:338:27 | ControlFlowNode for Subscript |
| test.py:338:16:338:21 | ControlFlowNode for SOURCE | test.py:338:10:338:22 | ControlFlowNode for Dict [Dictionary element at key s] |
| test.py:361:28:361:33 | ControlFlowNode for SOURCE | test.py:361:10:361:34 | ControlFlowNode for second() |
| test.py:414:10:414:15 | ControlFlowNode for SOURCE | test.py:414:10:414:38 | ControlFlowNode for IfExp |
| test.py:422:34:422:39 | ControlFlowNode for SOURCE | test.py:422:10:422:39 | ControlFlowNode for IfExp |
| test.py:446:12:446:17 | ControlFlowNode for SOURCE | test.py:446:10:446:18 | ControlFlowNode for f() |
| test.py:453:28:453:33 | ControlFlowNode for SOURCE | test.py:453:10:453:34 | ControlFlowNode for second() |
| test.py:502:9:502:14 | ControlFlowNode for SOURCE | test.py:504:10:504:10 | ControlFlowNode for a |
| test.py:502:9:502:14 | ControlFlowNode for SOURCE | test.py:509:10:509:10 | ControlFlowNode for b |
>>>>>>> 88575799
nodes
| datamodel.py:0:0:0:0 | ModuleVariableNode for Global Variable SOURCE in Module datamodel | semmle.label | ModuleVariableNode for Global Variable SOURCE in Module datamodel |
| datamodel.py:13:1:13:6 | GSSA Variable SOURCE | semmle.label | GSSA Variable SOURCE |
| datamodel.py:13:10:13:17 | ControlFlowNode for Str | semmle.label | ControlFlowNode for Str |
| datamodel.py:38:6:38:17 | ControlFlowNode for f() | semmle.label | ControlFlowNode for f() |
| datamodel.py:38:8:38:13 | ControlFlowNode for SOURCE | semmle.label | ControlFlowNode for SOURCE |
| datamodel.py:71:6:71:24 | ControlFlowNode for Attribute() | semmle.label | ControlFlowNode for Attribute() |
| datamodel.py:71:15:71:20 | ControlFlowNode for SOURCE | semmle.label | ControlFlowNode for SOURCE |
| datamodel.py:72:6:72:27 | ControlFlowNode for Attribute() | semmle.label | ControlFlowNode for Attribute() |
| datamodel.py:72:18:72:23 | ControlFlowNode for SOURCE | semmle.label | ControlFlowNode for SOURCE |
| datamodel.py:73:18:73:23 | ControlFlowNode for SOURCE | semmle.label | ControlFlowNode for SOURCE |
| datamodel.py:80:6:80:26 | ControlFlowNode for Attribute() | semmle.label | ControlFlowNode for Attribute() |
| datamodel.py:80:20:80:25 | ControlFlowNode for SOURCE | semmle.label | ControlFlowNode for SOURCE |
| datamodel.py:81:6:81:26 | ControlFlowNode for Attribute() | semmle.label | ControlFlowNode for Attribute() |
| datamodel.py:81:20:81:25 | ControlFlowNode for SOURCE | semmle.label | ControlFlowNode for SOURCE |
| datamodel.py:152:5:152:8 | [post store] ControlFlowNode for self [Attribute b] | semmle.label | [post store] ControlFlowNode for self [Attribute b] |
| datamodel.py:152:14:152:19 | ControlFlowNode for SOURCE | semmle.label | ControlFlowNode for SOURCE |
| datamodel.py:155:14:155:25 | ControlFlowNode for Customized() [Attribute b] | semmle.label | ControlFlowNode for Customized() [Attribute b] |
| datamodel.py:159:6:159:15 | ControlFlowNode for customized [Attribute b] | semmle.label | ControlFlowNode for customized [Attribute b] |
| datamodel.py:159:6:159:17 | ControlFlowNode for Attribute | semmle.label | ControlFlowNode for Attribute |
| test.py:0:0:0:0 | ModuleVariableNode for Global Variable SOURCE in Module test | semmle.label | ModuleVariableNode for Global Variable SOURCE in Module test |
<<<<<<< HEAD
| test.py:20:1:20:6 | GSSA Variable SOURCE | semmle.label | GSSA Variable SOURCE |
| test.py:20:10:20:17 | ControlFlowNode for Str | semmle.label | ControlFlowNode for Str |
| test.py:42:10:42:26 | ControlFlowNode for Tuple [Tuple element at index 1] | semmle.label | ControlFlowNode for Tuple [Tuple element at index 1] |
| test.py:42:21:42:26 | ControlFlowNode for SOURCE | semmle.label | ControlFlowNode for SOURCE |
| test.py:43:9:43:9 | ControlFlowNode for x [Tuple element at index 1] | semmle.label | ControlFlowNode for x [Tuple element at index 1] |
| test.py:43:9:43:12 | ControlFlowNode for Subscript | semmle.label | ControlFlowNode for Subscript |
| test.py:44:10:44:10 | ControlFlowNode for y | semmle.label | ControlFlowNode for y |
| test.py:55:9:55:14 | ControlFlowNode for SOURCE | semmle.label | ControlFlowNode for SOURCE |
| test.py:56:10:56:10 | ControlFlowNode for x | semmle.label | ControlFlowNode for x |
| test.py:61:9:61:16 | ControlFlowNode for Str | semmle.label | ControlFlowNode for Str |
| test.py:62:10:62:10 | ControlFlowNode for x | semmle.label | ControlFlowNode for x |
| test.py:66:9:66:17 | ControlFlowNode for Str | semmle.label | ControlFlowNode for Str |
| test.py:67:10:67:10 | ControlFlowNode for x | semmle.label | ControlFlowNode for x |
| test.py:71:9:71:10 | ControlFlowNode for IntegerLiteral | semmle.label | ControlFlowNode for IntegerLiteral |
| test.py:72:10:72:10 | ControlFlowNode for x | semmle.label | ControlFlowNode for x |
| test.py:76:9:76:12 | ControlFlowNode for FloatLiteral | semmle.label | ControlFlowNode for FloatLiteral |
| test.py:77:10:77:10 | ControlFlowNode for x | semmle.label | ControlFlowNode for x |
| test.py:87:9:87:14 | ControlFlowNode for SOURCE | semmle.label | ControlFlowNode for SOURCE |
| test.py:88:10:88:10 | ControlFlowNode for x | semmle.label | ControlFlowNode for x |
| test.py:93:9:93:16 | ControlFlowNode for List [List element] | semmle.label | ControlFlowNode for List [List element] |
| test.py:93:10:93:15 | ControlFlowNode for SOURCE | semmle.label | ControlFlowNode for SOURCE |
| test.py:94:10:94:10 | ControlFlowNode for x [List element] | semmle.label | ControlFlowNode for x [List element] |
| test.py:94:10:94:13 | ControlFlowNode for Subscript | semmle.label | ControlFlowNode for Subscript |
| test.py:103:9:103:37 | ControlFlowNode for ListComp [List element] | semmle.label | ControlFlowNode for ListComp [List element] |
| test.py:103:10:103:15 | ControlFlowNode for SOURCE | semmle.label | ControlFlowNode for SOURCE |
| test.py:104:10:104:10 | ControlFlowNode for x [List element] | semmle.label | ControlFlowNode for x [List element] |
| test.py:104:10:104:13 | ControlFlowNode for Subscript | semmle.label | ControlFlowNode for Subscript |
| test.py:108:9:108:29 | ControlFlowNode for ListComp [List element] | semmle.label | ControlFlowNode for ListComp [List element] |
| test.py:108:10:108:10 | ControlFlowNode for y | semmle.label | ControlFlowNode for y |
| test.py:108:16:108:16 | SSA variable y | semmle.label | SSA variable y |
| test.py:108:21:108:28 | ControlFlowNode for List [List element] | semmle.label | ControlFlowNode for List [List element] |
| test.py:108:22:108:27 | ControlFlowNode for SOURCE | semmle.label | ControlFlowNode for SOURCE |
| test.py:109:10:109:10 | ControlFlowNode for x [List element] | semmle.label | ControlFlowNode for x [List element] |
| test.py:109:10:109:13 | ControlFlowNode for Subscript | semmle.label | ControlFlowNode for Subscript |
| test.py:113:9:113:16 | ControlFlowNode for List [List element] | semmle.label | ControlFlowNode for List [List element] |
| test.py:113:10:113:15 | ControlFlowNode for SOURCE | semmle.label | ControlFlowNode for SOURCE |
| test.py:114:9:114:22 | ControlFlowNode for ListComp [List element] | semmle.label | ControlFlowNode for ListComp [List element] |
| test.py:114:10:114:10 | ControlFlowNode for y | semmle.label | ControlFlowNode for y |
| test.py:114:16:114:16 | SSA variable y | semmle.label | SSA variable y |
| test.py:114:21:114:21 | ControlFlowNode for l [List element] | semmle.label | ControlFlowNode for l [List element] |
| test.py:115:10:115:10 | ControlFlowNode for x [List element] | semmle.label | ControlFlowNode for x [List element] |
| test.py:115:10:115:13 | ControlFlowNode for Subscript | semmle.label | ControlFlowNode for Subscript |
| test.py:125:9:125:16 | ControlFlowNode for Set [List element] | semmle.label | ControlFlowNode for Set [List element] |
| test.py:125:10:125:15 | ControlFlowNode for SOURCE | semmle.label | ControlFlowNode for SOURCE |
| test.py:126:10:126:10 | ControlFlowNode for x [List element] | semmle.label | ControlFlowNode for x [List element] |
| test.py:126:10:126:16 | ControlFlowNode for Attribute() | semmle.label | ControlFlowNode for Attribute() |
| test.py:130:9:130:37 | ControlFlowNode for SetComp [Set element] | semmle.label | ControlFlowNode for SetComp [Set element] |
| test.py:130:10:130:15 | ControlFlowNode for SOURCE | semmle.label | ControlFlowNode for SOURCE |
| test.py:131:10:131:10 | ControlFlowNode for x [Set element] | semmle.label | ControlFlowNode for x [Set element] |
| test.py:131:10:131:16 | ControlFlowNode for Attribute() | semmle.label | ControlFlowNode for Attribute() |
| test.py:135:9:135:29 | ControlFlowNode for SetComp [Set element] | semmle.label | ControlFlowNode for SetComp [Set element] |
| test.py:135:10:135:10 | ControlFlowNode for y | semmle.label | ControlFlowNode for y |
| test.py:135:16:135:16 | SSA variable y | semmle.label | SSA variable y |
| test.py:135:21:135:28 | ControlFlowNode for List [List element] | semmle.label | ControlFlowNode for List [List element] |
| test.py:135:22:135:27 | ControlFlowNode for SOURCE | semmle.label | ControlFlowNode for SOURCE |
| test.py:136:10:136:10 | ControlFlowNode for x [Set element] | semmle.label | ControlFlowNode for x [Set element] |
| test.py:136:10:136:16 | ControlFlowNode for Attribute() | semmle.label | ControlFlowNode for Attribute() |
| test.py:140:9:140:16 | ControlFlowNode for Set [List element] | semmle.label | ControlFlowNode for Set [List element] |
| test.py:140:10:140:15 | ControlFlowNode for SOURCE | semmle.label | ControlFlowNode for SOURCE |
| test.py:141:9:141:22 | ControlFlowNode for SetComp [Set element] | semmle.label | ControlFlowNode for SetComp [Set element] |
| test.py:141:10:141:10 | ControlFlowNode for y | semmle.label | ControlFlowNode for y |
| test.py:141:16:141:16 | SSA variable y | semmle.label | SSA variable y |
| test.py:141:21:141:21 | ControlFlowNode for l [List element] | semmle.label | ControlFlowNode for l [List element] |
| test.py:142:10:142:10 | ControlFlowNode for x [Set element] | semmle.label | ControlFlowNode for x [Set element] |
| test.py:142:10:142:16 | ControlFlowNode for Attribute() | semmle.label | ControlFlowNode for Attribute() |
| test.py:152:9:152:21 | ControlFlowNode for Dict [Dictionary element at key s] | semmle.label | ControlFlowNode for Dict [Dictionary element at key s] |
| test.py:152:15:152:20 | ControlFlowNode for SOURCE | semmle.label | ControlFlowNode for SOURCE |
| test.py:153:10:153:10 | ControlFlowNode for x [Dictionary element at key s] | semmle.label | ControlFlowNode for x [Dictionary element at key s] |
| test.py:153:10:153:15 | ControlFlowNode for Subscript | semmle.label | ControlFlowNode for Subscript |
| test.py:157:9:157:21 | ControlFlowNode for Dict [Dictionary element at key s] | semmle.label | ControlFlowNode for Dict [Dictionary element at key s] |
| test.py:157:15:157:20 | ControlFlowNode for SOURCE | semmle.label | ControlFlowNode for SOURCE |
| test.py:158:10:158:10 | ControlFlowNode for x [Dictionary element at key s] | semmle.label | ControlFlowNode for x [Dictionary element at key s] |
| test.py:158:10:158:19 | ControlFlowNode for Attribute() | semmle.label | ControlFlowNode for Attribute() |
| test.py:183:9:183:42 | ControlFlowNode for ListComp [List element] | semmle.label | ControlFlowNode for ListComp [List element] |
| test.py:183:10:183:10 | ControlFlowNode for y | semmle.label | ControlFlowNode for y |
| test.py:183:16:183:16 | SSA variable z [List element] | semmle.label | SSA variable z [List element] |
| test.py:183:21:183:30 | ControlFlowNode for List [List element, List element] | semmle.label | ControlFlowNode for List [List element, List element] |
| test.py:183:22:183:29 | ControlFlowNode for List [List element] | semmle.label | ControlFlowNode for List [List element] |
| test.py:183:23:183:28 | ControlFlowNode for SOURCE | semmle.label | ControlFlowNode for SOURCE |
| test.py:183:36:183:36 | SSA variable y | semmle.label | SSA variable y |
| test.py:183:41:183:41 | ControlFlowNode for z [List element] | semmle.label | ControlFlowNode for z [List element] |
| test.py:184:10:184:10 | ControlFlowNode for x [List element] | semmle.label | ControlFlowNode for x [List element] |
| test.py:184:10:184:13 | ControlFlowNode for Subscript | semmle.label | ControlFlowNode for Subscript |
| test.py:188:9:188:68 | ControlFlowNode for ListComp [List element] | semmle.label | ControlFlowNode for ListComp [List element] |
| test.py:188:10:188:10 | ControlFlowNode for y | semmle.label | ControlFlowNode for y |
| test.py:188:16:188:16 | SSA variable v [List element, List element, ... (3)] | semmle.label | SSA variable v [List element, List element, ... (3)] |
| test.py:188:21:188:34 | ControlFlowNode for List [List element, List element, ... (4)] | semmle.label | ControlFlowNode for List [List element, List element, ... (4)] |
| test.py:188:22:188:33 | ControlFlowNode for List [List element, List element, ... (3)] | semmle.label | ControlFlowNode for List [List element, List element, ... (3)] |
| test.py:188:23:188:32 | ControlFlowNode for List [List element, List element] | semmle.label | ControlFlowNode for List [List element, List element] |
| test.py:188:24:188:31 | ControlFlowNode for List [List element] | semmle.label | ControlFlowNode for List [List element] |
| test.py:188:25:188:30 | ControlFlowNode for SOURCE | semmle.label | ControlFlowNode for SOURCE |
| test.py:188:40:188:40 | SSA variable u [List element, List element] | semmle.label | SSA variable u [List element, List element] |
| test.py:188:45:188:45 | ControlFlowNode for v [List element, List element, ... (3)] | semmle.label | ControlFlowNode for v [List element, List element, ... (3)] |
| test.py:188:51:188:51 | SSA variable z [List element] | semmle.label | SSA variable z [List element] |
| test.py:188:56:188:56 | ControlFlowNode for u [List element, List element] | semmle.label | ControlFlowNode for u [List element, List element] |
| test.py:188:62:188:62 | SSA variable y | semmle.label | SSA variable y |
| test.py:188:67:188:67 | ControlFlowNode for z [List element] | semmle.label | ControlFlowNode for z [List element] |
| test.py:189:10:189:10 | ControlFlowNode for x [List element] | semmle.label | ControlFlowNode for x [List element] |
| test.py:189:10:189:13 | ControlFlowNode for Subscript | semmle.label | ControlFlowNode for Subscript |
| test.py:199:9:199:42 | ControlFlowNode for ListComp [List element] | semmle.label | ControlFlowNode for ListComp [List element] |
| test.py:199:10:199:10 | ControlFlowNode for y | semmle.label | ControlFlowNode for y |
| test.py:199:16:199:16 | SSA variable y | semmle.label | SSA variable y |
| test.py:199:22:199:22 | ControlFlowNode for z | semmle.label | ControlFlowNode for z |
| test.py:199:22:199:40 | ControlFlowNode for GeneratorExp [List element] | semmle.label | ControlFlowNode for GeneratorExp [List element] |
| test.py:199:28:199:28 | SSA variable z | semmle.label | SSA variable z |
| test.py:199:33:199:40 | ControlFlowNode for List [List element] | semmle.label | ControlFlowNode for List [List element] |
| test.py:199:34:199:39 | ControlFlowNode for SOURCE | semmle.label | ControlFlowNode for SOURCE |
| test.py:200:10:200:10 | ControlFlowNode for x [List element] | semmle.label | ControlFlowNode for x [List element] |
| test.py:200:10:200:13 | ControlFlowNode for Subscript | semmle.label | ControlFlowNode for Subscript |
| test.py:336:10:336:21 | ControlFlowNode for Subscript | semmle.label | ControlFlowNode for Subscript |
| test.py:336:11:336:16 | ControlFlowNode for SOURCE | semmle.label | ControlFlowNode for SOURCE |
| test.py:336:11:336:17 | ControlFlowNode for Tuple [Tuple element at index 0] | semmle.label | ControlFlowNode for Tuple [Tuple element at index 0] |
| test.py:340:10:340:17 | ControlFlowNode for List [List element] | semmle.label | ControlFlowNode for List [List element] |
| test.py:340:10:340:20 | ControlFlowNode for Subscript | semmle.label | ControlFlowNode for Subscript |
| test.py:340:11:340:16 | ControlFlowNode for SOURCE | semmle.label | ControlFlowNode for SOURCE |
| test.py:344:10:344:22 | ControlFlowNode for Dict [Dictionary element at key s] | semmle.label | ControlFlowNode for Dict [Dictionary element at key s] |
| test.py:344:10:344:27 | ControlFlowNode for Subscript | semmle.label | ControlFlowNode for Subscript |
| test.py:344:16:344:21 | ControlFlowNode for SOURCE | semmle.label | ControlFlowNode for SOURCE |
| test.py:365:10:365:34 | ControlFlowNode for second() | semmle.label | ControlFlowNode for second() |
| test.py:365:28:365:33 | ControlFlowNode for SOURCE | semmle.label | ControlFlowNode for SOURCE |
| test.py:373:10:373:36 | ControlFlowNode for second() | semmle.label | ControlFlowNode for second() |
| test.py:373:30:373:35 | ControlFlowNode for SOURCE | semmle.label | ControlFlowNode for SOURCE |
| test.py:381:10:381:43 | ControlFlowNode for second() | semmle.label | ControlFlowNode for second() |
| test.py:381:10:381:43 | KwUnpacked b | semmle.label | KwUnpacked b |
| test.py:381:30:381:42 | ControlFlowNode for Dict [Dictionary element at key b] | semmle.label | ControlFlowNode for Dict [Dictionary element at key b] |
| test.py:381:36:381:41 | ControlFlowNode for SOURCE | semmle.label | ControlFlowNode for SOURCE |
| test.py:389:10:389:39 | ControlFlowNode for f_extra_pos() | semmle.label | ControlFlowNode for f_extra_pos() |
| test.py:389:10:389:39 | PosOverflowNode for f_extra_pos() [Tuple element at index 0] | semmle.label | PosOverflowNode for f_extra_pos() [Tuple element at index 0] |
| test.py:389:33:389:38 | ControlFlowNode for SOURCE | semmle.label | ControlFlowNode for SOURCE |
| test.py:397:10:397:45 | ControlFlowNode for f_extra_keyword() | semmle.label | ControlFlowNode for f_extra_keyword() |
| test.py:397:10:397:45 | KwOverflowNode for f_extra_keyword() [Dictionary element at key b] | semmle.label | KwOverflowNode for f_extra_keyword() [Dictionary element at key b] |
| test.py:397:39:397:44 | ControlFlowNode for SOURCE | semmle.label | ControlFlowNode for SOURCE |
| test.py:442:10:442:18 | ControlFlowNode for f() | semmle.label | ControlFlowNode for f() |
| test.py:442:12:442:17 | ControlFlowNode for SOURCE | semmle.label | ControlFlowNode for SOURCE |
| test.py:449:10:449:34 | ControlFlowNode for second() | semmle.label | ControlFlowNode for second() |
| test.py:449:28:449:33 | ControlFlowNode for SOURCE | semmle.label | ControlFlowNode for SOURCE |
| test.py:463:10:463:36 | ControlFlowNode for second() | semmle.label | ControlFlowNode for second() |
| test.py:463:30:463:35 | ControlFlowNode for SOURCE | semmle.label | ControlFlowNode for SOURCE |
| test.py:477:10:477:43 | ControlFlowNode for second() | semmle.label | ControlFlowNode for second() |
| test.py:477:10:477:43 | KwUnpacked b | semmle.label | KwUnpacked b |
| test.py:477:30:477:42 | ControlFlowNode for Dict [Dictionary element at key b] | semmle.label | ControlFlowNode for Dict [Dictionary element at key b] |
| test.py:477:36:477:41 | ControlFlowNode for SOURCE | semmle.label | ControlFlowNode for SOURCE |
| test.py:482:10:482:39 | ControlFlowNode for f_extra_pos() | semmle.label | ControlFlowNode for f_extra_pos() |
| test.py:482:10:482:39 | PosOverflowNode for f_extra_pos() [Tuple element at index 0] | semmle.label | PosOverflowNode for f_extra_pos() [Tuple element at index 0] |
| test.py:482:33:482:38 | ControlFlowNode for SOURCE | semmle.label | ControlFlowNode for SOURCE |
| test.py:487:10:487:45 | ControlFlowNode for f_extra_keyword() | semmle.label | ControlFlowNode for f_extra_keyword() |
| test.py:487:10:487:45 | KwOverflowNode for f_extra_keyword() [Dictionary element at key b] | semmle.label | KwOverflowNode for f_extra_keyword() [Dictionary element at key b] |
| test.py:487:39:487:44 | ControlFlowNode for SOURCE | semmle.label | ControlFlowNode for SOURCE |
| test.py:499:9:499:14 | ControlFlowNode for SOURCE | semmle.label | ControlFlowNode for SOURCE |
| test.py:501:10:501:10 | ControlFlowNode for a | semmle.label | ControlFlowNode for a |
| test.py:506:10:506:10 | ControlFlowNode for b | semmle.label | ControlFlowNode for b |
=======
| test.py:14:1:14:6 | GSSA Variable SOURCE | semmle.label | GSSA Variable SOURCE |
| test.py:14:10:14:17 | ControlFlowNode for Str | semmle.label | ControlFlowNode for Str |
| test.py:36:10:36:26 | ControlFlowNode for Tuple [Tuple element at index 1] | semmle.label | ControlFlowNode for Tuple [Tuple element at index 1] |
| test.py:36:21:36:26 | ControlFlowNode for SOURCE | semmle.label | ControlFlowNode for SOURCE |
| test.py:37:9:37:9 | ControlFlowNode for x [Tuple element at index 1] | semmle.label | ControlFlowNode for x [Tuple element at index 1] |
| test.py:37:9:37:12 | ControlFlowNode for Subscript | semmle.label | ControlFlowNode for Subscript |
| test.py:38:10:38:10 | ControlFlowNode for y | semmle.label | ControlFlowNode for y |
| test.py:49:9:49:14 | ControlFlowNode for SOURCE | semmle.label | ControlFlowNode for SOURCE |
| test.py:50:10:50:10 | ControlFlowNode for x | semmle.label | ControlFlowNode for x |
| test.py:55:9:55:16 | ControlFlowNode for Str | semmle.label | ControlFlowNode for Str |
| test.py:56:10:56:10 | ControlFlowNode for x | semmle.label | ControlFlowNode for x |
| test.py:60:9:60:17 | ControlFlowNode for Str | semmle.label | ControlFlowNode for Str |
| test.py:61:10:61:10 | ControlFlowNode for x | semmle.label | ControlFlowNode for x |
| test.py:65:9:65:10 | ControlFlowNode for IntegerLiteral | semmle.label | ControlFlowNode for IntegerLiteral |
| test.py:66:10:66:10 | ControlFlowNode for x | semmle.label | ControlFlowNode for x |
| test.py:70:9:70:12 | ControlFlowNode for FloatLiteral | semmle.label | ControlFlowNode for FloatLiteral |
| test.py:71:10:71:10 | ControlFlowNode for x | semmle.label | ControlFlowNode for x |
| test.py:81:10:81:15 | ControlFlowNode for SOURCE | semmle.label | ControlFlowNode for SOURCE |
| test.py:82:10:82:10 | ControlFlowNode for x | semmle.label | ControlFlowNode for x |
| test.py:87:9:87:16 | ControlFlowNode for List [List element] | semmle.label | ControlFlowNode for List [List element] |
| test.py:87:10:87:15 | ControlFlowNode for SOURCE | semmle.label | ControlFlowNode for SOURCE |
| test.py:88:10:88:10 | ControlFlowNode for x [List element] | semmle.label | ControlFlowNode for x [List element] |
| test.py:88:10:88:13 | ControlFlowNode for Subscript | semmle.label | ControlFlowNode for Subscript |
| test.py:97:9:97:37 | ControlFlowNode for ListComp [List element] | semmle.label | ControlFlowNode for ListComp [List element] |
| test.py:97:10:97:15 | ControlFlowNode for SOURCE | semmle.label | ControlFlowNode for SOURCE |
| test.py:98:10:98:10 | ControlFlowNode for x [List element] | semmle.label | ControlFlowNode for x [List element] |
| test.py:98:10:98:13 | ControlFlowNode for Subscript | semmle.label | ControlFlowNode for Subscript |
| test.py:102:9:102:29 | ControlFlowNode for ListComp [List element] | semmle.label | ControlFlowNode for ListComp [List element] |
| test.py:102:10:102:10 | ControlFlowNode for y | semmle.label | ControlFlowNode for y |
| test.py:102:16:102:16 | SSA variable y | semmle.label | SSA variable y |
| test.py:102:21:102:28 | ControlFlowNode for List [List element] | semmle.label | ControlFlowNode for List [List element] |
| test.py:102:22:102:27 | ControlFlowNode for SOURCE | semmle.label | ControlFlowNode for SOURCE |
| test.py:103:10:103:10 | ControlFlowNode for x [List element] | semmle.label | ControlFlowNode for x [List element] |
| test.py:103:10:103:13 | ControlFlowNode for Subscript | semmle.label | ControlFlowNode for Subscript |
| test.py:107:9:107:16 | ControlFlowNode for List [List element] | semmle.label | ControlFlowNode for List [List element] |
| test.py:107:10:107:15 | ControlFlowNode for SOURCE | semmle.label | ControlFlowNode for SOURCE |
| test.py:108:9:108:22 | ControlFlowNode for ListComp [List element] | semmle.label | ControlFlowNode for ListComp [List element] |
| test.py:108:10:108:10 | ControlFlowNode for y | semmle.label | ControlFlowNode for y |
| test.py:108:16:108:16 | SSA variable y | semmle.label | SSA variable y |
| test.py:108:21:108:21 | ControlFlowNode for l [List element] | semmle.label | ControlFlowNode for l [List element] |
| test.py:109:10:109:10 | ControlFlowNode for x [List element] | semmle.label | ControlFlowNode for x [List element] |
| test.py:109:10:109:13 | ControlFlowNode for Subscript | semmle.label | ControlFlowNode for Subscript |
| test.py:119:9:119:16 | ControlFlowNode for Set [List element] | semmle.label | ControlFlowNode for Set [List element] |
| test.py:119:10:119:15 | ControlFlowNode for SOURCE | semmle.label | ControlFlowNode for SOURCE |
| test.py:120:10:120:10 | ControlFlowNode for x [List element] | semmle.label | ControlFlowNode for x [List element] |
| test.py:120:10:120:16 | ControlFlowNode for Attribute() | semmle.label | ControlFlowNode for Attribute() |
| test.py:124:9:124:37 | ControlFlowNode for SetComp [Set element] | semmle.label | ControlFlowNode for SetComp [Set element] |
| test.py:124:10:124:15 | ControlFlowNode for SOURCE | semmle.label | ControlFlowNode for SOURCE |
| test.py:125:10:125:10 | ControlFlowNode for x [Set element] | semmle.label | ControlFlowNode for x [Set element] |
| test.py:125:10:125:16 | ControlFlowNode for Attribute() | semmle.label | ControlFlowNode for Attribute() |
| test.py:129:9:129:29 | ControlFlowNode for SetComp [Set element] | semmle.label | ControlFlowNode for SetComp [Set element] |
| test.py:129:10:129:10 | ControlFlowNode for y | semmle.label | ControlFlowNode for y |
| test.py:129:16:129:16 | SSA variable y | semmle.label | SSA variable y |
| test.py:129:21:129:28 | ControlFlowNode for List [List element] | semmle.label | ControlFlowNode for List [List element] |
| test.py:129:22:129:27 | ControlFlowNode for SOURCE | semmle.label | ControlFlowNode for SOURCE |
| test.py:130:10:130:10 | ControlFlowNode for x [Set element] | semmle.label | ControlFlowNode for x [Set element] |
| test.py:130:10:130:16 | ControlFlowNode for Attribute() | semmle.label | ControlFlowNode for Attribute() |
| test.py:134:9:134:16 | ControlFlowNode for Set [List element] | semmle.label | ControlFlowNode for Set [List element] |
| test.py:134:10:134:15 | ControlFlowNode for SOURCE | semmle.label | ControlFlowNode for SOURCE |
| test.py:135:9:135:22 | ControlFlowNode for SetComp [Set element] | semmle.label | ControlFlowNode for SetComp [Set element] |
| test.py:135:10:135:10 | ControlFlowNode for y | semmle.label | ControlFlowNode for y |
| test.py:135:16:135:16 | SSA variable y | semmle.label | SSA variable y |
| test.py:135:21:135:21 | ControlFlowNode for l [List element] | semmle.label | ControlFlowNode for l [List element] |
| test.py:136:10:136:10 | ControlFlowNode for x [Set element] | semmle.label | ControlFlowNode for x [Set element] |
| test.py:136:10:136:16 | ControlFlowNode for Attribute() | semmle.label | ControlFlowNode for Attribute() |
| test.py:146:9:146:21 | ControlFlowNode for Dict [Dictionary element at key s] | semmle.label | ControlFlowNode for Dict [Dictionary element at key s] |
| test.py:146:15:146:20 | ControlFlowNode for SOURCE | semmle.label | ControlFlowNode for SOURCE |
| test.py:147:10:147:10 | ControlFlowNode for x [Dictionary element at key s] | semmle.label | ControlFlowNode for x [Dictionary element at key s] |
| test.py:147:10:147:15 | ControlFlowNode for Subscript | semmle.label | ControlFlowNode for Subscript |
| test.py:151:9:151:21 | ControlFlowNode for Dict [Dictionary element at key s] | semmle.label | ControlFlowNode for Dict [Dictionary element at key s] |
| test.py:151:15:151:20 | ControlFlowNode for SOURCE | semmle.label | ControlFlowNode for SOURCE |
| test.py:152:10:152:10 | ControlFlowNode for x [Dictionary element at key s] | semmle.label | ControlFlowNode for x [Dictionary element at key s] |
| test.py:152:10:152:19 | ControlFlowNode for Attribute() | semmle.label | ControlFlowNode for Attribute() |
| test.py:177:9:177:42 | ControlFlowNode for ListComp [List element] | semmle.label | ControlFlowNode for ListComp [List element] |
| test.py:177:10:177:10 | ControlFlowNode for y | semmle.label | ControlFlowNode for y |
| test.py:177:16:177:16 | SSA variable z [List element] | semmle.label | SSA variable z [List element] |
| test.py:177:21:177:30 | ControlFlowNode for List [List element, List element] | semmle.label | ControlFlowNode for List [List element, List element] |
| test.py:177:22:177:29 | ControlFlowNode for List [List element] | semmle.label | ControlFlowNode for List [List element] |
| test.py:177:23:177:28 | ControlFlowNode for SOURCE | semmle.label | ControlFlowNode for SOURCE |
| test.py:177:36:177:36 | SSA variable y | semmle.label | SSA variable y |
| test.py:177:41:177:41 | ControlFlowNode for z [List element] | semmle.label | ControlFlowNode for z [List element] |
| test.py:178:10:178:10 | ControlFlowNode for x [List element] | semmle.label | ControlFlowNode for x [List element] |
| test.py:178:10:178:13 | ControlFlowNode for Subscript | semmle.label | ControlFlowNode for Subscript |
| test.py:182:9:182:68 | ControlFlowNode for ListComp [List element] | semmle.label | ControlFlowNode for ListComp [List element] |
| test.py:182:10:182:10 | ControlFlowNode for y | semmle.label | ControlFlowNode for y |
| test.py:182:16:182:16 | SSA variable v [List element, List element, ... (3)] | semmle.label | SSA variable v [List element, List element, ... (3)] |
| test.py:182:21:182:34 | ControlFlowNode for List [List element, List element, ... (4)] | semmle.label | ControlFlowNode for List [List element, List element, ... (4)] |
| test.py:182:22:182:33 | ControlFlowNode for List [List element, List element, ... (3)] | semmle.label | ControlFlowNode for List [List element, List element, ... (3)] |
| test.py:182:23:182:32 | ControlFlowNode for List [List element, List element] | semmle.label | ControlFlowNode for List [List element, List element] |
| test.py:182:24:182:31 | ControlFlowNode for List [List element] | semmle.label | ControlFlowNode for List [List element] |
| test.py:182:25:182:30 | ControlFlowNode for SOURCE | semmle.label | ControlFlowNode for SOURCE |
| test.py:182:40:182:40 | SSA variable u [List element, List element] | semmle.label | SSA variable u [List element, List element] |
| test.py:182:45:182:45 | ControlFlowNode for v [List element, List element, ... (3)] | semmle.label | ControlFlowNode for v [List element, List element, ... (3)] |
| test.py:182:51:182:51 | SSA variable z [List element] | semmle.label | SSA variable z [List element] |
| test.py:182:56:182:56 | ControlFlowNode for u [List element, List element] | semmle.label | ControlFlowNode for u [List element, List element] |
| test.py:182:62:182:62 | SSA variable y | semmle.label | SSA variable y |
| test.py:182:67:182:67 | ControlFlowNode for z [List element] | semmle.label | ControlFlowNode for z [List element] |
| test.py:183:10:183:10 | ControlFlowNode for x [List element] | semmle.label | ControlFlowNode for x [List element] |
| test.py:183:10:183:13 | ControlFlowNode for Subscript | semmle.label | ControlFlowNode for Subscript |
| test.py:193:9:193:42 | ControlFlowNode for ListComp [List element] | semmle.label | ControlFlowNode for ListComp [List element] |
| test.py:193:10:193:10 | ControlFlowNode for y | semmle.label | ControlFlowNode for y |
| test.py:193:16:193:16 | SSA variable y | semmle.label | SSA variable y |
| test.py:193:22:193:22 | ControlFlowNode for z | semmle.label | ControlFlowNode for z |
| test.py:193:22:193:40 | ControlFlowNode for GeneratorExp [List element] | semmle.label | ControlFlowNode for GeneratorExp [List element] |
| test.py:193:28:193:28 | SSA variable z | semmle.label | SSA variable z |
| test.py:193:33:193:40 | ControlFlowNode for List [List element] | semmle.label | ControlFlowNode for List [List element] |
| test.py:193:34:193:39 | ControlFlowNode for SOURCE | semmle.label | ControlFlowNode for SOURCE |
| test.py:194:10:194:10 | ControlFlowNode for x [List element] | semmle.label | ControlFlowNode for x [List element] |
| test.py:194:10:194:13 | ControlFlowNode for Subscript | semmle.label | ControlFlowNode for Subscript |
| test.py:330:10:330:21 | ControlFlowNode for Subscript | semmle.label | ControlFlowNode for Subscript |
| test.py:330:11:330:16 | ControlFlowNode for SOURCE | semmle.label | ControlFlowNode for SOURCE |
| test.py:330:11:330:17 | ControlFlowNode for Tuple [Tuple element at index 0] | semmle.label | ControlFlowNode for Tuple [Tuple element at index 0] |
| test.py:334:10:334:17 | ControlFlowNode for List [List element] | semmle.label | ControlFlowNode for List [List element] |
| test.py:334:10:334:20 | ControlFlowNode for Subscript | semmle.label | ControlFlowNode for Subscript |
| test.py:334:11:334:16 | ControlFlowNode for SOURCE | semmle.label | ControlFlowNode for SOURCE |
| test.py:338:10:338:22 | ControlFlowNode for Dict [Dictionary element at key s] | semmle.label | ControlFlowNode for Dict [Dictionary element at key s] |
| test.py:338:10:338:27 | ControlFlowNode for Subscript | semmle.label | ControlFlowNode for Subscript |
| test.py:338:16:338:21 | ControlFlowNode for SOURCE | semmle.label | ControlFlowNode for SOURCE |
| test.py:361:10:361:34 | ControlFlowNode for second() | semmle.label | ControlFlowNode for second() |
| test.py:361:28:361:33 | ControlFlowNode for SOURCE | semmle.label | ControlFlowNode for SOURCE |
| test.py:414:10:414:15 | ControlFlowNode for SOURCE | semmle.label | ControlFlowNode for SOURCE |
| test.py:414:10:414:38 | ControlFlowNode for IfExp | semmle.label | ControlFlowNode for IfExp |
| test.py:422:10:422:39 | ControlFlowNode for IfExp | semmle.label | ControlFlowNode for IfExp |
| test.py:422:34:422:39 | ControlFlowNode for SOURCE | semmle.label | ControlFlowNode for SOURCE |
| test.py:446:10:446:18 | ControlFlowNode for f() | semmle.label | ControlFlowNode for f() |
| test.py:446:12:446:17 | ControlFlowNode for SOURCE | semmle.label | ControlFlowNode for SOURCE |
| test.py:453:10:453:34 | ControlFlowNode for second() | semmle.label | ControlFlowNode for second() |
| test.py:453:28:453:33 | ControlFlowNode for SOURCE | semmle.label | ControlFlowNode for SOURCE |
| test.py:502:9:502:14 | ControlFlowNode for SOURCE | semmle.label | ControlFlowNode for SOURCE |
| test.py:504:10:504:10 | ControlFlowNode for a | semmle.label | ControlFlowNode for a |
| test.py:509:10:509:10 | ControlFlowNode for b | semmle.label | ControlFlowNode for b |
>>>>>>> 88575799
#select
| datamodel.py:38:6:38:17 | ControlFlowNode for f() | datamodel.py:13:10:13:17 | ControlFlowNode for Str | datamodel.py:38:6:38:17 | ControlFlowNode for f() | Flow found |
| datamodel.py:38:6:38:17 | ControlFlowNode for f() | datamodel.py:38:8:38:13 | ControlFlowNode for SOURCE | datamodel.py:38:6:38:17 | ControlFlowNode for f() | Flow found |
| datamodel.py:71:6:71:24 | ControlFlowNode for Attribute() | datamodel.py:13:10:13:17 | ControlFlowNode for Str | datamodel.py:71:6:71:24 | ControlFlowNode for Attribute() | Flow found |
| datamodel.py:71:6:71:24 | ControlFlowNode for Attribute() | datamodel.py:38:8:38:13 | ControlFlowNode for SOURCE | datamodel.py:71:6:71:24 | ControlFlowNode for Attribute() | Flow found |
| datamodel.py:71:6:71:24 | ControlFlowNode for Attribute() | datamodel.py:71:15:71:20 | ControlFlowNode for SOURCE | datamodel.py:71:6:71:24 | ControlFlowNode for Attribute() | Flow found |
| datamodel.py:72:6:72:27 | ControlFlowNode for Attribute() | datamodel.py:13:10:13:17 | ControlFlowNode for Str | datamodel.py:72:6:72:27 | ControlFlowNode for Attribute() | Flow found |
| datamodel.py:72:6:72:27 | ControlFlowNode for Attribute() | datamodel.py:38:8:38:13 | ControlFlowNode for SOURCE | datamodel.py:72:6:72:27 | ControlFlowNode for Attribute() | Flow found |
| datamodel.py:72:6:72:27 | ControlFlowNode for Attribute() | datamodel.py:71:15:71:20 | ControlFlowNode for SOURCE | datamodel.py:72:6:72:27 | ControlFlowNode for Attribute() | Flow found |
| datamodel.py:72:6:72:27 | ControlFlowNode for Attribute() | datamodel.py:72:18:72:23 | ControlFlowNode for SOURCE | datamodel.py:72:6:72:27 | ControlFlowNode for Attribute() | Flow found |
| datamodel.py:80:6:80:26 | ControlFlowNode for Attribute() | datamodel.py:13:10:13:17 | ControlFlowNode for Str | datamodel.py:80:6:80:26 | ControlFlowNode for Attribute() | Flow found |
| datamodel.py:80:6:80:26 | ControlFlowNode for Attribute() | datamodel.py:38:8:38:13 | ControlFlowNode for SOURCE | datamodel.py:80:6:80:26 | ControlFlowNode for Attribute() | Flow found |
| datamodel.py:80:6:80:26 | ControlFlowNode for Attribute() | datamodel.py:71:15:71:20 | ControlFlowNode for SOURCE | datamodel.py:80:6:80:26 | ControlFlowNode for Attribute() | Flow found |
| datamodel.py:80:6:80:26 | ControlFlowNode for Attribute() | datamodel.py:72:18:72:23 | ControlFlowNode for SOURCE | datamodel.py:80:6:80:26 | ControlFlowNode for Attribute() | Flow found |
| datamodel.py:80:6:80:26 | ControlFlowNode for Attribute() | datamodel.py:73:18:73:23 | ControlFlowNode for SOURCE | datamodel.py:80:6:80:26 | ControlFlowNode for Attribute() | Flow found |
| datamodel.py:80:6:80:26 | ControlFlowNode for Attribute() | datamodel.py:80:20:80:25 | ControlFlowNode for SOURCE | datamodel.py:80:6:80:26 | ControlFlowNode for Attribute() | Flow found |
| datamodel.py:81:6:81:26 | ControlFlowNode for Attribute() | datamodel.py:13:10:13:17 | ControlFlowNode for Str | datamodel.py:81:6:81:26 | ControlFlowNode for Attribute() | Flow found |
| datamodel.py:81:6:81:26 | ControlFlowNode for Attribute() | datamodel.py:38:8:38:13 | ControlFlowNode for SOURCE | datamodel.py:81:6:81:26 | ControlFlowNode for Attribute() | Flow found |
| datamodel.py:81:6:81:26 | ControlFlowNode for Attribute() | datamodel.py:71:15:71:20 | ControlFlowNode for SOURCE | datamodel.py:81:6:81:26 | ControlFlowNode for Attribute() | Flow found |
| datamodel.py:81:6:81:26 | ControlFlowNode for Attribute() | datamodel.py:72:18:72:23 | ControlFlowNode for SOURCE | datamodel.py:81:6:81:26 | ControlFlowNode for Attribute() | Flow found |
| datamodel.py:81:6:81:26 | ControlFlowNode for Attribute() | datamodel.py:73:18:73:23 | ControlFlowNode for SOURCE | datamodel.py:81:6:81:26 | ControlFlowNode for Attribute() | Flow found |
| datamodel.py:81:6:81:26 | ControlFlowNode for Attribute() | datamodel.py:80:20:80:25 | ControlFlowNode for SOURCE | datamodel.py:81:6:81:26 | ControlFlowNode for Attribute() | Flow found |
| datamodel.py:81:6:81:26 | ControlFlowNode for Attribute() | datamodel.py:81:20:81:25 | ControlFlowNode for SOURCE | datamodel.py:81:6:81:26 | ControlFlowNode for Attribute() | Flow found |
| datamodel.py:159:6:159:17 | ControlFlowNode for Attribute | datamodel.py:13:10:13:17 | ControlFlowNode for Str | datamodel.py:159:6:159:17 | ControlFlowNode for Attribute | Flow found |
| datamodel.py:159:6:159:17 | ControlFlowNode for Attribute | datamodel.py:152:14:152:19 | ControlFlowNode for SOURCE | datamodel.py:159:6:159:17 | ControlFlowNode for Attribute | Flow found |
<<<<<<< HEAD
| test.py:44:10:44:10 | ControlFlowNode for y | test.py:20:10:20:17 | ControlFlowNode for Str | test.py:44:10:44:10 | ControlFlowNode for y | Flow found |
| test.py:44:10:44:10 | ControlFlowNode for y | test.py:42:21:42:26 | ControlFlowNode for SOURCE | test.py:44:10:44:10 | ControlFlowNode for y | Flow found |
| test.py:56:10:56:10 | ControlFlowNode for x | test.py:20:10:20:17 | ControlFlowNode for Str | test.py:56:10:56:10 | ControlFlowNode for x | Flow found |
| test.py:56:10:56:10 | ControlFlowNode for x | test.py:55:9:55:14 | ControlFlowNode for SOURCE | test.py:56:10:56:10 | ControlFlowNode for x | Flow found |
| test.py:62:10:62:10 | ControlFlowNode for x | test.py:61:9:61:16 | ControlFlowNode for Str | test.py:62:10:62:10 | ControlFlowNode for x | Flow found |
| test.py:67:10:67:10 | ControlFlowNode for x | test.py:66:9:66:17 | ControlFlowNode for Str | test.py:67:10:67:10 | ControlFlowNode for x | Flow found |
| test.py:72:10:72:10 | ControlFlowNode for x | test.py:71:9:71:10 | ControlFlowNode for IntegerLiteral | test.py:72:10:72:10 | ControlFlowNode for x | Flow found |
| test.py:77:10:77:10 | ControlFlowNode for x | test.py:76:9:76:12 | ControlFlowNode for FloatLiteral | test.py:77:10:77:10 | ControlFlowNode for x | Flow found |
| test.py:88:10:88:10 | ControlFlowNode for x | test.py:20:10:20:17 | ControlFlowNode for Str | test.py:88:10:88:10 | ControlFlowNode for x | Flow found |
| test.py:88:10:88:10 | ControlFlowNode for x | test.py:87:9:87:14 | ControlFlowNode for SOURCE | test.py:88:10:88:10 | ControlFlowNode for x | Flow found |
| test.py:94:10:94:13 | ControlFlowNode for Subscript | test.py:20:10:20:17 | ControlFlowNode for Str | test.py:94:10:94:13 | ControlFlowNode for Subscript | Flow found |
| test.py:94:10:94:13 | ControlFlowNode for Subscript | test.py:93:10:93:15 | ControlFlowNode for SOURCE | test.py:94:10:94:13 | ControlFlowNode for Subscript | Flow found |
| test.py:104:10:104:13 | ControlFlowNode for Subscript | test.py:20:10:20:17 | ControlFlowNode for Str | test.py:104:10:104:13 | ControlFlowNode for Subscript | Flow found |
| test.py:104:10:104:13 | ControlFlowNode for Subscript | test.py:103:10:103:15 | ControlFlowNode for SOURCE | test.py:104:10:104:13 | ControlFlowNode for Subscript | Flow found |
| test.py:109:10:109:13 | ControlFlowNode for Subscript | test.py:20:10:20:17 | ControlFlowNode for Str | test.py:109:10:109:13 | ControlFlowNode for Subscript | Flow found |
| test.py:109:10:109:13 | ControlFlowNode for Subscript | test.py:108:22:108:27 | ControlFlowNode for SOURCE | test.py:109:10:109:13 | ControlFlowNode for Subscript | Flow found |
| test.py:115:10:115:13 | ControlFlowNode for Subscript | test.py:20:10:20:17 | ControlFlowNode for Str | test.py:115:10:115:13 | ControlFlowNode for Subscript | Flow found |
| test.py:115:10:115:13 | ControlFlowNode for Subscript | test.py:113:10:113:15 | ControlFlowNode for SOURCE | test.py:115:10:115:13 | ControlFlowNode for Subscript | Flow found |
| test.py:126:10:126:16 | ControlFlowNode for Attribute() | test.py:20:10:20:17 | ControlFlowNode for Str | test.py:126:10:126:16 | ControlFlowNode for Attribute() | Flow found |
| test.py:126:10:126:16 | ControlFlowNode for Attribute() | test.py:125:10:125:15 | ControlFlowNode for SOURCE | test.py:126:10:126:16 | ControlFlowNode for Attribute() | Flow found |
| test.py:131:10:131:16 | ControlFlowNode for Attribute() | test.py:20:10:20:17 | ControlFlowNode for Str | test.py:131:10:131:16 | ControlFlowNode for Attribute() | Flow found |
| test.py:131:10:131:16 | ControlFlowNode for Attribute() | test.py:130:10:130:15 | ControlFlowNode for SOURCE | test.py:131:10:131:16 | ControlFlowNode for Attribute() | Flow found |
| test.py:136:10:136:16 | ControlFlowNode for Attribute() | test.py:20:10:20:17 | ControlFlowNode for Str | test.py:136:10:136:16 | ControlFlowNode for Attribute() | Flow found |
| test.py:136:10:136:16 | ControlFlowNode for Attribute() | test.py:135:22:135:27 | ControlFlowNode for SOURCE | test.py:136:10:136:16 | ControlFlowNode for Attribute() | Flow found |
| test.py:142:10:142:16 | ControlFlowNode for Attribute() | test.py:20:10:20:17 | ControlFlowNode for Str | test.py:142:10:142:16 | ControlFlowNode for Attribute() | Flow found |
| test.py:142:10:142:16 | ControlFlowNode for Attribute() | test.py:140:10:140:15 | ControlFlowNode for SOURCE | test.py:142:10:142:16 | ControlFlowNode for Attribute() | Flow found |
| test.py:153:10:153:15 | ControlFlowNode for Subscript | test.py:20:10:20:17 | ControlFlowNode for Str | test.py:153:10:153:15 | ControlFlowNode for Subscript | Flow found |
| test.py:153:10:153:15 | ControlFlowNode for Subscript | test.py:152:15:152:20 | ControlFlowNode for SOURCE | test.py:153:10:153:15 | ControlFlowNode for Subscript | Flow found |
| test.py:158:10:158:19 | ControlFlowNode for Attribute() | test.py:20:10:20:17 | ControlFlowNode for Str | test.py:158:10:158:19 | ControlFlowNode for Attribute() | Flow found |
| test.py:158:10:158:19 | ControlFlowNode for Attribute() | test.py:157:15:157:20 | ControlFlowNode for SOURCE | test.py:158:10:158:19 | ControlFlowNode for Attribute() | Flow found |
| test.py:184:10:184:13 | ControlFlowNode for Subscript | test.py:20:10:20:17 | ControlFlowNode for Str | test.py:184:10:184:13 | ControlFlowNode for Subscript | Flow found |
| test.py:184:10:184:13 | ControlFlowNode for Subscript | test.py:183:23:183:28 | ControlFlowNode for SOURCE | test.py:184:10:184:13 | ControlFlowNode for Subscript | Flow found |
| test.py:189:10:189:13 | ControlFlowNode for Subscript | test.py:20:10:20:17 | ControlFlowNode for Str | test.py:189:10:189:13 | ControlFlowNode for Subscript | Flow found |
| test.py:189:10:189:13 | ControlFlowNode for Subscript | test.py:188:25:188:30 | ControlFlowNode for SOURCE | test.py:189:10:189:13 | ControlFlowNode for Subscript | Flow found |
| test.py:200:10:200:13 | ControlFlowNode for Subscript | test.py:20:10:20:17 | ControlFlowNode for Str | test.py:200:10:200:13 | ControlFlowNode for Subscript | Flow found |
| test.py:200:10:200:13 | ControlFlowNode for Subscript | test.py:199:34:199:39 | ControlFlowNode for SOURCE | test.py:200:10:200:13 | ControlFlowNode for Subscript | Flow found |
| test.py:336:10:336:21 | ControlFlowNode for Subscript | test.py:20:10:20:17 | ControlFlowNode for Str | test.py:336:10:336:21 | ControlFlowNode for Subscript | Flow found |
| test.py:336:10:336:21 | ControlFlowNode for Subscript | test.py:336:11:336:16 | ControlFlowNode for SOURCE | test.py:336:10:336:21 | ControlFlowNode for Subscript | Flow found |
| test.py:340:10:340:20 | ControlFlowNode for Subscript | test.py:20:10:20:17 | ControlFlowNode for Str | test.py:340:10:340:20 | ControlFlowNode for Subscript | Flow found |
| test.py:340:10:340:20 | ControlFlowNode for Subscript | test.py:340:11:340:16 | ControlFlowNode for SOURCE | test.py:340:10:340:20 | ControlFlowNode for Subscript | Flow found |
| test.py:344:10:344:27 | ControlFlowNode for Subscript | test.py:20:10:20:17 | ControlFlowNode for Str | test.py:344:10:344:27 | ControlFlowNode for Subscript | Flow found |
| test.py:344:10:344:27 | ControlFlowNode for Subscript | test.py:344:16:344:21 | ControlFlowNode for SOURCE | test.py:344:10:344:27 | ControlFlowNode for Subscript | Flow found |
| test.py:365:10:365:34 | ControlFlowNode for second() | test.py:20:10:20:17 | ControlFlowNode for Str | test.py:365:10:365:34 | ControlFlowNode for second() | Flow found |
| test.py:365:10:365:34 | ControlFlowNode for second() | test.py:365:28:365:33 | ControlFlowNode for SOURCE | test.py:365:10:365:34 | ControlFlowNode for second() | Flow found |
| test.py:373:10:373:36 | ControlFlowNode for second() | test.py:20:10:20:17 | ControlFlowNode for Str | test.py:373:10:373:36 | ControlFlowNode for second() | Flow found |
| test.py:373:10:373:36 | ControlFlowNode for second() | test.py:373:30:373:35 | ControlFlowNode for SOURCE | test.py:373:10:373:36 | ControlFlowNode for second() | Flow found |
| test.py:381:10:381:43 | ControlFlowNode for second() | test.py:20:10:20:17 | ControlFlowNode for Str | test.py:381:10:381:43 | ControlFlowNode for second() | Flow found |
| test.py:381:10:381:43 | ControlFlowNode for second() | test.py:381:36:381:41 | ControlFlowNode for SOURCE | test.py:381:10:381:43 | ControlFlowNode for second() | Flow found |
| test.py:389:10:389:39 | ControlFlowNode for f_extra_pos() | test.py:20:10:20:17 | ControlFlowNode for Str | test.py:389:10:389:39 | ControlFlowNode for f_extra_pos() | Flow found |
| test.py:389:10:389:39 | ControlFlowNode for f_extra_pos() | test.py:389:33:389:38 | ControlFlowNode for SOURCE | test.py:389:10:389:39 | ControlFlowNode for f_extra_pos() | Flow found |
| test.py:397:10:397:45 | ControlFlowNode for f_extra_keyword() | test.py:20:10:20:17 | ControlFlowNode for Str | test.py:397:10:397:45 | ControlFlowNode for f_extra_keyword() | Flow found |
| test.py:397:10:397:45 | ControlFlowNode for f_extra_keyword() | test.py:397:39:397:44 | ControlFlowNode for SOURCE | test.py:397:10:397:45 | ControlFlowNode for f_extra_keyword() | Flow found |
| test.py:442:10:442:18 | ControlFlowNode for f() | test.py:20:10:20:17 | ControlFlowNode for Str | test.py:442:10:442:18 | ControlFlowNode for f() | Flow found |
| test.py:442:10:442:18 | ControlFlowNode for f() | test.py:442:12:442:17 | ControlFlowNode for SOURCE | test.py:442:10:442:18 | ControlFlowNode for f() | Flow found |
| test.py:449:10:449:34 | ControlFlowNode for second() | test.py:20:10:20:17 | ControlFlowNode for Str | test.py:449:10:449:34 | ControlFlowNode for second() | Flow found |
| test.py:449:10:449:34 | ControlFlowNode for second() | test.py:449:28:449:33 | ControlFlowNode for SOURCE | test.py:449:10:449:34 | ControlFlowNode for second() | Flow found |
| test.py:463:10:463:36 | ControlFlowNode for second() | test.py:20:10:20:17 | ControlFlowNode for Str | test.py:463:10:463:36 | ControlFlowNode for second() | Flow found |
| test.py:463:10:463:36 | ControlFlowNode for second() | test.py:463:30:463:35 | ControlFlowNode for SOURCE | test.py:463:10:463:36 | ControlFlowNode for second() | Flow found |
| test.py:477:10:477:43 | ControlFlowNode for second() | test.py:20:10:20:17 | ControlFlowNode for Str | test.py:477:10:477:43 | ControlFlowNode for second() | Flow found |
| test.py:477:10:477:43 | ControlFlowNode for second() | test.py:477:36:477:41 | ControlFlowNode for SOURCE | test.py:477:10:477:43 | ControlFlowNode for second() | Flow found |
| test.py:482:10:482:39 | ControlFlowNode for f_extra_pos() | test.py:20:10:20:17 | ControlFlowNode for Str | test.py:482:10:482:39 | ControlFlowNode for f_extra_pos() | Flow found |
| test.py:482:10:482:39 | ControlFlowNode for f_extra_pos() | test.py:482:33:482:38 | ControlFlowNode for SOURCE | test.py:482:10:482:39 | ControlFlowNode for f_extra_pos() | Flow found |
| test.py:487:10:487:45 | ControlFlowNode for f_extra_keyword() | test.py:20:10:20:17 | ControlFlowNode for Str | test.py:487:10:487:45 | ControlFlowNode for f_extra_keyword() | Flow found |
| test.py:487:10:487:45 | ControlFlowNode for f_extra_keyword() | test.py:487:39:487:44 | ControlFlowNode for SOURCE | test.py:487:10:487:45 | ControlFlowNode for f_extra_keyword() | Flow found |
| test.py:501:10:501:10 | ControlFlowNode for a | test.py:20:10:20:17 | ControlFlowNode for Str | test.py:501:10:501:10 | ControlFlowNode for a | Flow found |
| test.py:501:10:501:10 | ControlFlowNode for a | test.py:499:9:499:14 | ControlFlowNode for SOURCE | test.py:501:10:501:10 | ControlFlowNode for a | Flow found |
| test.py:506:10:506:10 | ControlFlowNode for b | test.py:20:10:20:17 | ControlFlowNode for Str | test.py:506:10:506:10 | ControlFlowNode for b | Flow found |
| test.py:506:10:506:10 | ControlFlowNode for b | test.py:499:9:499:14 | ControlFlowNode for SOURCE | test.py:506:10:506:10 | ControlFlowNode for b | Flow found |
=======
| test.py:38:10:38:10 | ControlFlowNode for y | test.py:14:10:14:17 | ControlFlowNode for Str | test.py:38:10:38:10 | ControlFlowNode for y | Flow found |
| test.py:38:10:38:10 | ControlFlowNode for y | test.py:36:21:36:26 | ControlFlowNode for SOURCE | test.py:38:10:38:10 | ControlFlowNode for y | Flow found |
| test.py:50:10:50:10 | ControlFlowNode for x | test.py:14:10:14:17 | ControlFlowNode for Str | test.py:50:10:50:10 | ControlFlowNode for x | Flow found |
| test.py:50:10:50:10 | ControlFlowNode for x | test.py:49:9:49:14 | ControlFlowNode for SOURCE | test.py:50:10:50:10 | ControlFlowNode for x | Flow found |
| test.py:56:10:56:10 | ControlFlowNode for x | test.py:55:9:55:16 | ControlFlowNode for Str | test.py:56:10:56:10 | ControlFlowNode for x | Flow found |
| test.py:61:10:61:10 | ControlFlowNode for x | test.py:60:9:60:17 | ControlFlowNode for Str | test.py:61:10:61:10 | ControlFlowNode for x | Flow found |
| test.py:66:10:66:10 | ControlFlowNode for x | test.py:65:9:65:10 | ControlFlowNode for IntegerLiteral | test.py:66:10:66:10 | ControlFlowNode for x | Flow found |
| test.py:71:10:71:10 | ControlFlowNode for x | test.py:70:9:70:12 | ControlFlowNode for FloatLiteral | test.py:71:10:71:10 | ControlFlowNode for x | Flow found |
| test.py:82:10:82:10 | ControlFlowNode for x | test.py:14:10:14:17 | ControlFlowNode for Str | test.py:82:10:82:10 | ControlFlowNode for x | Flow found |
| test.py:82:10:82:10 | ControlFlowNode for x | test.py:81:10:81:15 | ControlFlowNode for SOURCE | test.py:82:10:82:10 | ControlFlowNode for x | Flow found |
| test.py:88:10:88:13 | ControlFlowNode for Subscript | test.py:14:10:14:17 | ControlFlowNode for Str | test.py:88:10:88:13 | ControlFlowNode for Subscript | Flow found |
| test.py:88:10:88:13 | ControlFlowNode for Subscript | test.py:87:10:87:15 | ControlFlowNode for SOURCE | test.py:88:10:88:13 | ControlFlowNode for Subscript | Flow found |
| test.py:98:10:98:13 | ControlFlowNode for Subscript | test.py:14:10:14:17 | ControlFlowNode for Str | test.py:98:10:98:13 | ControlFlowNode for Subscript | Flow found |
| test.py:98:10:98:13 | ControlFlowNode for Subscript | test.py:97:10:97:15 | ControlFlowNode for SOURCE | test.py:98:10:98:13 | ControlFlowNode for Subscript | Flow found |
| test.py:103:10:103:13 | ControlFlowNode for Subscript | test.py:14:10:14:17 | ControlFlowNode for Str | test.py:103:10:103:13 | ControlFlowNode for Subscript | Flow found |
| test.py:103:10:103:13 | ControlFlowNode for Subscript | test.py:102:22:102:27 | ControlFlowNode for SOURCE | test.py:103:10:103:13 | ControlFlowNode for Subscript | Flow found |
| test.py:109:10:109:13 | ControlFlowNode for Subscript | test.py:14:10:14:17 | ControlFlowNode for Str | test.py:109:10:109:13 | ControlFlowNode for Subscript | Flow found |
| test.py:109:10:109:13 | ControlFlowNode for Subscript | test.py:107:10:107:15 | ControlFlowNode for SOURCE | test.py:109:10:109:13 | ControlFlowNode for Subscript | Flow found |
| test.py:120:10:120:16 | ControlFlowNode for Attribute() | test.py:14:10:14:17 | ControlFlowNode for Str | test.py:120:10:120:16 | ControlFlowNode for Attribute() | Flow found |
| test.py:120:10:120:16 | ControlFlowNode for Attribute() | test.py:119:10:119:15 | ControlFlowNode for SOURCE | test.py:120:10:120:16 | ControlFlowNode for Attribute() | Flow found |
| test.py:125:10:125:16 | ControlFlowNode for Attribute() | test.py:14:10:14:17 | ControlFlowNode for Str | test.py:125:10:125:16 | ControlFlowNode for Attribute() | Flow found |
| test.py:125:10:125:16 | ControlFlowNode for Attribute() | test.py:124:10:124:15 | ControlFlowNode for SOURCE | test.py:125:10:125:16 | ControlFlowNode for Attribute() | Flow found |
| test.py:130:10:130:16 | ControlFlowNode for Attribute() | test.py:14:10:14:17 | ControlFlowNode for Str | test.py:130:10:130:16 | ControlFlowNode for Attribute() | Flow found |
| test.py:130:10:130:16 | ControlFlowNode for Attribute() | test.py:129:22:129:27 | ControlFlowNode for SOURCE | test.py:130:10:130:16 | ControlFlowNode for Attribute() | Flow found |
| test.py:136:10:136:16 | ControlFlowNode for Attribute() | test.py:14:10:14:17 | ControlFlowNode for Str | test.py:136:10:136:16 | ControlFlowNode for Attribute() | Flow found |
| test.py:136:10:136:16 | ControlFlowNode for Attribute() | test.py:134:10:134:15 | ControlFlowNode for SOURCE | test.py:136:10:136:16 | ControlFlowNode for Attribute() | Flow found |
| test.py:147:10:147:15 | ControlFlowNode for Subscript | test.py:14:10:14:17 | ControlFlowNode for Str | test.py:147:10:147:15 | ControlFlowNode for Subscript | Flow found |
| test.py:147:10:147:15 | ControlFlowNode for Subscript | test.py:146:15:146:20 | ControlFlowNode for SOURCE | test.py:147:10:147:15 | ControlFlowNode for Subscript | Flow found |
| test.py:152:10:152:19 | ControlFlowNode for Attribute() | test.py:14:10:14:17 | ControlFlowNode for Str | test.py:152:10:152:19 | ControlFlowNode for Attribute() | Flow found |
| test.py:152:10:152:19 | ControlFlowNode for Attribute() | test.py:151:15:151:20 | ControlFlowNode for SOURCE | test.py:152:10:152:19 | ControlFlowNode for Attribute() | Flow found |
| test.py:178:10:178:13 | ControlFlowNode for Subscript | test.py:14:10:14:17 | ControlFlowNode for Str | test.py:178:10:178:13 | ControlFlowNode for Subscript | Flow found |
| test.py:178:10:178:13 | ControlFlowNode for Subscript | test.py:177:23:177:28 | ControlFlowNode for SOURCE | test.py:178:10:178:13 | ControlFlowNode for Subscript | Flow found |
| test.py:183:10:183:13 | ControlFlowNode for Subscript | test.py:14:10:14:17 | ControlFlowNode for Str | test.py:183:10:183:13 | ControlFlowNode for Subscript | Flow found |
| test.py:183:10:183:13 | ControlFlowNode for Subscript | test.py:182:25:182:30 | ControlFlowNode for SOURCE | test.py:183:10:183:13 | ControlFlowNode for Subscript | Flow found |
| test.py:194:10:194:13 | ControlFlowNode for Subscript | test.py:14:10:14:17 | ControlFlowNode for Str | test.py:194:10:194:13 | ControlFlowNode for Subscript | Flow found |
| test.py:194:10:194:13 | ControlFlowNode for Subscript | test.py:193:34:193:39 | ControlFlowNode for SOURCE | test.py:194:10:194:13 | ControlFlowNode for Subscript | Flow found |
| test.py:330:10:330:21 | ControlFlowNode for Subscript | test.py:14:10:14:17 | ControlFlowNode for Str | test.py:330:10:330:21 | ControlFlowNode for Subscript | Flow found |
| test.py:330:10:330:21 | ControlFlowNode for Subscript | test.py:330:11:330:16 | ControlFlowNode for SOURCE | test.py:330:10:330:21 | ControlFlowNode for Subscript | Flow found |
| test.py:334:10:334:20 | ControlFlowNode for Subscript | test.py:14:10:14:17 | ControlFlowNode for Str | test.py:334:10:334:20 | ControlFlowNode for Subscript | Flow found |
| test.py:334:10:334:20 | ControlFlowNode for Subscript | test.py:334:11:334:16 | ControlFlowNode for SOURCE | test.py:334:10:334:20 | ControlFlowNode for Subscript | Flow found |
| test.py:338:10:338:27 | ControlFlowNode for Subscript | test.py:14:10:14:17 | ControlFlowNode for Str | test.py:338:10:338:27 | ControlFlowNode for Subscript | Flow found |
| test.py:338:10:338:27 | ControlFlowNode for Subscript | test.py:338:16:338:21 | ControlFlowNode for SOURCE | test.py:338:10:338:27 | ControlFlowNode for Subscript | Flow found |
| test.py:361:10:361:34 | ControlFlowNode for second() | test.py:14:10:14:17 | ControlFlowNode for Str | test.py:361:10:361:34 | ControlFlowNode for second() | Flow found |
| test.py:361:10:361:34 | ControlFlowNode for second() | test.py:361:28:361:33 | ControlFlowNode for SOURCE | test.py:361:10:361:34 | ControlFlowNode for second() | Flow found |
| test.py:414:10:414:38 | ControlFlowNode for IfExp | test.py:14:10:14:17 | ControlFlowNode for Str | test.py:414:10:414:38 | ControlFlowNode for IfExp | Flow found |
| test.py:414:10:414:38 | ControlFlowNode for IfExp | test.py:414:10:414:15 | ControlFlowNode for SOURCE | test.py:414:10:414:38 | ControlFlowNode for IfExp | Flow found |
| test.py:422:10:422:39 | ControlFlowNode for IfExp | test.py:14:10:14:17 | ControlFlowNode for Str | test.py:422:10:422:39 | ControlFlowNode for IfExp | Flow found |
| test.py:422:10:422:39 | ControlFlowNode for IfExp | test.py:422:34:422:39 | ControlFlowNode for SOURCE | test.py:422:10:422:39 | ControlFlowNode for IfExp | Flow found |
| test.py:446:10:446:18 | ControlFlowNode for f() | test.py:14:10:14:17 | ControlFlowNode for Str | test.py:446:10:446:18 | ControlFlowNode for f() | Flow found |
| test.py:446:10:446:18 | ControlFlowNode for f() | test.py:446:12:446:17 | ControlFlowNode for SOURCE | test.py:446:10:446:18 | ControlFlowNode for f() | Flow found |
| test.py:453:10:453:34 | ControlFlowNode for second() | test.py:14:10:14:17 | ControlFlowNode for Str | test.py:453:10:453:34 | ControlFlowNode for second() | Flow found |
| test.py:453:10:453:34 | ControlFlowNode for second() | test.py:453:28:453:33 | ControlFlowNode for SOURCE | test.py:453:10:453:34 | ControlFlowNode for second() | Flow found |
| test.py:504:10:504:10 | ControlFlowNode for a | test.py:14:10:14:17 | ControlFlowNode for Str | test.py:504:10:504:10 | ControlFlowNode for a | Flow found |
| test.py:504:10:504:10 | ControlFlowNode for a | test.py:502:9:502:14 | ControlFlowNode for SOURCE | test.py:504:10:504:10 | ControlFlowNode for a | Flow found |
| test.py:509:10:509:10 | ControlFlowNode for b | test.py:14:10:14:17 | ControlFlowNode for Str | test.py:509:10:509:10 | ControlFlowNode for b | Flow found |
| test.py:509:10:509:10 | ControlFlowNode for b | test.py:502:9:502:14 | ControlFlowNode for SOURCE | test.py:509:10:509:10 | ControlFlowNode for b | Flow found |
>>>>>>> 88575799
<|MERGE_RESOLUTION|>--- conflicted
+++ resolved
@@ -28,10 +28,9 @@
 | datamodel.py:152:14:152:19 | ControlFlowNode for SOURCE | datamodel.py:152:5:152:8 | [post store] ControlFlowNode for self [Attribute b] |
 | datamodel.py:155:14:155:25 | ControlFlowNode for Customized() [Attribute b] | datamodel.py:159:6:159:15 | ControlFlowNode for customized [Attribute b] |
 | datamodel.py:159:6:159:15 | ControlFlowNode for customized [Attribute b] | datamodel.py:159:6:159:17 | ControlFlowNode for Attribute |
-<<<<<<< HEAD
 | test.py:0:0:0:0 | ModuleVariableNode for Global Variable SOURCE in Module test | test.py:42:21:42:26 | ControlFlowNode for SOURCE |
 | test.py:0:0:0:0 | ModuleVariableNode for Global Variable SOURCE in Module test | test.py:55:9:55:14 | ControlFlowNode for SOURCE |
-| test.py:0:0:0:0 | ModuleVariableNode for Global Variable SOURCE in Module test | test.py:87:9:87:14 | ControlFlowNode for SOURCE |
+| test.py:0:0:0:0 | ModuleVariableNode for Global Variable SOURCE in Module test | test.py:87:10:87:15 | ControlFlowNode for SOURCE |
 | test.py:0:0:0:0 | ModuleVariableNode for Global Variable SOURCE in Module test | test.py:93:10:93:15 | ControlFlowNode for SOURCE |
 | test.py:0:0:0:0 | ModuleVariableNode for Global Variable SOURCE in Module test | test.py:103:10:103:15 | ControlFlowNode for SOURCE |
 | test.py:0:0:0:0 | ModuleVariableNode for Global Variable SOURCE in Module test | test.py:108:22:108:27 | ControlFlowNode for SOURCE |
@@ -48,18 +47,20 @@
 | test.py:0:0:0:0 | ModuleVariableNode for Global Variable SOURCE in Module test | test.py:336:11:336:16 | ControlFlowNode for SOURCE |
 | test.py:0:0:0:0 | ModuleVariableNode for Global Variable SOURCE in Module test | test.py:340:11:340:16 | ControlFlowNode for SOURCE |
 | test.py:0:0:0:0 | ModuleVariableNode for Global Variable SOURCE in Module test | test.py:344:16:344:21 | ControlFlowNode for SOURCE |
-| test.py:0:0:0:0 | ModuleVariableNode for Global Variable SOURCE in Module test | test.py:365:28:365:33 | ControlFlowNode for SOURCE |
-| test.py:0:0:0:0 | ModuleVariableNode for Global Variable SOURCE in Module test | test.py:373:30:373:35 | ControlFlowNode for SOURCE |
-| test.py:0:0:0:0 | ModuleVariableNode for Global Variable SOURCE in Module test | test.py:381:36:381:41 | ControlFlowNode for SOURCE |
-| test.py:0:0:0:0 | ModuleVariableNode for Global Variable SOURCE in Module test | test.py:389:33:389:38 | ControlFlowNode for SOURCE |
-| test.py:0:0:0:0 | ModuleVariableNode for Global Variable SOURCE in Module test | test.py:397:39:397:44 | ControlFlowNode for SOURCE |
-| test.py:0:0:0:0 | ModuleVariableNode for Global Variable SOURCE in Module test | test.py:442:12:442:17 | ControlFlowNode for SOURCE |
-| test.py:0:0:0:0 | ModuleVariableNode for Global Variable SOURCE in Module test | test.py:449:28:449:33 | ControlFlowNode for SOURCE |
-| test.py:0:0:0:0 | ModuleVariableNode for Global Variable SOURCE in Module test | test.py:463:30:463:35 | ControlFlowNode for SOURCE |
-| test.py:0:0:0:0 | ModuleVariableNode for Global Variable SOURCE in Module test | test.py:477:36:477:41 | ControlFlowNode for SOURCE |
-| test.py:0:0:0:0 | ModuleVariableNode for Global Variable SOURCE in Module test | test.py:482:33:482:38 | ControlFlowNode for SOURCE |
-| test.py:0:0:0:0 | ModuleVariableNode for Global Variable SOURCE in Module test | test.py:487:39:487:44 | ControlFlowNode for SOURCE |
-| test.py:0:0:0:0 | ModuleVariableNode for Global Variable SOURCE in Module test | test.py:499:9:499:14 | ControlFlowNode for SOURCE |
+| test.py:0:0:0:0 | ModuleVariableNode for Global Variable SOURCE in Module test | test.py:367:28:367:33 | ControlFlowNode for SOURCE |
+| test.py:0:0:0:0 | ModuleVariableNode for Global Variable SOURCE in Module test | test.py:375:30:375:35 | ControlFlowNode for SOURCE |
+| test.py:0:0:0:0 | ModuleVariableNode for Global Variable SOURCE in Module test | test.py:383:36:383:41 | ControlFlowNode for SOURCE |
+| test.py:0:0:0:0 | ModuleVariableNode for Global Variable SOURCE in Module test | test.py:391:33:391:38 | ControlFlowNode for SOURCE |
+| test.py:0:0:0:0 | ModuleVariableNode for Global Variable SOURCE in Module test | test.py:399:39:399:44 | ControlFlowNode for SOURCE |
+| test.py:0:0:0:0 | ModuleVariableNode for Global Variable SOURCE in Module test | test.py:420:10:420:15 | ControlFlowNode for SOURCE |
+| test.py:0:0:0:0 | ModuleVariableNode for Global Variable SOURCE in Module test | test.py:428:34:428:39 | ControlFlowNode for SOURCE |
+| test.py:0:0:0:0 | ModuleVariableNode for Global Variable SOURCE in Module test | test.py:452:12:452:17 | ControlFlowNode for SOURCE |
+| test.py:0:0:0:0 | ModuleVariableNode for Global Variable SOURCE in Module test | test.py:459:28:459:33 | ControlFlowNode for SOURCE |
+| test.py:0:0:0:0 | ModuleVariableNode for Global Variable SOURCE in Module test | test.py:473:30:473:35 | ControlFlowNode for SOURCE |
+| test.py:0:0:0:0 | ModuleVariableNode for Global Variable SOURCE in Module test | test.py:487:36:487:41 | ControlFlowNode for SOURCE |
+| test.py:0:0:0:0 | ModuleVariableNode for Global Variable SOURCE in Module test | test.py:492:33:492:38 | ControlFlowNode for SOURCE |
+| test.py:0:0:0:0 | ModuleVariableNode for Global Variable SOURCE in Module test | test.py:497:39:497:44 | ControlFlowNode for SOURCE |
+| test.py:0:0:0:0 | ModuleVariableNode for Global Variable SOURCE in Module test | test.py:509:9:509:14 | ControlFlowNode for SOURCE |
 | test.py:20:1:20:6 | GSSA Variable SOURCE | test.py:0:0:0:0 | ModuleVariableNode for Global Variable SOURCE in Module test |
 | test.py:20:10:20:17 | ControlFlowNode for Str | test.py:20:1:20:6 | GSSA Variable SOURCE |
 | test.py:42:10:42:26 | ControlFlowNode for Tuple [Tuple element at index 1] | test.py:43:9:43:9 | ControlFlowNode for x [Tuple element at index 1] |
@@ -71,7 +72,7 @@
 | test.py:66:9:66:17 | ControlFlowNode for Str | test.py:67:10:67:10 | ControlFlowNode for x |
 | test.py:71:9:71:10 | ControlFlowNode for IntegerLiteral | test.py:72:10:72:10 | ControlFlowNode for x |
 | test.py:76:9:76:12 | ControlFlowNode for FloatLiteral | test.py:77:10:77:10 | ControlFlowNode for x |
-| test.py:87:9:87:14 | ControlFlowNode for SOURCE | test.py:88:10:88:10 | ControlFlowNode for x |
+| test.py:87:10:87:15 | ControlFlowNode for SOURCE | test.py:88:10:88:10 | ControlFlowNode for x |
 | test.py:93:9:93:16 | ControlFlowNode for List [List element] | test.py:94:10:94:10 | ControlFlowNode for x [List element] |
 | test.py:93:10:93:15 | ControlFlowNode for SOURCE | test.py:93:9:93:16 | ControlFlowNode for List [List element] |
 | test.py:94:10:94:10 | ControlFlowNode for x [List element] | test.py:94:10:94:13 | ControlFlowNode for Subscript |
@@ -155,156 +156,29 @@
 | test.py:340:11:340:16 | ControlFlowNode for SOURCE | test.py:340:10:340:17 | ControlFlowNode for List [List element] |
 | test.py:344:10:344:22 | ControlFlowNode for Dict [Dictionary element at key s] | test.py:344:10:344:27 | ControlFlowNode for Subscript |
 | test.py:344:16:344:21 | ControlFlowNode for SOURCE | test.py:344:10:344:22 | ControlFlowNode for Dict [Dictionary element at key s] |
-| test.py:365:28:365:33 | ControlFlowNode for SOURCE | test.py:365:10:365:34 | ControlFlowNode for second() |
-| test.py:373:30:373:35 | ControlFlowNode for SOURCE | test.py:373:10:373:36 | ControlFlowNode for second() |
-| test.py:381:10:381:43 | KwUnpacked b | test.py:381:10:381:43 | ControlFlowNode for second() |
-| test.py:381:30:381:42 | ControlFlowNode for Dict [Dictionary element at key b] | test.py:381:10:381:43 | KwUnpacked b |
-| test.py:381:36:381:41 | ControlFlowNode for SOURCE | test.py:381:30:381:42 | ControlFlowNode for Dict [Dictionary element at key b] |
-| test.py:389:10:389:39 | PosOverflowNode for f_extra_pos() [Tuple element at index 0] | test.py:389:10:389:39 | ControlFlowNode for f_extra_pos() |
-| test.py:389:33:389:38 | ControlFlowNode for SOURCE | test.py:389:10:389:39 | PosOverflowNode for f_extra_pos() [Tuple element at index 0] |
-| test.py:397:10:397:45 | KwOverflowNode for f_extra_keyword() [Dictionary element at key b] | test.py:397:10:397:45 | ControlFlowNode for f_extra_keyword() |
-| test.py:397:39:397:44 | ControlFlowNode for SOURCE | test.py:397:10:397:45 | KwOverflowNode for f_extra_keyword() [Dictionary element at key b] |
-| test.py:442:12:442:17 | ControlFlowNode for SOURCE | test.py:442:10:442:18 | ControlFlowNode for f() |
-| test.py:449:28:449:33 | ControlFlowNode for SOURCE | test.py:449:10:449:34 | ControlFlowNode for second() |
-| test.py:463:30:463:35 | ControlFlowNode for SOURCE | test.py:463:10:463:36 | ControlFlowNode for second() |
-| test.py:477:10:477:43 | KwUnpacked b | test.py:477:10:477:43 | ControlFlowNode for second() |
-| test.py:477:30:477:42 | ControlFlowNode for Dict [Dictionary element at key b] | test.py:477:10:477:43 | KwUnpacked b |
-| test.py:477:36:477:41 | ControlFlowNode for SOURCE | test.py:477:30:477:42 | ControlFlowNode for Dict [Dictionary element at key b] |
-| test.py:482:10:482:39 | PosOverflowNode for f_extra_pos() [Tuple element at index 0] | test.py:482:10:482:39 | ControlFlowNode for f_extra_pos() |
-| test.py:482:33:482:38 | ControlFlowNode for SOURCE | test.py:482:10:482:39 | PosOverflowNode for f_extra_pos() [Tuple element at index 0] |
-| test.py:487:10:487:45 | KwOverflowNode for f_extra_keyword() [Dictionary element at key b] | test.py:487:10:487:45 | ControlFlowNode for f_extra_keyword() |
-| test.py:487:39:487:44 | ControlFlowNode for SOURCE | test.py:487:10:487:45 | KwOverflowNode for f_extra_keyword() [Dictionary element at key b] |
-| test.py:499:9:499:14 | ControlFlowNode for SOURCE | test.py:501:10:501:10 | ControlFlowNode for a |
-| test.py:499:9:499:14 | ControlFlowNode for SOURCE | test.py:506:10:506:10 | ControlFlowNode for b |
-=======
-| test.py:0:0:0:0 | ModuleVariableNode for Global Variable SOURCE in Module test | test.py:36:21:36:26 | ControlFlowNode for SOURCE |
-| test.py:0:0:0:0 | ModuleVariableNode for Global Variable SOURCE in Module test | test.py:49:9:49:14 | ControlFlowNode for SOURCE |
-| test.py:0:0:0:0 | ModuleVariableNode for Global Variable SOURCE in Module test | test.py:81:10:81:15 | ControlFlowNode for SOURCE |
-| test.py:0:0:0:0 | ModuleVariableNode for Global Variable SOURCE in Module test | test.py:87:10:87:15 | ControlFlowNode for SOURCE |
-| test.py:0:0:0:0 | ModuleVariableNode for Global Variable SOURCE in Module test | test.py:97:10:97:15 | ControlFlowNode for SOURCE |
-| test.py:0:0:0:0 | ModuleVariableNode for Global Variable SOURCE in Module test | test.py:102:22:102:27 | ControlFlowNode for SOURCE |
-| test.py:0:0:0:0 | ModuleVariableNode for Global Variable SOURCE in Module test | test.py:107:10:107:15 | ControlFlowNode for SOURCE |
-| test.py:0:0:0:0 | ModuleVariableNode for Global Variable SOURCE in Module test | test.py:119:10:119:15 | ControlFlowNode for SOURCE |
-| test.py:0:0:0:0 | ModuleVariableNode for Global Variable SOURCE in Module test | test.py:124:10:124:15 | ControlFlowNode for SOURCE |
-| test.py:0:0:0:0 | ModuleVariableNode for Global Variable SOURCE in Module test | test.py:129:22:129:27 | ControlFlowNode for SOURCE |
-| test.py:0:0:0:0 | ModuleVariableNode for Global Variable SOURCE in Module test | test.py:134:10:134:15 | ControlFlowNode for SOURCE |
-| test.py:0:0:0:0 | ModuleVariableNode for Global Variable SOURCE in Module test | test.py:146:15:146:20 | ControlFlowNode for SOURCE |
-| test.py:0:0:0:0 | ModuleVariableNode for Global Variable SOURCE in Module test | test.py:151:15:151:20 | ControlFlowNode for SOURCE |
-| test.py:0:0:0:0 | ModuleVariableNode for Global Variable SOURCE in Module test | test.py:177:23:177:28 | ControlFlowNode for SOURCE |
-| test.py:0:0:0:0 | ModuleVariableNode for Global Variable SOURCE in Module test | test.py:182:25:182:30 | ControlFlowNode for SOURCE |
-| test.py:0:0:0:0 | ModuleVariableNode for Global Variable SOURCE in Module test | test.py:193:34:193:39 | ControlFlowNode for SOURCE |
-| test.py:0:0:0:0 | ModuleVariableNode for Global Variable SOURCE in Module test | test.py:330:11:330:16 | ControlFlowNode for SOURCE |
-| test.py:0:0:0:0 | ModuleVariableNode for Global Variable SOURCE in Module test | test.py:334:11:334:16 | ControlFlowNode for SOURCE |
-| test.py:0:0:0:0 | ModuleVariableNode for Global Variable SOURCE in Module test | test.py:338:16:338:21 | ControlFlowNode for SOURCE |
-| test.py:0:0:0:0 | ModuleVariableNode for Global Variable SOURCE in Module test | test.py:361:28:361:33 | ControlFlowNode for SOURCE |
-| test.py:0:0:0:0 | ModuleVariableNode for Global Variable SOURCE in Module test | test.py:414:10:414:15 | ControlFlowNode for SOURCE |
-| test.py:0:0:0:0 | ModuleVariableNode for Global Variable SOURCE in Module test | test.py:422:34:422:39 | ControlFlowNode for SOURCE |
-| test.py:0:0:0:0 | ModuleVariableNode for Global Variable SOURCE in Module test | test.py:446:12:446:17 | ControlFlowNode for SOURCE |
-| test.py:0:0:0:0 | ModuleVariableNode for Global Variable SOURCE in Module test | test.py:453:28:453:33 | ControlFlowNode for SOURCE |
-| test.py:0:0:0:0 | ModuleVariableNode for Global Variable SOURCE in Module test | test.py:502:9:502:14 | ControlFlowNode for SOURCE |
-| test.py:14:1:14:6 | GSSA Variable SOURCE | test.py:0:0:0:0 | ModuleVariableNode for Global Variable SOURCE in Module test |
-| test.py:14:10:14:17 | ControlFlowNode for Str | test.py:14:1:14:6 | GSSA Variable SOURCE |
-| test.py:36:10:36:26 | ControlFlowNode for Tuple [Tuple element at index 1] | test.py:37:9:37:9 | ControlFlowNode for x [Tuple element at index 1] |
-| test.py:36:21:36:26 | ControlFlowNode for SOURCE | test.py:36:10:36:26 | ControlFlowNode for Tuple [Tuple element at index 1] |
-| test.py:37:9:37:9 | ControlFlowNode for x [Tuple element at index 1] | test.py:37:9:37:12 | ControlFlowNode for Subscript |
-| test.py:37:9:37:12 | ControlFlowNode for Subscript | test.py:38:10:38:10 | ControlFlowNode for y |
-| test.py:49:9:49:14 | ControlFlowNode for SOURCE | test.py:50:10:50:10 | ControlFlowNode for x |
-| test.py:55:9:55:16 | ControlFlowNode for Str | test.py:56:10:56:10 | ControlFlowNode for x |
-| test.py:60:9:60:17 | ControlFlowNode for Str | test.py:61:10:61:10 | ControlFlowNode for x |
-| test.py:65:9:65:10 | ControlFlowNode for IntegerLiteral | test.py:66:10:66:10 | ControlFlowNode for x |
-| test.py:70:9:70:12 | ControlFlowNode for FloatLiteral | test.py:71:10:71:10 | ControlFlowNode for x |
-| test.py:81:10:81:15 | ControlFlowNode for SOURCE | test.py:82:10:82:10 | ControlFlowNode for x |
-| test.py:87:9:87:16 | ControlFlowNode for List [List element] | test.py:88:10:88:10 | ControlFlowNode for x [List element] |
-| test.py:87:10:87:15 | ControlFlowNode for SOURCE | test.py:87:9:87:16 | ControlFlowNode for List [List element] |
-| test.py:88:10:88:10 | ControlFlowNode for x [List element] | test.py:88:10:88:13 | ControlFlowNode for Subscript |
-| test.py:97:9:97:37 | ControlFlowNode for ListComp [List element] | test.py:98:10:98:10 | ControlFlowNode for x [List element] |
-| test.py:97:10:97:15 | ControlFlowNode for SOURCE | test.py:97:9:97:37 | ControlFlowNode for ListComp [List element] |
-| test.py:98:10:98:10 | ControlFlowNode for x [List element] | test.py:98:10:98:13 | ControlFlowNode for Subscript |
-| test.py:102:9:102:29 | ControlFlowNode for ListComp [List element] | test.py:103:10:103:10 | ControlFlowNode for x [List element] |
-| test.py:102:10:102:10 | ControlFlowNode for y | test.py:102:9:102:29 | ControlFlowNode for ListComp [List element] |
-| test.py:102:16:102:16 | SSA variable y | test.py:102:10:102:10 | ControlFlowNode for y |
-| test.py:102:21:102:28 | ControlFlowNode for List [List element] | test.py:102:16:102:16 | SSA variable y |
-| test.py:102:22:102:27 | ControlFlowNode for SOURCE | test.py:102:21:102:28 | ControlFlowNode for List [List element] |
-| test.py:103:10:103:10 | ControlFlowNode for x [List element] | test.py:103:10:103:13 | ControlFlowNode for Subscript |
-| test.py:107:9:107:16 | ControlFlowNode for List [List element] | test.py:108:21:108:21 | ControlFlowNode for l [List element] |
-| test.py:107:10:107:15 | ControlFlowNode for SOURCE | test.py:107:9:107:16 | ControlFlowNode for List [List element] |
-| test.py:108:9:108:22 | ControlFlowNode for ListComp [List element] | test.py:109:10:109:10 | ControlFlowNode for x [List element] |
-| test.py:108:10:108:10 | ControlFlowNode for y | test.py:108:9:108:22 | ControlFlowNode for ListComp [List element] |
-| test.py:108:16:108:16 | SSA variable y | test.py:108:10:108:10 | ControlFlowNode for y |
-| test.py:108:21:108:21 | ControlFlowNode for l [List element] | test.py:108:16:108:16 | SSA variable y |
-| test.py:109:10:109:10 | ControlFlowNode for x [List element] | test.py:109:10:109:13 | ControlFlowNode for Subscript |
-| test.py:119:9:119:16 | ControlFlowNode for Set [List element] | test.py:120:10:120:10 | ControlFlowNode for x [List element] |
-| test.py:119:10:119:15 | ControlFlowNode for SOURCE | test.py:119:9:119:16 | ControlFlowNode for Set [List element] |
-| test.py:120:10:120:10 | ControlFlowNode for x [List element] | test.py:120:10:120:16 | ControlFlowNode for Attribute() |
-| test.py:124:9:124:37 | ControlFlowNode for SetComp [Set element] | test.py:125:10:125:10 | ControlFlowNode for x [Set element] |
-| test.py:124:10:124:15 | ControlFlowNode for SOURCE | test.py:124:9:124:37 | ControlFlowNode for SetComp [Set element] |
-| test.py:125:10:125:10 | ControlFlowNode for x [Set element] | test.py:125:10:125:16 | ControlFlowNode for Attribute() |
-| test.py:129:9:129:29 | ControlFlowNode for SetComp [Set element] | test.py:130:10:130:10 | ControlFlowNode for x [Set element] |
-| test.py:129:10:129:10 | ControlFlowNode for y | test.py:129:9:129:29 | ControlFlowNode for SetComp [Set element] |
-| test.py:129:16:129:16 | SSA variable y | test.py:129:10:129:10 | ControlFlowNode for y |
-| test.py:129:21:129:28 | ControlFlowNode for List [List element] | test.py:129:16:129:16 | SSA variable y |
-| test.py:129:22:129:27 | ControlFlowNode for SOURCE | test.py:129:21:129:28 | ControlFlowNode for List [List element] |
-| test.py:130:10:130:10 | ControlFlowNode for x [Set element] | test.py:130:10:130:16 | ControlFlowNode for Attribute() |
-| test.py:134:9:134:16 | ControlFlowNode for Set [List element] | test.py:135:21:135:21 | ControlFlowNode for l [List element] |
-| test.py:134:10:134:15 | ControlFlowNode for SOURCE | test.py:134:9:134:16 | ControlFlowNode for Set [List element] |
-| test.py:135:9:135:22 | ControlFlowNode for SetComp [Set element] | test.py:136:10:136:10 | ControlFlowNode for x [Set element] |
-| test.py:135:10:135:10 | ControlFlowNode for y | test.py:135:9:135:22 | ControlFlowNode for SetComp [Set element] |
-| test.py:135:16:135:16 | SSA variable y | test.py:135:10:135:10 | ControlFlowNode for y |
-| test.py:135:21:135:21 | ControlFlowNode for l [List element] | test.py:135:16:135:16 | SSA variable y |
-| test.py:136:10:136:10 | ControlFlowNode for x [Set element] | test.py:136:10:136:16 | ControlFlowNode for Attribute() |
-| test.py:146:9:146:21 | ControlFlowNode for Dict [Dictionary element at key s] | test.py:147:10:147:10 | ControlFlowNode for x [Dictionary element at key s] |
-| test.py:146:15:146:20 | ControlFlowNode for SOURCE | test.py:146:9:146:21 | ControlFlowNode for Dict [Dictionary element at key s] |
-| test.py:147:10:147:10 | ControlFlowNode for x [Dictionary element at key s] | test.py:147:10:147:15 | ControlFlowNode for Subscript |
-| test.py:151:9:151:21 | ControlFlowNode for Dict [Dictionary element at key s] | test.py:152:10:152:10 | ControlFlowNode for x [Dictionary element at key s] |
-| test.py:151:15:151:20 | ControlFlowNode for SOURCE | test.py:151:9:151:21 | ControlFlowNode for Dict [Dictionary element at key s] |
-| test.py:152:10:152:10 | ControlFlowNode for x [Dictionary element at key s] | test.py:152:10:152:19 | ControlFlowNode for Attribute() |
-| test.py:177:9:177:42 | ControlFlowNode for ListComp [List element] | test.py:178:10:178:10 | ControlFlowNode for x [List element] |
-| test.py:177:10:177:10 | ControlFlowNode for y | test.py:177:9:177:42 | ControlFlowNode for ListComp [List element] |
-| test.py:177:16:177:16 | SSA variable z [List element] | test.py:177:41:177:41 | ControlFlowNode for z [List element] |
-| test.py:177:21:177:30 | ControlFlowNode for List [List element, List element] | test.py:177:16:177:16 | SSA variable z [List element] |
-| test.py:177:22:177:29 | ControlFlowNode for List [List element] | test.py:177:21:177:30 | ControlFlowNode for List [List element, List element] |
-| test.py:177:23:177:28 | ControlFlowNode for SOURCE | test.py:177:22:177:29 | ControlFlowNode for List [List element] |
-| test.py:177:36:177:36 | SSA variable y | test.py:177:10:177:10 | ControlFlowNode for y |
-| test.py:177:41:177:41 | ControlFlowNode for z [List element] | test.py:177:36:177:36 | SSA variable y |
-| test.py:178:10:178:10 | ControlFlowNode for x [List element] | test.py:178:10:178:13 | ControlFlowNode for Subscript |
-| test.py:182:9:182:68 | ControlFlowNode for ListComp [List element] | test.py:183:10:183:10 | ControlFlowNode for x [List element] |
-| test.py:182:10:182:10 | ControlFlowNode for y | test.py:182:9:182:68 | ControlFlowNode for ListComp [List element] |
-| test.py:182:16:182:16 | SSA variable v [List element, List element, ... (3)] | test.py:182:45:182:45 | ControlFlowNode for v [List element, List element, ... (3)] |
-| test.py:182:21:182:34 | ControlFlowNode for List [List element, List element, ... (4)] | test.py:182:16:182:16 | SSA variable v [List element, List element, ... (3)] |
-| test.py:182:22:182:33 | ControlFlowNode for List [List element, List element, ... (3)] | test.py:182:21:182:34 | ControlFlowNode for List [List element, List element, ... (4)] |
-| test.py:182:23:182:32 | ControlFlowNode for List [List element, List element] | test.py:182:22:182:33 | ControlFlowNode for List [List element, List element, ... (3)] |
-| test.py:182:24:182:31 | ControlFlowNode for List [List element] | test.py:182:23:182:32 | ControlFlowNode for List [List element, List element] |
-| test.py:182:25:182:30 | ControlFlowNode for SOURCE | test.py:182:24:182:31 | ControlFlowNode for List [List element] |
-| test.py:182:40:182:40 | SSA variable u [List element, List element] | test.py:182:56:182:56 | ControlFlowNode for u [List element, List element] |
-| test.py:182:45:182:45 | ControlFlowNode for v [List element, List element, ... (3)] | test.py:182:40:182:40 | SSA variable u [List element, List element] |
-| test.py:182:51:182:51 | SSA variable z [List element] | test.py:182:67:182:67 | ControlFlowNode for z [List element] |
-| test.py:182:56:182:56 | ControlFlowNode for u [List element, List element] | test.py:182:51:182:51 | SSA variable z [List element] |
-| test.py:182:62:182:62 | SSA variable y | test.py:182:10:182:10 | ControlFlowNode for y |
-| test.py:182:67:182:67 | ControlFlowNode for z [List element] | test.py:182:62:182:62 | SSA variable y |
-| test.py:183:10:183:10 | ControlFlowNode for x [List element] | test.py:183:10:183:13 | ControlFlowNode for Subscript |
-| test.py:193:9:193:42 | ControlFlowNode for ListComp [List element] | test.py:194:10:194:10 | ControlFlowNode for x [List element] |
-| test.py:193:10:193:10 | ControlFlowNode for y | test.py:193:9:193:42 | ControlFlowNode for ListComp [List element] |
-| test.py:193:16:193:16 | SSA variable y | test.py:193:10:193:10 | ControlFlowNode for y |
-| test.py:193:22:193:22 | ControlFlowNode for z | test.py:193:22:193:40 | ControlFlowNode for GeneratorExp [List element] |
-| test.py:193:22:193:40 | ControlFlowNode for GeneratorExp [List element] | test.py:193:16:193:16 | SSA variable y |
-| test.py:193:28:193:28 | SSA variable z | test.py:193:22:193:22 | ControlFlowNode for z |
-| test.py:193:33:193:40 | ControlFlowNode for List [List element] | test.py:193:28:193:28 | SSA variable z |
-| test.py:193:34:193:39 | ControlFlowNode for SOURCE | test.py:193:33:193:40 | ControlFlowNode for List [List element] |
-| test.py:194:10:194:10 | ControlFlowNode for x [List element] | test.py:194:10:194:13 | ControlFlowNode for Subscript |
-| test.py:330:11:330:16 | ControlFlowNode for SOURCE | test.py:330:11:330:17 | ControlFlowNode for Tuple [Tuple element at index 0] |
-| test.py:330:11:330:17 | ControlFlowNode for Tuple [Tuple element at index 0] | test.py:330:10:330:21 | ControlFlowNode for Subscript |
-| test.py:334:10:334:17 | ControlFlowNode for List [List element] | test.py:334:10:334:20 | ControlFlowNode for Subscript |
-| test.py:334:11:334:16 | ControlFlowNode for SOURCE | test.py:334:10:334:17 | ControlFlowNode for List [List element] |
-| test.py:338:10:338:22 | ControlFlowNode for Dict [Dictionary element at key s] | test.py:338:10:338:27 | ControlFlowNode for Subscript |
-| test.py:338:16:338:21 | ControlFlowNode for SOURCE | test.py:338:10:338:22 | ControlFlowNode for Dict [Dictionary element at key s] |
-| test.py:361:28:361:33 | ControlFlowNode for SOURCE | test.py:361:10:361:34 | ControlFlowNode for second() |
-| test.py:414:10:414:15 | ControlFlowNode for SOURCE | test.py:414:10:414:38 | ControlFlowNode for IfExp |
-| test.py:422:34:422:39 | ControlFlowNode for SOURCE | test.py:422:10:422:39 | ControlFlowNode for IfExp |
-| test.py:446:12:446:17 | ControlFlowNode for SOURCE | test.py:446:10:446:18 | ControlFlowNode for f() |
-| test.py:453:28:453:33 | ControlFlowNode for SOURCE | test.py:453:10:453:34 | ControlFlowNode for second() |
-| test.py:502:9:502:14 | ControlFlowNode for SOURCE | test.py:504:10:504:10 | ControlFlowNode for a |
-| test.py:502:9:502:14 | ControlFlowNode for SOURCE | test.py:509:10:509:10 | ControlFlowNode for b |
->>>>>>> 88575799
+| test.py:367:28:367:33 | ControlFlowNode for SOURCE | test.py:367:10:367:34 | ControlFlowNode for second() |
+| test.py:375:30:375:35 | ControlFlowNode for SOURCE | test.py:375:10:375:36 | ControlFlowNode for second() |
+| test.py:383:10:383:43 | KwUnpacked b | test.py:383:10:383:43 | ControlFlowNode for second() |
+| test.py:383:30:383:42 | ControlFlowNode for Dict [Dictionary element at key b] | test.py:383:10:383:43 | KwUnpacked b |
+| test.py:383:36:383:41 | ControlFlowNode for SOURCE | test.py:383:30:383:42 | ControlFlowNode for Dict [Dictionary element at key b] |
+| test.py:391:10:391:39 | PosOverflowNode for f_extra_pos() [Tuple element at index 0] | test.py:391:10:391:39 | ControlFlowNode for f_extra_pos() |
+| test.py:391:33:391:38 | ControlFlowNode for SOURCE | test.py:391:10:391:39 | PosOverflowNode for f_extra_pos() [Tuple element at index 0] |
+| test.py:399:10:399:45 | KwOverflowNode for f_extra_keyword() [Dictionary element at key b] | test.py:399:10:399:45 | ControlFlowNode for f_extra_keyword() |
+| test.py:399:39:399:44 | ControlFlowNode for SOURCE | test.py:399:10:399:45 | KwOverflowNode for f_extra_keyword() [Dictionary element at key b] |
+| test.py:420:10:420:15 | ControlFlowNode for SOURCE | test.py:420:10:420:38 | ControlFlowNode for IfExp |
+| test.py:428:34:428:39 | ControlFlowNode for SOURCE | test.py:428:10:428:39 | ControlFlowNode for IfExp |
+| test.py:452:12:452:17 | ControlFlowNode for SOURCE | test.py:452:10:452:18 | ControlFlowNode for f() |
+| test.py:459:28:459:33 | ControlFlowNode for SOURCE | test.py:459:10:459:34 | ControlFlowNode for second() |
+| test.py:473:30:473:35 | ControlFlowNode for SOURCE | test.py:473:10:473:36 | ControlFlowNode for second() |
+| test.py:487:10:487:43 | KwUnpacked b | test.py:487:10:487:43 | ControlFlowNode for second() |
+| test.py:487:30:487:42 | ControlFlowNode for Dict [Dictionary element at key b] | test.py:487:10:487:43 | KwUnpacked b |
+| test.py:487:36:487:41 | ControlFlowNode for SOURCE | test.py:487:30:487:42 | ControlFlowNode for Dict [Dictionary element at key b] |
+| test.py:492:10:492:39 | PosOverflowNode for f_extra_pos() [Tuple element at index 0] | test.py:492:10:492:39 | ControlFlowNode for f_extra_pos() |
+| test.py:492:33:492:38 | ControlFlowNode for SOURCE | test.py:492:10:492:39 | PosOverflowNode for f_extra_pos() [Tuple element at index 0] |
+| test.py:497:10:497:45 | KwOverflowNode for f_extra_keyword() [Dictionary element at key b] | test.py:497:10:497:45 | ControlFlowNode for f_extra_keyword() |
+| test.py:497:39:497:44 | ControlFlowNode for SOURCE | test.py:497:10:497:45 | KwOverflowNode for f_extra_keyword() [Dictionary element at key b] |
+| test.py:509:9:509:14 | ControlFlowNode for SOURCE | test.py:511:10:511:10 | ControlFlowNode for a |
+| test.py:509:9:509:14 | ControlFlowNode for SOURCE | test.py:516:10:516:10 | ControlFlowNode for b |
 nodes
 | datamodel.py:0:0:0:0 | ModuleVariableNode for Global Variable SOURCE in Module datamodel | semmle.label | ModuleVariableNode for Global Variable SOURCE in Module datamodel |
 | datamodel.py:13:1:13:6 | GSSA Variable SOURCE | semmle.label | GSSA Variable SOURCE |
@@ -326,7 +200,6 @@
 | datamodel.py:159:6:159:15 | ControlFlowNode for customized [Attribute b] | semmle.label | ControlFlowNode for customized [Attribute b] |
 | datamodel.py:159:6:159:17 | ControlFlowNode for Attribute | semmle.label | ControlFlowNode for Attribute |
 | test.py:0:0:0:0 | ModuleVariableNode for Global Variable SOURCE in Module test | semmle.label | ModuleVariableNode for Global Variable SOURCE in Module test |
-<<<<<<< HEAD
 | test.py:20:1:20:6 | GSSA Variable SOURCE | semmle.label | GSSA Variable SOURCE |
 | test.py:20:10:20:17 | ControlFlowNode for Str | semmle.label | ControlFlowNode for Str |
 | test.py:42:10:42:26 | ControlFlowNode for Tuple [Tuple element at index 1] | semmle.label | ControlFlowNode for Tuple [Tuple element at index 1] |
@@ -344,7 +217,7 @@
 | test.py:72:10:72:10 | ControlFlowNode for x | semmle.label | ControlFlowNode for x |
 | test.py:76:9:76:12 | ControlFlowNode for FloatLiteral | semmle.label | ControlFlowNode for FloatLiteral |
 | test.py:77:10:77:10 | ControlFlowNode for x | semmle.label | ControlFlowNode for x |
-| test.py:87:9:87:14 | ControlFlowNode for SOURCE | semmle.label | ControlFlowNode for SOURCE |
+| test.py:87:10:87:15 | ControlFlowNode for SOURCE | semmle.label | ControlFlowNode for SOURCE |
 | test.py:88:10:88:10 | ControlFlowNode for x | semmle.label | ControlFlowNode for x |
 | test.py:93:9:93:16 | ControlFlowNode for List [List element] | semmle.label | ControlFlowNode for List [List element] |
 | test.py:93:10:93:15 | ControlFlowNode for SOURCE | semmle.label | ControlFlowNode for SOURCE |
@@ -445,172 +318,43 @@
 | test.py:344:10:344:22 | ControlFlowNode for Dict [Dictionary element at key s] | semmle.label | ControlFlowNode for Dict [Dictionary element at key s] |
 | test.py:344:10:344:27 | ControlFlowNode for Subscript | semmle.label | ControlFlowNode for Subscript |
 | test.py:344:16:344:21 | ControlFlowNode for SOURCE | semmle.label | ControlFlowNode for SOURCE |
-| test.py:365:10:365:34 | ControlFlowNode for second() | semmle.label | ControlFlowNode for second() |
-| test.py:365:28:365:33 | ControlFlowNode for SOURCE | semmle.label | ControlFlowNode for SOURCE |
-| test.py:373:10:373:36 | ControlFlowNode for second() | semmle.label | ControlFlowNode for second() |
-| test.py:373:30:373:35 | ControlFlowNode for SOURCE | semmle.label | ControlFlowNode for SOURCE |
-| test.py:381:10:381:43 | ControlFlowNode for second() | semmle.label | ControlFlowNode for second() |
-| test.py:381:10:381:43 | KwUnpacked b | semmle.label | KwUnpacked b |
-| test.py:381:30:381:42 | ControlFlowNode for Dict [Dictionary element at key b] | semmle.label | ControlFlowNode for Dict [Dictionary element at key b] |
-| test.py:381:36:381:41 | ControlFlowNode for SOURCE | semmle.label | ControlFlowNode for SOURCE |
-| test.py:389:10:389:39 | ControlFlowNode for f_extra_pos() | semmle.label | ControlFlowNode for f_extra_pos() |
-| test.py:389:10:389:39 | PosOverflowNode for f_extra_pos() [Tuple element at index 0] | semmle.label | PosOverflowNode for f_extra_pos() [Tuple element at index 0] |
-| test.py:389:33:389:38 | ControlFlowNode for SOURCE | semmle.label | ControlFlowNode for SOURCE |
-| test.py:397:10:397:45 | ControlFlowNode for f_extra_keyword() | semmle.label | ControlFlowNode for f_extra_keyword() |
-| test.py:397:10:397:45 | KwOverflowNode for f_extra_keyword() [Dictionary element at key b] | semmle.label | KwOverflowNode for f_extra_keyword() [Dictionary element at key b] |
-| test.py:397:39:397:44 | ControlFlowNode for SOURCE | semmle.label | ControlFlowNode for SOURCE |
-| test.py:442:10:442:18 | ControlFlowNode for f() | semmle.label | ControlFlowNode for f() |
-| test.py:442:12:442:17 | ControlFlowNode for SOURCE | semmle.label | ControlFlowNode for SOURCE |
-| test.py:449:10:449:34 | ControlFlowNode for second() | semmle.label | ControlFlowNode for second() |
-| test.py:449:28:449:33 | ControlFlowNode for SOURCE | semmle.label | ControlFlowNode for SOURCE |
-| test.py:463:10:463:36 | ControlFlowNode for second() | semmle.label | ControlFlowNode for second() |
-| test.py:463:30:463:35 | ControlFlowNode for SOURCE | semmle.label | ControlFlowNode for SOURCE |
-| test.py:477:10:477:43 | ControlFlowNode for second() | semmle.label | ControlFlowNode for second() |
-| test.py:477:10:477:43 | KwUnpacked b | semmle.label | KwUnpacked b |
-| test.py:477:30:477:42 | ControlFlowNode for Dict [Dictionary element at key b] | semmle.label | ControlFlowNode for Dict [Dictionary element at key b] |
-| test.py:477:36:477:41 | ControlFlowNode for SOURCE | semmle.label | ControlFlowNode for SOURCE |
-| test.py:482:10:482:39 | ControlFlowNode for f_extra_pos() | semmle.label | ControlFlowNode for f_extra_pos() |
-| test.py:482:10:482:39 | PosOverflowNode for f_extra_pos() [Tuple element at index 0] | semmle.label | PosOverflowNode for f_extra_pos() [Tuple element at index 0] |
-| test.py:482:33:482:38 | ControlFlowNode for SOURCE | semmle.label | ControlFlowNode for SOURCE |
-| test.py:487:10:487:45 | ControlFlowNode for f_extra_keyword() | semmle.label | ControlFlowNode for f_extra_keyword() |
-| test.py:487:10:487:45 | KwOverflowNode for f_extra_keyword() [Dictionary element at key b] | semmle.label | KwOverflowNode for f_extra_keyword() [Dictionary element at key b] |
-| test.py:487:39:487:44 | ControlFlowNode for SOURCE | semmle.label | ControlFlowNode for SOURCE |
-| test.py:499:9:499:14 | ControlFlowNode for SOURCE | semmle.label | ControlFlowNode for SOURCE |
-| test.py:501:10:501:10 | ControlFlowNode for a | semmle.label | ControlFlowNode for a |
-| test.py:506:10:506:10 | ControlFlowNode for b | semmle.label | ControlFlowNode for b |
-=======
-| test.py:14:1:14:6 | GSSA Variable SOURCE | semmle.label | GSSA Variable SOURCE |
-| test.py:14:10:14:17 | ControlFlowNode for Str | semmle.label | ControlFlowNode for Str |
-| test.py:36:10:36:26 | ControlFlowNode for Tuple [Tuple element at index 1] | semmle.label | ControlFlowNode for Tuple [Tuple element at index 1] |
-| test.py:36:21:36:26 | ControlFlowNode for SOURCE | semmle.label | ControlFlowNode for SOURCE |
-| test.py:37:9:37:9 | ControlFlowNode for x [Tuple element at index 1] | semmle.label | ControlFlowNode for x [Tuple element at index 1] |
-| test.py:37:9:37:12 | ControlFlowNode for Subscript | semmle.label | ControlFlowNode for Subscript |
-| test.py:38:10:38:10 | ControlFlowNode for y | semmle.label | ControlFlowNode for y |
-| test.py:49:9:49:14 | ControlFlowNode for SOURCE | semmle.label | ControlFlowNode for SOURCE |
-| test.py:50:10:50:10 | ControlFlowNode for x | semmle.label | ControlFlowNode for x |
-| test.py:55:9:55:16 | ControlFlowNode for Str | semmle.label | ControlFlowNode for Str |
-| test.py:56:10:56:10 | ControlFlowNode for x | semmle.label | ControlFlowNode for x |
-| test.py:60:9:60:17 | ControlFlowNode for Str | semmle.label | ControlFlowNode for Str |
-| test.py:61:10:61:10 | ControlFlowNode for x | semmle.label | ControlFlowNode for x |
-| test.py:65:9:65:10 | ControlFlowNode for IntegerLiteral | semmle.label | ControlFlowNode for IntegerLiteral |
-| test.py:66:10:66:10 | ControlFlowNode for x | semmle.label | ControlFlowNode for x |
-| test.py:70:9:70:12 | ControlFlowNode for FloatLiteral | semmle.label | ControlFlowNode for FloatLiteral |
-| test.py:71:10:71:10 | ControlFlowNode for x | semmle.label | ControlFlowNode for x |
-| test.py:81:10:81:15 | ControlFlowNode for SOURCE | semmle.label | ControlFlowNode for SOURCE |
-| test.py:82:10:82:10 | ControlFlowNode for x | semmle.label | ControlFlowNode for x |
-| test.py:87:9:87:16 | ControlFlowNode for List [List element] | semmle.label | ControlFlowNode for List [List element] |
-| test.py:87:10:87:15 | ControlFlowNode for SOURCE | semmle.label | ControlFlowNode for SOURCE |
-| test.py:88:10:88:10 | ControlFlowNode for x [List element] | semmle.label | ControlFlowNode for x [List element] |
-| test.py:88:10:88:13 | ControlFlowNode for Subscript | semmle.label | ControlFlowNode for Subscript |
-| test.py:97:9:97:37 | ControlFlowNode for ListComp [List element] | semmle.label | ControlFlowNode for ListComp [List element] |
-| test.py:97:10:97:15 | ControlFlowNode for SOURCE | semmle.label | ControlFlowNode for SOURCE |
-| test.py:98:10:98:10 | ControlFlowNode for x [List element] | semmle.label | ControlFlowNode for x [List element] |
-| test.py:98:10:98:13 | ControlFlowNode for Subscript | semmle.label | ControlFlowNode for Subscript |
-| test.py:102:9:102:29 | ControlFlowNode for ListComp [List element] | semmle.label | ControlFlowNode for ListComp [List element] |
-| test.py:102:10:102:10 | ControlFlowNode for y | semmle.label | ControlFlowNode for y |
-| test.py:102:16:102:16 | SSA variable y | semmle.label | SSA variable y |
-| test.py:102:21:102:28 | ControlFlowNode for List [List element] | semmle.label | ControlFlowNode for List [List element] |
-| test.py:102:22:102:27 | ControlFlowNode for SOURCE | semmle.label | ControlFlowNode for SOURCE |
-| test.py:103:10:103:10 | ControlFlowNode for x [List element] | semmle.label | ControlFlowNode for x [List element] |
-| test.py:103:10:103:13 | ControlFlowNode for Subscript | semmle.label | ControlFlowNode for Subscript |
-| test.py:107:9:107:16 | ControlFlowNode for List [List element] | semmle.label | ControlFlowNode for List [List element] |
-| test.py:107:10:107:15 | ControlFlowNode for SOURCE | semmle.label | ControlFlowNode for SOURCE |
-| test.py:108:9:108:22 | ControlFlowNode for ListComp [List element] | semmle.label | ControlFlowNode for ListComp [List element] |
-| test.py:108:10:108:10 | ControlFlowNode for y | semmle.label | ControlFlowNode for y |
-| test.py:108:16:108:16 | SSA variable y | semmle.label | SSA variable y |
-| test.py:108:21:108:21 | ControlFlowNode for l [List element] | semmle.label | ControlFlowNode for l [List element] |
-| test.py:109:10:109:10 | ControlFlowNode for x [List element] | semmle.label | ControlFlowNode for x [List element] |
-| test.py:109:10:109:13 | ControlFlowNode for Subscript | semmle.label | ControlFlowNode for Subscript |
-| test.py:119:9:119:16 | ControlFlowNode for Set [List element] | semmle.label | ControlFlowNode for Set [List element] |
-| test.py:119:10:119:15 | ControlFlowNode for SOURCE | semmle.label | ControlFlowNode for SOURCE |
-| test.py:120:10:120:10 | ControlFlowNode for x [List element] | semmle.label | ControlFlowNode for x [List element] |
-| test.py:120:10:120:16 | ControlFlowNode for Attribute() | semmle.label | ControlFlowNode for Attribute() |
-| test.py:124:9:124:37 | ControlFlowNode for SetComp [Set element] | semmle.label | ControlFlowNode for SetComp [Set element] |
-| test.py:124:10:124:15 | ControlFlowNode for SOURCE | semmle.label | ControlFlowNode for SOURCE |
-| test.py:125:10:125:10 | ControlFlowNode for x [Set element] | semmle.label | ControlFlowNode for x [Set element] |
-| test.py:125:10:125:16 | ControlFlowNode for Attribute() | semmle.label | ControlFlowNode for Attribute() |
-| test.py:129:9:129:29 | ControlFlowNode for SetComp [Set element] | semmle.label | ControlFlowNode for SetComp [Set element] |
-| test.py:129:10:129:10 | ControlFlowNode for y | semmle.label | ControlFlowNode for y |
-| test.py:129:16:129:16 | SSA variable y | semmle.label | SSA variable y |
-| test.py:129:21:129:28 | ControlFlowNode for List [List element] | semmle.label | ControlFlowNode for List [List element] |
-| test.py:129:22:129:27 | ControlFlowNode for SOURCE | semmle.label | ControlFlowNode for SOURCE |
-| test.py:130:10:130:10 | ControlFlowNode for x [Set element] | semmle.label | ControlFlowNode for x [Set element] |
-| test.py:130:10:130:16 | ControlFlowNode for Attribute() | semmle.label | ControlFlowNode for Attribute() |
-| test.py:134:9:134:16 | ControlFlowNode for Set [List element] | semmle.label | ControlFlowNode for Set [List element] |
-| test.py:134:10:134:15 | ControlFlowNode for SOURCE | semmle.label | ControlFlowNode for SOURCE |
-| test.py:135:9:135:22 | ControlFlowNode for SetComp [Set element] | semmle.label | ControlFlowNode for SetComp [Set element] |
-| test.py:135:10:135:10 | ControlFlowNode for y | semmle.label | ControlFlowNode for y |
-| test.py:135:16:135:16 | SSA variable y | semmle.label | SSA variable y |
-| test.py:135:21:135:21 | ControlFlowNode for l [List element] | semmle.label | ControlFlowNode for l [List element] |
-| test.py:136:10:136:10 | ControlFlowNode for x [Set element] | semmle.label | ControlFlowNode for x [Set element] |
-| test.py:136:10:136:16 | ControlFlowNode for Attribute() | semmle.label | ControlFlowNode for Attribute() |
-| test.py:146:9:146:21 | ControlFlowNode for Dict [Dictionary element at key s] | semmle.label | ControlFlowNode for Dict [Dictionary element at key s] |
-| test.py:146:15:146:20 | ControlFlowNode for SOURCE | semmle.label | ControlFlowNode for SOURCE |
-| test.py:147:10:147:10 | ControlFlowNode for x [Dictionary element at key s] | semmle.label | ControlFlowNode for x [Dictionary element at key s] |
-| test.py:147:10:147:15 | ControlFlowNode for Subscript | semmle.label | ControlFlowNode for Subscript |
-| test.py:151:9:151:21 | ControlFlowNode for Dict [Dictionary element at key s] | semmle.label | ControlFlowNode for Dict [Dictionary element at key s] |
-| test.py:151:15:151:20 | ControlFlowNode for SOURCE | semmle.label | ControlFlowNode for SOURCE |
-| test.py:152:10:152:10 | ControlFlowNode for x [Dictionary element at key s] | semmle.label | ControlFlowNode for x [Dictionary element at key s] |
-| test.py:152:10:152:19 | ControlFlowNode for Attribute() | semmle.label | ControlFlowNode for Attribute() |
-| test.py:177:9:177:42 | ControlFlowNode for ListComp [List element] | semmle.label | ControlFlowNode for ListComp [List element] |
-| test.py:177:10:177:10 | ControlFlowNode for y | semmle.label | ControlFlowNode for y |
-| test.py:177:16:177:16 | SSA variable z [List element] | semmle.label | SSA variable z [List element] |
-| test.py:177:21:177:30 | ControlFlowNode for List [List element, List element] | semmle.label | ControlFlowNode for List [List element, List element] |
-| test.py:177:22:177:29 | ControlFlowNode for List [List element] | semmle.label | ControlFlowNode for List [List element] |
-| test.py:177:23:177:28 | ControlFlowNode for SOURCE | semmle.label | ControlFlowNode for SOURCE |
-| test.py:177:36:177:36 | SSA variable y | semmle.label | SSA variable y |
-| test.py:177:41:177:41 | ControlFlowNode for z [List element] | semmle.label | ControlFlowNode for z [List element] |
-| test.py:178:10:178:10 | ControlFlowNode for x [List element] | semmle.label | ControlFlowNode for x [List element] |
-| test.py:178:10:178:13 | ControlFlowNode for Subscript | semmle.label | ControlFlowNode for Subscript |
-| test.py:182:9:182:68 | ControlFlowNode for ListComp [List element] | semmle.label | ControlFlowNode for ListComp [List element] |
-| test.py:182:10:182:10 | ControlFlowNode for y | semmle.label | ControlFlowNode for y |
-| test.py:182:16:182:16 | SSA variable v [List element, List element, ... (3)] | semmle.label | SSA variable v [List element, List element, ... (3)] |
-| test.py:182:21:182:34 | ControlFlowNode for List [List element, List element, ... (4)] | semmle.label | ControlFlowNode for List [List element, List element, ... (4)] |
-| test.py:182:22:182:33 | ControlFlowNode for List [List element, List element, ... (3)] | semmle.label | ControlFlowNode for List [List element, List element, ... (3)] |
-| test.py:182:23:182:32 | ControlFlowNode for List [List element, List element] | semmle.label | ControlFlowNode for List [List element, List element] |
-| test.py:182:24:182:31 | ControlFlowNode for List [List element] | semmle.label | ControlFlowNode for List [List element] |
-| test.py:182:25:182:30 | ControlFlowNode for SOURCE | semmle.label | ControlFlowNode for SOURCE |
-| test.py:182:40:182:40 | SSA variable u [List element, List element] | semmle.label | SSA variable u [List element, List element] |
-| test.py:182:45:182:45 | ControlFlowNode for v [List element, List element, ... (3)] | semmle.label | ControlFlowNode for v [List element, List element, ... (3)] |
-| test.py:182:51:182:51 | SSA variable z [List element] | semmle.label | SSA variable z [List element] |
-| test.py:182:56:182:56 | ControlFlowNode for u [List element, List element] | semmle.label | ControlFlowNode for u [List element, List element] |
-| test.py:182:62:182:62 | SSA variable y | semmle.label | SSA variable y |
-| test.py:182:67:182:67 | ControlFlowNode for z [List element] | semmle.label | ControlFlowNode for z [List element] |
-| test.py:183:10:183:10 | ControlFlowNode for x [List element] | semmle.label | ControlFlowNode for x [List element] |
-| test.py:183:10:183:13 | ControlFlowNode for Subscript | semmle.label | ControlFlowNode for Subscript |
-| test.py:193:9:193:42 | ControlFlowNode for ListComp [List element] | semmle.label | ControlFlowNode for ListComp [List element] |
-| test.py:193:10:193:10 | ControlFlowNode for y | semmle.label | ControlFlowNode for y |
-| test.py:193:16:193:16 | SSA variable y | semmle.label | SSA variable y |
-| test.py:193:22:193:22 | ControlFlowNode for z | semmle.label | ControlFlowNode for z |
-| test.py:193:22:193:40 | ControlFlowNode for GeneratorExp [List element] | semmle.label | ControlFlowNode for GeneratorExp [List element] |
-| test.py:193:28:193:28 | SSA variable z | semmle.label | SSA variable z |
-| test.py:193:33:193:40 | ControlFlowNode for List [List element] | semmle.label | ControlFlowNode for List [List element] |
-| test.py:193:34:193:39 | ControlFlowNode for SOURCE | semmle.label | ControlFlowNode for SOURCE |
-| test.py:194:10:194:10 | ControlFlowNode for x [List element] | semmle.label | ControlFlowNode for x [List element] |
-| test.py:194:10:194:13 | ControlFlowNode for Subscript | semmle.label | ControlFlowNode for Subscript |
-| test.py:330:10:330:21 | ControlFlowNode for Subscript | semmle.label | ControlFlowNode for Subscript |
-| test.py:330:11:330:16 | ControlFlowNode for SOURCE | semmle.label | ControlFlowNode for SOURCE |
-| test.py:330:11:330:17 | ControlFlowNode for Tuple [Tuple element at index 0] | semmle.label | ControlFlowNode for Tuple [Tuple element at index 0] |
-| test.py:334:10:334:17 | ControlFlowNode for List [List element] | semmle.label | ControlFlowNode for List [List element] |
-| test.py:334:10:334:20 | ControlFlowNode for Subscript | semmle.label | ControlFlowNode for Subscript |
-| test.py:334:11:334:16 | ControlFlowNode for SOURCE | semmle.label | ControlFlowNode for SOURCE |
-| test.py:338:10:338:22 | ControlFlowNode for Dict [Dictionary element at key s] | semmle.label | ControlFlowNode for Dict [Dictionary element at key s] |
-| test.py:338:10:338:27 | ControlFlowNode for Subscript | semmle.label | ControlFlowNode for Subscript |
-| test.py:338:16:338:21 | ControlFlowNode for SOURCE | semmle.label | ControlFlowNode for SOURCE |
-| test.py:361:10:361:34 | ControlFlowNode for second() | semmle.label | ControlFlowNode for second() |
-| test.py:361:28:361:33 | ControlFlowNode for SOURCE | semmle.label | ControlFlowNode for SOURCE |
-| test.py:414:10:414:15 | ControlFlowNode for SOURCE | semmle.label | ControlFlowNode for SOURCE |
-| test.py:414:10:414:38 | ControlFlowNode for IfExp | semmle.label | ControlFlowNode for IfExp |
-| test.py:422:10:422:39 | ControlFlowNode for IfExp | semmle.label | ControlFlowNode for IfExp |
-| test.py:422:34:422:39 | ControlFlowNode for SOURCE | semmle.label | ControlFlowNode for SOURCE |
-| test.py:446:10:446:18 | ControlFlowNode for f() | semmle.label | ControlFlowNode for f() |
-| test.py:446:12:446:17 | ControlFlowNode for SOURCE | semmle.label | ControlFlowNode for SOURCE |
-| test.py:453:10:453:34 | ControlFlowNode for second() | semmle.label | ControlFlowNode for second() |
-| test.py:453:28:453:33 | ControlFlowNode for SOURCE | semmle.label | ControlFlowNode for SOURCE |
-| test.py:502:9:502:14 | ControlFlowNode for SOURCE | semmle.label | ControlFlowNode for SOURCE |
-| test.py:504:10:504:10 | ControlFlowNode for a | semmle.label | ControlFlowNode for a |
-| test.py:509:10:509:10 | ControlFlowNode for b | semmle.label | ControlFlowNode for b |
->>>>>>> 88575799
+| test.py:367:10:367:34 | ControlFlowNode for second() | semmle.label | ControlFlowNode for second() |
+| test.py:367:28:367:33 | ControlFlowNode for SOURCE | semmle.label | ControlFlowNode for SOURCE |
+| test.py:375:10:375:36 | ControlFlowNode for second() | semmle.label | ControlFlowNode for second() |
+| test.py:375:30:375:35 | ControlFlowNode for SOURCE | semmle.label | ControlFlowNode for SOURCE |
+| test.py:383:10:383:43 | ControlFlowNode for second() | semmle.label | ControlFlowNode for second() |
+| test.py:383:10:383:43 | KwUnpacked b | semmle.label | KwUnpacked b |
+| test.py:383:30:383:42 | ControlFlowNode for Dict [Dictionary element at key b] | semmle.label | ControlFlowNode for Dict [Dictionary element at key b] |
+| test.py:383:36:383:41 | ControlFlowNode for SOURCE | semmle.label | ControlFlowNode for SOURCE |
+| test.py:391:10:391:39 | ControlFlowNode for f_extra_pos() | semmle.label | ControlFlowNode for f_extra_pos() |
+| test.py:391:10:391:39 | PosOverflowNode for f_extra_pos() [Tuple element at index 0] | semmle.label | PosOverflowNode for f_extra_pos() [Tuple element at index 0] |
+| test.py:391:33:391:38 | ControlFlowNode for SOURCE | semmle.label | ControlFlowNode for SOURCE |
+| test.py:399:10:399:45 | ControlFlowNode for f_extra_keyword() | semmle.label | ControlFlowNode for f_extra_keyword() |
+| test.py:399:10:399:45 | KwOverflowNode for f_extra_keyword() [Dictionary element at key b] | semmle.label | KwOverflowNode for f_extra_keyword() [Dictionary element at key b] |
+| test.py:399:39:399:44 | ControlFlowNode for SOURCE | semmle.label | ControlFlowNode for SOURCE |
+| test.py:420:10:420:15 | ControlFlowNode for SOURCE | semmle.label | ControlFlowNode for SOURCE |
+| test.py:420:10:420:38 | ControlFlowNode for IfExp | semmle.label | ControlFlowNode for IfExp |
+| test.py:428:10:428:39 | ControlFlowNode for IfExp | semmle.label | ControlFlowNode for IfExp |
+| test.py:428:34:428:39 | ControlFlowNode for SOURCE | semmle.label | ControlFlowNode for SOURCE |
+| test.py:452:10:452:18 | ControlFlowNode for f() | semmle.label | ControlFlowNode for f() |
+| test.py:452:12:452:17 | ControlFlowNode for SOURCE | semmle.label | ControlFlowNode for SOURCE |
+| test.py:459:10:459:34 | ControlFlowNode for second() | semmle.label | ControlFlowNode for second() |
+| test.py:459:28:459:33 | ControlFlowNode for SOURCE | semmle.label | ControlFlowNode for SOURCE |
+| test.py:473:10:473:36 | ControlFlowNode for second() | semmle.label | ControlFlowNode for second() |
+| test.py:473:30:473:35 | ControlFlowNode for SOURCE | semmle.label | ControlFlowNode for SOURCE |
+| test.py:487:10:487:43 | ControlFlowNode for second() | semmle.label | ControlFlowNode for second() |
+| test.py:487:10:487:43 | KwUnpacked b | semmle.label | KwUnpacked b |
+| test.py:487:30:487:42 | ControlFlowNode for Dict [Dictionary element at key b] | semmle.label | ControlFlowNode for Dict [Dictionary element at key b] |
+| test.py:487:36:487:41 | ControlFlowNode for SOURCE | semmle.label | ControlFlowNode for SOURCE |
+| test.py:492:10:492:39 | ControlFlowNode for f_extra_pos() | semmle.label | ControlFlowNode for f_extra_pos() |
+| test.py:492:10:492:39 | PosOverflowNode for f_extra_pos() [Tuple element at index 0] | semmle.label | PosOverflowNode for f_extra_pos() [Tuple element at index 0] |
+| test.py:492:33:492:38 | ControlFlowNode for SOURCE | semmle.label | ControlFlowNode for SOURCE |
+| test.py:497:10:497:45 | ControlFlowNode for f_extra_keyword() | semmle.label | ControlFlowNode for f_extra_keyword() |
+| test.py:497:10:497:45 | KwOverflowNode for f_extra_keyword() [Dictionary element at key b] | semmle.label | KwOverflowNode for f_extra_keyword() [Dictionary element at key b] |
+| test.py:497:39:497:44 | ControlFlowNode for SOURCE | semmle.label | ControlFlowNode for SOURCE |
+| test.py:509:9:509:14 | ControlFlowNode for SOURCE | semmle.label | ControlFlowNode for SOURCE |
+| test.py:511:10:511:10 | ControlFlowNode for a | semmle.label | ControlFlowNode for a |
+| test.py:516:10:516:10 | ControlFlowNode for b | semmle.label | ControlFlowNode for b |
 #select
 | datamodel.py:38:6:38:17 | ControlFlowNode for f() | datamodel.py:13:10:13:17 | ControlFlowNode for Str | datamodel.py:38:6:38:17 | ControlFlowNode for f() | Flow found |
 | datamodel.py:38:6:38:17 | ControlFlowNode for f() | datamodel.py:38:8:38:13 | ControlFlowNode for SOURCE | datamodel.py:38:6:38:17 | ControlFlowNode for f() | Flow found |
@@ -636,7 +380,6 @@
 | datamodel.py:81:6:81:26 | ControlFlowNode for Attribute() | datamodel.py:81:20:81:25 | ControlFlowNode for SOURCE | datamodel.py:81:6:81:26 | ControlFlowNode for Attribute() | Flow found |
 | datamodel.py:159:6:159:17 | ControlFlowNode for Attribute | datamodel.py:13:10:13:17 | ControlFlowNode for Str | datamodel.py:159:6:159:17 | ControlFlowNode for Attribute | Flow found |
 | datamodel.py:159:6:159:17 | ControlFlowNode for Attribute | datamodel.py:152:14:152:19 | ControlFlowNode for SOURCE | datamodel.py:159:6:159:17 | ControlFlowNode for Attribute | Flow found |
-<<<<<<< HEAD
 | test.py:44:10:44:10 | ControlFlowNode for y | test.py:20:10:20:17 | ControlFlowNode for Str | test.py:44:10:44:10 | ControlFlowNode for y | Flow found |
 | test.py:44:10:44:10 | ControlFlowNode for y | test.py:42:21:42:26 | ControlFlowNode for SOURCE | test.py:44:10:44:10 | ControlFlowNode for y | Flow found |
 | test.py:56:10:56:10 | ControlFlowNode for x | test.py:20:10:20:17 | ControlFlowNode for Str | test.py:56:10:56:10 | ControlFlowNode for x | Flow found |
@@ -646,7 +389,7 @@
 | test.py:72:10:72:10 | ControlFlowNode for x | test.py:71:9:71:10 | ControlFlowNode for IntegerLiteral | test.py:72:10:72:10 | ControlFlowNode for x | Flow found |
 | test.py:77:10:77:10 | ControlFlowNode for x | test.py:76:9:76:12 | ControlFlowNode for FloatLiteral | test.py:77:10:77:10 | ControlFlowNode for x | Flow found |
 | test.py:88:10:88:10 | ControlFlowNode for x | test.py:20:10:20:17 | ControlFlowNode for Str | test.py:88:10:88:10 | ControlFlowNode for x | Flow found |
-| test.py:88:10:88:10 | ControlFlowNode for x | test.py:87:9:87:14 | ControlFlowNode for SOURCE | test.py:88:10:88:10 | ControlFlowNode for x | Flow found |
+| test.py:88:10:88:10 | ControlFlowNode for x | test.py:87:10:87:15 | ControlFlowNode for SOURCE | test.py:88:10:88:10 | ControlFlowNode for x | Flow found |
 | test.py:94:10:94:13 | ControlFlowNode for Subscript | test.py:20:10:20:17 | ControlFlowNode for Str | test.py:94:10:94:13 | ControlFlowNode for Subscript | Flow found |
 | test.py:94:10:94:13 | ControlFlowNode for Subscript | test.py:93:10:93:15 | ControlFlowNode for SOURCE | test.py:94:10:94:13 | ControlFlowNode for Subscript | Flow found |
 | test.py:104:10:104:13 | ControlFlowNode for Subscript | test.py:20:10:20:17 | ControlFlowNode for Str | test.py:104:10:104:13 | ControlFlowNode for Subscript | Flow found |
@@ -679,87 +422,33 @@
 | test.py:340:10:340:20 | ControlFlowNode for Subscript | test.py:340:11:340:16 | ControlFlowNode for SOURCE | test.py:340:10:340:20 | ControlFlowNode for Subscript | Flow found |
 | test.py:344:10:344:27 | ControlFlowNode for Subscript | test.py:20:10:20:17 | ControlFlowNode for Str | test.py:344:10:344:27 | ControlFlowNode for Subscript | Flow found |
 | test.py:344:10:344:27 | ControlFlowNode for Subscript | test.py:344:16:344:21 | ControlFlowNode for SOURCE | test.py:344:10:344:27 | ControlFlowNode for Subscript | Flow found |
-| test.py:365:10:365:34 | ControlFlowNode for second() | test.py:20:10:20:17 | ControlFlowNode for Str | test.py:365:10:365:34 | ControlFlowNode for second() | Flow found |
-| test.py:365:10:365:34 | ControlFlowNode for second() | test.py:365:28:365:33 | ControlFlowNode for SOURCE | test.py:365:10:365:34 | ControlFlowNode for second() | Flow found |
-| test.py:373:10:373:36 | ControlFlowNode for second() | test.py:20:10:20:17 | ControlFlowNode for Str | test.py:373:10:373:36 | ControlFlowNode for second() | Flow found |
-| test.py:373:10:373:36 | ControlFlowNode for second() | test.py:373:30:373:35 | ControlFlowNode for SOURCE | test.py:373:10:373:36 | ControlFlowNode for second() | Flow found |
-| test.py:381:10:381:43 | ControlFlowNode for second() | test.py:20:10:20:17 | ControlFlowNode for Str | test.py:381:10:381:43 | ControlFlowNode for second() | Flow found |
-| test.py:381:10:381:43 | ControlFlowNode for second() | test.py:381:36:381:41 | ControlFlowNode for SOURCE | test.py:381:10:381:43 | ControlFlowNode for second() | Flow found |
-| test.py:389:10:389:39 | ControlFlowNode for f_extra_pos() | test.py:20:10:20:17 | ControlFlowNode for Str | test.py:389:10:389:39 | ControlFlowNode for f_extra_pos() | Flow found |
-| test.py:389:10:389:39 | ControlFlowNode for f_extra_pos() | test.py:389:33:389:38 | ControlFlowNode for SOURCE | test.py:389:10:389:39 | ControlFlowNode for f_extra_pos() | Flow found |
-| test.py:397:10:397:45 | ControlFlowNode for f_extra_keyword() | test.py:20:10:20:17 | ControlFlowNode for Str | test.py:397:10:397:45 | ControlFlowNode for f_extra_keyword() | Flow found |
-| test.py:397:10:397:45 | ControlFlowNode for f_extra_keyword() | test.py:397:39:397:44 | ControlFlowNode for SOURCE | test.py:397:10:397:45 | ControlFlowNode for f_extra_keyword() | Flow found |
-| test.py:442:10:442:18 | ControlFlowNode for f() | test.py:20:10:20:17 | ControlFlowNode for Str | test.py:442:10:442:18 | ControlFlowNode for f() | Flow found |
-| test.py:442:10:442:18 | ControlFlowNode for f() | test.py:442:12:442:17 | ControlFlowNode for SOURCE | test.py:442:10:442:18 | ControlFlowNode for f() | Flow found |
-| test.py:449:10:449:34 | ControlFlowNode for second() | test.py:20:10:20:17 | ControlFlowNode for Str | test.py:449:10:449:34 | ControlFlowNode for second() | Flow found |
-| test.py:449:10:449:34 | ControlFlowNode for second() | test.py:449:28:449:33 | ControlFlowNode for SOURCE | test.py:449:10:449:34 | ControlFlowNode for second() | Flow found |
-| test.py:463:10:463:36 | ControlFlowNode for second() | test.py:20:10:20:17 | ControlFlowNode for Str | test.py:463:10:463:36 | ControlFlowNode for second() | Flow found |
-| test.py:463:10:463:36 | ControlFlowNode for second() | test.py:463:30:463:35 | ControlFlowNode for SOURCE | test.py:463:10:463:36 | ControlFlowNode for second() | Flow found |
-| test.py:477:10:477:43 | ControlFlowNode for second() | test.py:20:10:20:17 | ControlFlowNode for Str | test.py:477:10:477:43 | ControlFlowNode for second() | Flow found |
-| test.py:477:10:477:43 | ControlFlowNode for second() | test.py:477:36:477:41 | ControlFlowNode for SOURCE | test.py:477:10:477:43 | ControlFlowNode for second() | Flow found |
-| test.py:482:10:482:39 | ControlFlowNode for f_extra_pos() | test.py:20:10:20:17 | ControlFlowNode for Str | test.py:482:10:482:39 | ControlFlowNode for f_extra_pos() | Flow found |
-| test.py:482:10:482:39 | ControlFlowNode for f_extra_pos() | test.py:482:33:482:38 | ControlFlowNode for SOURCE | test.py:482:10:482:39 | ControlFlowNode for f_extra_pos() | Flow found |
-| test.py:487:10:487:45 | ControlFlowNode for f_extra_keyword() | test.py:20:10:20:17 | ControlFlowNode for Str | test.py:487:10:487:45 | ControlFlowNode for f_extra_keyword() | Flow found |
-| test.py:487:10:487:45 | ControlFlowNode for f_extra_keyword() | test.py:487:39:487:44 | ControlFlowNode for SOURCE | test.py:487:10:487:45 | ControlFlowNode for f_extra_keyword() | Flow found |
-| test.py:501:10:501:10 | ControlFlowNode for a | test.py:20:10:20:17 | ControlFlowNode for Str | test.py:501:10:501:10 | ControlFlowNode for a | Flow found |
-| test.py:501:10:501:10 | ControlFlowNode for a | test.py:499:9:499:14 | ControlFlowNode for SOURCE | test.py:501:10:501:10 | ControlFlowNode for a | Flow found |
-| test.py:506:10:506:10 | ControlFlowNode for b | test.py:20:10:20:17 | ControlFlowNode for Str | test.py:506:10:506:10 | ControlFlowNode for b | Flow found |
-| test.py:506:10:506:10 | ControlFlowNode for b | test.py:499:9:499:14 | ControlFlowNode for SOURCE | test.py:506:10:506:10 | ControlFlowNode for b | Flow found |
-=======
-| test.py:38:10:38:10 | ControlFlowNode for y | test.py:14:10:14:17 | ControlFlowNode for Str | test.py:38:10:38:10 | ControlFlowNode for y | Flow found |
-| test.py:38:10:38:10 | ControlFlowNode for y | test.py:36:21:36:26 | ControlFlowNode for SOURCE | test.py:38:10:38:10 | ControlFlowNode for y | Flow found |
-| test.py:50:10:50:10 | ControlFlowNode for x | test.py:14:10:14:17 | ControlFlowNode for Str | test.py:50:10:50:10 | ControlFlowNode for x | Flow found |
-| test.py:50:10:50:10 | ControlFlowNode for x | test.py:49:9:49:14 | ControlFlowNode for SOURCE | test.py:50:10:50:10 | ControlFlowNode for x | Flow found |
-| test.py:56:10:56:10 | ControlFlowNode for x | test.py:55:9:55:16 | ControlFlowNode for Str | test.py:56:10:56:10 | ControlFlowNode for x | Flow found |
-| test.py:61:10:61:10 | ControlFlowNode for x | test.py:60:9:60:17 | ControlFlowNode for Str | test.py:61:10:61:10 | ControlFlowNode for x | Flow found |
-| test.py:66:10:66:10 | ControlFlowNode for x | test.py:65:9:65:10 | ControlFlowNode for IntegerLiteral | test.py:66:10:66:10 | ControlFlowNode for x | Flow found |
-| test.py:71:10:71:10 | ControlFlowNode for x | test.py:70:9:70:12 | ControlFlowNode for FloatLiteral | test.py:71:10:71:10 | ControlFlowNode for x | Flow found |
-| test.py:82:10:82:10 | ControlFlowNode for x | test.py:14:10:14:17 | ControlFlowNode for Str | test.py:82:10:82:10 | ControlFlowNode for x | Flow found |
-| test.py:82:10:82:10 | ControlFlowNode for x | test.py:81:10:81:15 | ControlFlowNode for SOURCE | test.py:82:10:82:10 | ControlFlowNode for x | Flow found |
-| test.py:88:10:88:13 | ControlFlowNode for Subscript | test.py:14:10:14:17 | ControlFlowNode for Str | test.py:88:10:88:13 | ControlFlowNode for Subscript | Flow found |
-| test.py:88:10:88:13 | ControlFlowNode for Subscript | test.py:87:10:87:15 | ControlFlowNode for SOURCE | test.py:88:10:88:13 | ControlFlowNode for Subscript | Flow found |
-| test.py:98:10:98:13 | ControlFlowNode for Subscript | test.py:14:10:14:17 | ControlFlowNode for Str | test.py:98:10:98:13 | ControlFlowNode for Subscript | Flow found |
-| test.py:98:10:98:13 | ControlFlowNode for Subscript | test.py:97:10:97:15 | ControlFlowNode for SOURCE | test.py:98:10:98:13 | ControlFlowNode for Subscript | Flow found |
-| test.py:103:10:103:13 | ControlFlowNode for Subscript | test.py:14:10:14:17 | ControlFlowNode for Str | test.py:103:10:103:13 | ControlFlowNode for Subscript | Flow found |
-| test.py:103:10:103:13 | ControlFlowNode for Subscript | test.py:102:22:102:27 | ControlFlowNode for SOURCE | test.py:103:10:103:13 | ControlFlowNode for Subscript | Flow found |
-| test.py:109:10:109:13 | ControlFlowNode for Subscript | test.py:14:10:14:17 | ControlFlowNode for Str | test.py:109:10:109:13 | ControlFlowNode for Subscript | Flow found |
-| test.py:109:10:109:13 | ControlFlowNode for Subscript | test.py:107:10:107:15 | ControlFlowNode for SOURCE | test.py:109:10:109:13 | ControlFlowNode for Subscript | Flow found |
-| test.py:120:10:120:16 | ControlFlowNode for Attribute() | test.py:14:10:14:17 | ControlFlowNode for Str | test.py:120:10:120:16 | ControlFlowNode for Attribute() | Flow found |
-| test.py:120:10:120:16 | ControlFlowNode for Attribute() | test.py:119:10:119:15 | ControlFlowNode for SOURCE | test.py:120:10:120:16 | ControlFlowNode for Attribute() | Flow found |
-| test.py:125:10:125:16 | ControlFlowNode for Attribute() | test.py:14:10:14:17 | ControlFlowNode for Str | test.py:125:10:125:16 | ControlFlowNode for Attribute() | Flow found |
-| test.py:125:10:125:16 | ControlFlowNode for Attribute() | test.py:124:10:124:15 | ControlFlowNode for SOURCE | test.py:125:10:125:16 | ControlFlowNode for Attribute() | Flow found |
-| test.py:130:10:130:16 | ControlFlowNode for Attribute() | test.py:14:10:14:17 | ControlFlowNode for Str | test.py:130:10:130:16 | ControlFlowNode for Attribute() | Flow found |
-| test.py:130:10:130:16 | ControlFlowNode for Attribute() | test.py:129:22:129:27 | ControlFlowNode for SOURCE | test.py:130:10:130:16 | ControlFlowNode for Attribute() | Flow found |
-| test.py:136:10:136:16 | ControlFlowNode for Attribute() | test.py:14:10:14:17 | ControlFlowNode for Str | test.py:136:10:136:16 | ControlFlowNode for Attribute() | Flow found |
-| test.py:136:10:136:16 | ControlFlowNode for Attribute() | test.py:134:10:134:15 | ControlFlowNode for SOURCE | test.py:136:10:136:16 | ControlFlowNode for Attribute() | Flow found |
-| test.py:147:10:147:15 | ControlFlowNode for Subscript | test.py:14:10:14:17 | ControlFlowNode for Str | test.py:147:10:147:15 | ControlFlowNode for Subscript | Flow found |
-| test.py:147:10:147:15 | ControlFlowNode for Subscript | test.py:146:15:146:20 | ControlFlowNode for SOURCE | test.py:147:10:147:15 | ControlFlowNode for Subscript | Flow found |
-| test.py:152:10:152:19 | ControlFlowNode for Attribute() | test.py:14:10:14:17 | ControlFlowNode for Str | test.py:152:10:152:19 | ControlFlowNode for Attribute() | Flow found |
-| test.py:152:10:152:19 | ControlFlowNode for Attribute() | test.py:151:15:151:20 | ControlFlowNode for SOURCE | test.py:152:10:152:19 | ControlFlowNode for Attribute() | Flow found |
-| test.py:178:10:178:13 | ControlFlowNode for Subscript | test.py:14:10:14:17 | ControlFlowNode for Str | test.py:178:10:178:13 | ControlFlowNode for Subscript | Flow found |
-| test.py:178:10:178:13 | ControlFlowNode for Subscript | test.py:177:23:177:28 | ControlFlowNode for SOURCE | test.py:178:10:178:13 | ControlFlowNode for Subscript | Flow found |
-| test.py:183:10:183:13 | ControlFlowNode for Subscript | test.py:14:10:14:17 | ControlFlowNode for Str | test.py:183:10:183:13 | ControlFlowNode for Subscript | Flow found |
-| test.py:183:10:183:13 | ControlFlowNode for Subscript | test.py:182:25:182:30 | ControlFlowNode for SOURCE | test.py:183:10:183:13 | ControlFlowNode for Subscript | Flow found |
-| test.py:194:10:194:13 | ControlFlowNode for Subscript | test.py:14:10:14:17 | ControlFlowNode for Str | test.py:194:10:194:13 | ControlFlowNode for Subscript | Flow found |
-| test.py:194:10:194:13 | ControlFlowNode for Subscript | test.py:193:34:193:39 | ControlFlowNode for SOURCE | test.py:194:10:194:13 | ControlFlowNode for Subscript | Flow found |
-| test.py:330:10:330:21 | ControlFlowNode for Subscript | test.py:14:10:14:17 | ControlFlowNode for Str | test.py:330:10:330:21 | ControlFlowNode for Subscript | Flow found |
-| test.py:330:10:330:21 | ControlFlowNode for Subscript | test.py:330:11:330:16 | ControlFlowNode for SOURCE | test.py:330:10:330:21 | ControlFlowNode for Subscript | Flow found |
-| test.py:334:10:334:20 | ControlFlowNode for Subscript | test.py:14:10:14:17 | ControlFlowNode for Str | test.py:334:10:334:20 | ControlFlowNode for Subscript | Flow found |
-| test.py:334:10:334:20 | ControlFlowNode for Subscript | test.py:334:11:334:16 | ControlFlowNode for SOURCE | test.py:334:10:334:20 | ControlFlowNode for Subscript | Flow found |
-| test.py:338:10:338:27 | ControlFlowNode for Subscript | test.py:14:10:14:17 | ControlFlowNode for Str | test.py:338:10:338:27 | ControlFlowNode for Subscript | Flow found |
-| test.py:338:10:338:27 | ControlFlowNode for Subscript | test.py:338:16:338:21 | ControlFlowNode for SOURCE | test.py:338:10:338:27 | ControlFlowNode for Subscript | Flow found |
-| test.py:361:10:361:34 | ControlFlowNode for second() | test.py:14:10:14:17 | ControlFlowNode for Str | test.py:361:10:361:34 | ControlFlowNode for second() | Flow found |
-| test.py:361:10:361:34 | ControlFlowNode for second() | test.py:361:28:361:33 | ControlFlowNode for SOURCE | test.py:361:10:361:34 | ControlFlowNode for second() | Flow found |
-| test.py:414:10:414:38 | ControlFlowNode for IfExp | test.py:14:10:14:17 | ControlFlowNode for Str | test.py:414:10:414:38 | ControlFlowNode for IfExp | Flow found |
-| test.py:414:10:414:38 | ControlFlowNode for IfExp | test.py:414:10:414:15 | ControlFlowNode for SOURCE | test.py:414:10:414:38 | ControlFlowNode for IfExp | Flow found |
-| test.py:422:10:422:39 | ControlFlowNode for IfExp | test.py:14:10:14:17 | ControlFlowNode for Str | test.py:422:10:422:39 | ControlFlowNode for IfExp | Flow found |
-| test.py:422:10:422:39 | ControlFlowNode for IfExp | test.py:422:34:422:39 | ControlFlowNode for SOURCE | test.py:422:10:422:39 | ControlFlowNode for IfExp | Flow found |
-| test.py:446:10:446:18 | ControlFlowNode for f() | test.py:14:10:14:17 | ControlFlowNode for Str | test.py:446:10:446:18 | ControlFlowNode for f() | Flow found |
-| test.py:446:10:446:18 | ControlFlowNode for f() | test.py:446:12:446:17 | ControlFlowNode for SOURCE | test.py:446:10:446:18 | ControlFlowNode for f() | Flow found |
-| test.py:453:10:453:34 | ControlFlowNode for second() | test.py:14:10:14:17 | ControlFlowNode for Str | test.py:453:10:453:34 | ControlFlowNode for second() | Flow found |
-| test.py:453:10:453:34 | ControlFlowNode for second() | test.py:453:28:453:33 | ControlFlowNode for SOURCE | test.py:453:10:453:34 | ControlFlowNode for second() | Flow found |
-| test.py:504:10:504:10 | ControlFlowNode for a | test.py:14:10:14:17 | ControlFlowNode for Str | test.py:504:10:504:10 | ControlFlowNode for a | Flow found |
-| test.py:504:10:504:10 | ControlFlowNode for a | test.py:502:9:502:14 | ControlFlowNode for SOURCE | test.py:504:10:504:10 | ControlFlowNode for a | Flow found |
-| test.py:509:10:509:10 | ControlFlowNode for b | test.py:14:10:14:17 | ControlFlowNode for Str | test.py:509:10:509:10 | ControlFlowNode for b | Flow found |
-| test.py:509:10:509:10 | ControlFlowNode for b | test.py:502:9:502:14 | ControlFlowNode for SOURCE | test.py:509:10:509:10 | ControlFlowNode for b | Flow found |
->>>>>>> 88575799
+| test.py:367:10:367:34 | ControlFlowNode for second() | test.py:20:10:20:17 | ControlFlowNode for Str | test.py:367:10:367:34 | ControlFlowNode for second() | Flow found |
+| test.py:367:10:367:34 | ControlFlowNode for second() | test.py:367:28:367:33 | ControlFlowNode for SOURCE | test.py:367:10:367:34 | ControlFlowNode for second() | Flow found |
+| test.py:375:10:375:36 | ControlFlowNode for second() | test.py:20:10:20:17 | ControlFlowNode for Str | test.py:375:10:375:36 | ControlFlowNode for second() | Flow found |
+| test.py:375:10:375:36 | ControlFlowNode for second() | test.py:375:30:375:35 | ControlFlowNode for SOURCE | test.py:375:10:375:36 | ControlFlowNode for second() | Flow found |
+| test.py:383:10:383:43 | ControlFlowNode for second() | test.py:20:10:20:17 | ControlFlowNode for Str | test.py:383:10:383:43 | ControlFlowNode for second() | Flow found |
+| test.py:383:10:383:43 | ControlFlowNode for second() | test.py:383:36:383:41 | ControlFlowNode for SOURCE | test.py:383:10:383:43 | ControlFlowNode for second() | Flow found |
+| test.py:391:10:391:39 | ControlFlowNode for f_extra_pos() | test.py:20:10:20:17 | ControlFlowNode for Str | test.py:391:10:391:39 | ControlFlowNode for f_extra_pos() | Flow found |
+| test.py:391:10:391:39 | ControlFlowNode for f_extra_pos() | test.py:391:33:391:38 | ControlFlowNode for SOURCE | test.py:391:10:391:39 | ControlFlowNode for f_extra_pos() | Flow found |
+| test.py:399:10:399:45 | ControlFlowNode for f_extra_keyword() | test.py:20:10:20:17 | ControlFlowNode for Str | test.py:399:10:399:45 | ControlFlowNode for f_extra_keyword() | Flow found |
+| test.py:399:10:399:45 | ControlFlowNode for f_extra_keyword() | test.py:399:39:399:44 | ControlFlowNode for SOURCE | test.py:399:10:399:45 | ControlFlowNode for f_extra_keyword() | Flow found |
+| test.py:420:10:420:38 | ControlFlowNode for IfExp | test.py:20:10:20:17 | ControlFlowNode for Str | test.py:420:10:420:38 | ControlFlowNode for IfExp | Flow found |
+| test.py:420:10:420:38 | ControlFlowNode for IfExp | test.py:420:10:420:15 | ControlFlowNode for SOURCE | test.py:420:10:420:38 | ControlFlowNode for IfExp | Flow found |
+| test.py:428:10:428:39 | ControlFlowNode for IfExp | test.py:20:10:20:17 | ControlFlowNode for Str | test.py:428:10:428:39 | ControlFlowNode for IfExp | Flow found |
+| test.py:428:10:428:39 | ControlFlowNode for IfExp | test.py:428:34:428:39 | ControlFlowNode for SOURCE | test.py:428:10:428:39 | ControlFlowNode for IfExp | Flow found |
+| test.py:452:10:452:18 | ControlFlowNode for f() | test.py:20:10:20:17 | ControlFlowNode for Str | test.py:452:10:452:18 | ControlFlowNode for f() | Flow found |
+| test.py:452:10:452:18 | ControlFlowNode for f() | test.py:452:12:452:17 | ControlFlowNode for SOURCE | test.py:452:10:452:18 | ControlFlowNode for f() | Flow found |
+| test.py:459:10:459:34 | ControlFlowNode for second() | test.py:20:10:20:17 | ControlFlowNode for Str | test.py:459:10:459:34 | ControlFlowNode for second() | Flow found |
+| test.py:459:10:459:34 | ControlFlowNode for second() | test.py:459:28:459:33 | ControlFlowNode for SOURCE | test.py:459:10:459:34 | ControlFlowNode for second() | Flow found |
+| test.py:473:10:473:36 | ControlFlowNode for second() | test.py:20:10:20:17 | ControlFlowNode for Str | test.py:473:10:473:36 | ControlFlowNode for second() | Flow found |
+| test.py:473:10:473:36 | ControlFlowNode for second() | test.py:473:30:473:35 | ControlFlowNode for SOURCE | test.py:473:10:473:36 | ControlFlowNode for second() | Flow found |
+| test.py:487:10:487:43 | ControlFlowNode for second() | test.py:20:10:20:17 | ControlFlowNode for Str | test.py:487:10:487:43 | ControlFlowNode for second() | Flow found |
+| test.py:487:10:487:43 | ControlFlowNode for second() | test.py:487:36:487:41 | ControlFlowNode for SOURCE | test.py:487:10:487:43 | ControlFlowNode for second() | Flow found |
+| test.py:492:10:492:39 | ControlFlowNode for f_extra_pos() | test.py:20:10:20:17 | ControlFlowNode for Str | test.py:492:10:492:39 | ControlFlowNode for f_extra_pos() | Flow found |
+| test.py:492:10:492:39 | ControlFlowNode for f_extra_pos() | test.py:492:33:492:38 | ControlFlowNode for SOURCE | test.py:492:10:492:39 | ControlFlowNode for f_extra_pos() | Flow found |
+| test.py:497:10:497:45 | ControlFlowNode for f_extra_keyword() | test.py:20:10:20:17 | ControlFlowNode for Str | test.py:497:10:497:45 | ControlFlowNode for f_extra_keyword() | Flow found |
+| test.py:497:10:497:45 | ControlFlowNode for f_extra_keyword() | test.py:497:39:497:44 | ControlFlowNode for SOURCE | test.py:497:10:497:45 | ControlFlowNode for f_extra_keyword() | Flow found |
+| test.py:511:10:511:10 | ControlFlowNode for a | test.py:20:10:20:17 | ControlFlowNode for Str | test.py:511:10:511:10 | ControlFlowNode for a | Flow found |
+| test.py:511:10:511:10 | ControlFlowNode for a | test.py:509:9:509:14 | ControlFlowNode for SOURCE | test.py:511:10:511:10 | ControlFlowNode for a | Flow found |
+| test.py:516:10:516:10 | ControlFlowNode for b | test.py:20:10:20:17 | ControlFlowNode for Str | test.py:516:10:516:10 | ControlFlowNode for b | Flow found |
+| test.py:516:10:516:10 | ControlFlowNode for b | test.py:509:9:509:14 | ControlFlowNode for SOURCE | test.py:516:10:516:10 | ControlFlowNode for b | Flow found |