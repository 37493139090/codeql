private import codeql.dataflow.DataFlow
private import codeql.actions.Ast
private import codeql.actions.Cfg as Cfg
private import codeql.Locations
private import codeql.actions.controlflow.BasicBlocks
private import DataFlowPublic
private import codeql.actions.dataflow.ExternalFlow
private import codeql.actions.dataflow.FlowSteps

cached
newtype TNode = TExprNode(DataFlowExpr e)

class OutNode extends ExprNode {
  private DataFlowCall call;

  OutNode() { call = this.getCfgNode() }

  DataFlowCall getCall(ReturnKind kind) {
    result = call and
    kind instanceof NormalReturn
  }
}

/**
 * Not implemented
 */
class CastNode extends Node {
  CastNode() { none() }
}

/**
 * Not implemented
 */
class PostUpdateNode extends Node {
  PostUpdateNode() { none() }

  Node getPreUpdateNode() { none() }
}

predicate isParameterNode(ParameterNode p, DataFlowCallable c, ParameterPosition pos) {
  p.isParameterOf(c, pos)
}

predicate isArgumentNode(ArgumentNode arg, DataFlowCall call, ArgumentPosition pos) {
  arg.argumentOf(call, pos)
}

DataFlowCallable nodeGetEnclosingCallable(Node node) {
  node = TExprNode(any(DataFlowExpr e | result = e.getScope()))
}

DataFlowType getNodeType(Node node) { any() }

predicate nodeIsHidden(Node node) { none() }

class DataFlowExpr extends Cfg::Node {
  DataFlowExpr() { this.getAstNode() instanceof Expression }
}

/**
 * A call corresponds to a Uses steps where a 3rd party action or a reusable workflow get called
 */
class DataFlowCall instanceof Cfg::Node {
  DataFlowCall() { super.getAstNode() instanceof UsesExpr }

  /** Gets a textual representation of this element. */
  string toString() { result = super.toString() }

  Location getLocation() { result = super.getLocation() }

  string getName() { result = super.getAstNode().(UsesExpr).getCallee() }

  DataFlowCallable getEnclosingCallable() { result = super.getScope() }
}

/**
 * A Cfg scope that can be called
 */
class DataFlowCallable instanceof Cfg::CfgScope {
  string toString() { result = super.toString() }

  Location getLocation() { result = super.getLocation() }

  string getName() {
    if this instanceof ReusableWorkflowStmt
    then result = this.(ReusableWorkflowStmt).getName()
    else
      if this instanceof CompositeActionStmt
      then result = this.(CompositeActionStmt).getName()
      else none()
  }
}

newtype TReturnKind = TNormalReturn()

abstract class ReturnKind extends TReturnKind {
  /** Gets a textual representation of this element. */
  abstract string toString();
}

class NormalReturn extends ReturnKind, TNormalReturn {
  override string toString() { result = "return" }
}

/** Gets a viable implementation of the target of the given `Call`. */
DataFlowCallable viableCallable(DataFlowCall c) { c.getName() = result.getName() }

/**
 * Gets a node that can read the value returned from `call` with return kind
 * `kind`.
 */
OutNode getAnOutNode(DataFlowCall call, ReturnKind kind) { call = result.getCall(kind) }

private newtype TDataFlowType = TUnknownDataFlowType()

/**
 * A type for a data flow node.
 *
 * This may or may not coincide with any type system existing for the source
 * language, but should minimally include unique types for individual closure
 * expressions (typically lambdas).
 */
class DataFlowType extends TDataFlowType {
  string toString() { result = "" }
}

string ppReprType(DataFlowType t) { none() }

bindingset[t1, t2]
predicate compatibleTypes(DataFlowType t1, DataFlowType t2) { t1 = t2 }

predicate typeStrongerThan(DataFlowType t1, DataFlowType t2) { none() }

newtype TContent =
  TFieldContent(string name) {
    // We only use field flow for steps and jobs outputs, not for accessing other context fields such as env or inputs
    name = any(StepsCtxAccessExpr a).getFieldName() or
    name = any(NeedsCtxAccessExpr a).getFieldName() or
    name = any(JobsCtxAccessExpr a).getFieldName()
  }

predicate forceHighPrecision(Content c) { c instanceof FieldContent }

class ContentApprox = ContentSet;

ContentApprox getContentApprox(Content c) { result = c }

/**
 * Made a string to match the ArgumentPosition type.
 */
class ParameterPosition extends string {
  ParameterPosition() { exists(any(ReusableWorkflowStmt w).getInputsStmt().getInputExpr(this)) }
}

/**
 * Made a string to match `With:` keys in the AST
 */
class ArgumentPosition extends string {
  ArgumentPosition() { exists(any(UsesExpr e).getArgumentExpr(this)) }
}

/**
 */
predicate parameterMatch(ParameterPosition ppos, ArgumentPosition apos) { ppos = apos }

/**
 * Holds if there is a local flow step between a ${{ steps.xxx.outputs.yyy }} expression accesing a step output field
 * and the step output itself. But only for those cases where the step output is defined externally in a MaD Source
 * specification. The reason for this is that we don't currently have a way to specify that a source starts with a
 * non-empty access path so we cannot write a Source that stores the taint in a Content, we can only do that for steps
 * (storeStep). The easiest thing is to add this local flow step that simulates a read step from the source node for a specific
 * field name.
 */
predicate stepsCtxLocalStep(Node nodeFrom, Node nodeTo) {
  exists(UsesExpr astFrom, StepsCtxAccessExpr astTo |
    externallyDefinedSource(nodeFrom, _, "output." + astTo.getFieldName(), _) and
<<<<<<< HEAD
    astFrom = nodeFrom.asExpr() and
    astTo = nodeTo.asExpr() and
    astTo.getRefExpr() = astFrom
  )
}

/**
 * Holds if there is a local flow step between a ${{ needs.xxx.outputs.yyy }} expression accesing a job output field
 * and the step output itself. But only for those cases where the job (needs) output is defined externally in a MaD Source
 * specification. The reason for this is that we don't currently have a way to specify that a source starts with a
 * non-empty access path so we cannot write a Source that stores the taint in a Content, we can only do that for steps
 * (storeStep). The easiest thing is to add this local flow step that simulates a read step from the source node for a specific
 * field name.
 */
predicate needsCtxLocalStep(Node nodeFrom, Node nodeTo) {
  exists(UsesExpr astFrom, NeedsCtxAccessExpr astTo |
    externallyDefinedSource(nodeFrom, _, "output." + astTo.getFieldName()) and
=======
>>>>>>> 38144622
    astFrom = nodeFrom.asExpr() and
    astTo = nodeTo.asExpr() and
    astTo.getRefExpr() = astFrom
  )
}

/**
 * Holds if there is a local flow step between a ${{}} expression accesing an input variable and the input itself
 * e.g. ${{ inputs.foo }}
 */
predicate inputsCtxLocalStep(Node nodeFrom, Node nodeTo) {
  exists(Expression astFrom, InputsCtxAccessExpr astTo |
    astFrom = nodeFrom.asExpr() and
    astTo = nodeTo.asExpr() and
    astTo.getRefExpr() = astFrom
  )
}

/**
 * Holds if there is a local flow step between a ${{}} expression accesing an env var and the var definition itself
 * e.g. ${{ env.foo }}
 */
predicate envCtxLocalStep(Node nodeFrom, Node nodeTo) {
  exists(Expression astFrom, EnvCtxAccessExpr astTo |
    astFrom = nodeFrom.asExpr() and
    astTo = nodeTo.asExpr() and
    (
      externallyDefinedSource(nodeFrom, _, "env." + astTo.getFieldName(), _) or
      astTo.getRefExpr() = astFrom
    )
  )
}

/**
 * Holds if there is a local flow step from `nodeFrom` to `nodeTo`.
 * For Actions, we dont need SSA nodes since it should be already in SSA form
 * Local flow steps are always between two nodes in the same Cfg scope (job definition).
 */
pragma[nomagic]
predicate localFlowStep(Node nodeFrom, Node nodeTo) {
  stepsCtxLocalStep(nodeFrom, nodeTo) or
  needsCtxLocalStep(nodeFrom, nodeTo) or
  inputsCtxLocalStep(nodeFrom, nodeTo) or
  envCtxLocalStep(nodeFrom, nodeTo)
}

/**
 * a simple local flow step that should always preserve the call context (same callable)
 */
predicate simpleLocalFlowStep(Node nodeFrom, Node nodeTo) { localFlowStep(nodeFrom, nodeTo) }

/**
 * Holds if data can flow from `node1` to `node2` through a non-local step
 * that does not follow a call edge. For example, a step through a global
 * variable.
 * We throw away the call context and let us jump to any location
 * AKA teleport steps
 * local steps are preferible since they are more predictable and easier to control
 */
predicate jumpStep(Node nodeFrom, Node nodeTo) { none() }

/**
 * Holds if a CtxAccessExpr reads a field from a job (needs/jobs), step (steps) output via a read of `c` (fieldname)
 */
predicate ctxFieldReadStep(Node node1, Node node2, ContentSet c) {
  exists(CtxAccessExpr access |
    (
      access instanceof NeedsCtxAccessExpr or
      access instanceof StepsCtxAccessExpr or
      access instanceof JobsCtxAccessExpr
    ) and
    c = any(FieldContent ct | ct.getName() = access.getFieldName()) and
    node1.asExpr() = access.getRefExpr() and
    node2.asExpr() = access
  )
}

/**
 * Holds if data can flow from `node1` to `node2` via a read of `c`.  Thus,
 * `node1` references an object with a content `c.getAReadContent()` whose
 * value ends up in `node2`.
 * Store steps without corresponding reads are pruned aggressively very early, since they can never contribute to a complete path.
 */
predicate readStep(Node node1, ContentSet c, Node node2) { ctxFieldReadStep(node1, node2, c) }

/**
 * Stores an output expression (node1) into its OutputsStm node (node2)
 * using the output variable name as the access path
 */
predicate fieldStoreStep(Node node1, Node node2, ContentSet c) {
  exists(OutputsStmt out, string fieldName |
    node1.asExpr() = out.getOutputExpr(fieldName) and
    node2.asExpr() = out and
    c = any(FieldContent ct | ct.getName() = fieldName)
  )
}

/**
 * Holds if data can flow from `node1` to `node2` via a store into `c`.  Thus,
 * `node2` references an object with a content `c.getAStoreContent()` that
 * contains the value of `node1`.
 * Store steps without corresponding reads are pruned aggressively very early, since they can never contribute to a complete path.
 */
predicate storeStep(Node node1, ContentSet c, Node node2) {
  fieldStoreStep(node1, node2, c) or
  externallyDefinedStoreStep(node1, node2, c) or
  runEnvToScriptStoreStep(node1, node2, c)
}

/**
 * Holds if values stored inside content `c` are cleared at node `n`. For example,
 * any value stored inside `f` is cleared at the pre-update node associated with `x`
 * in `x.f = newValue`.
 */
predicate clearsContent(Node n, ContentSet c) { none() }

/**
 * Holds if the value that is being tracked is expected to be stored inside content `c`
 * at node `n`.
 */
predicate expectsContent(Node n, ContentSet c) { none() }

/**
 * Holds if the node `n` is unreachable when the call context is `call`.
 */
predicate isUnreachableInCall(Node n, DataFlowCall call) { none() }

/**
 * Holds if flow is allowed to pass from parameter `p` and back to itself as a
 * side-effect, resulting in a summary from `p` to itself.
 *
 * One example would be to allow flow like `p.foo = p.bar;`, which is disallowed
 * by default as a heuristic.
 */
predicate allowParameterReturnInSelf(ParameterNode p) { none() }

predicate localMustFlowStep(Node nodeFrom, Node nodeTo) { localFlowStep(nodeFrom, nodeTo) }

private newtype TLambdaCallKind = TNone()

class LambdaCallKind = TLambdaCallKind;

/** Holds if `creation` is an expression that creates a lambda of kind `kind` for `c`. */
predicate lambdaCreation(Node creation, LambdaCallKind kind, DataFlowCallable c) { none() }

/** Holds if `call` is a lambda call of kind `kind` where `receiver` is the lambda expression. */
predicate lambdaCall(DataFlowCall call, LambdaCallKind kind, Node receiver) { none() }

/** Extra data-flow steps needed for lambda flow analysis. */
predicate additionalLambdaFlowStep(Node nodeFrom, Node nodeTo, boolean preservesValue) { none() }

/**
 * Since our model is so simple, we dont want to compress the local flow steps.
 * This compression is normally done to not show SSA steps, casts, etc.
 */
predicate neverSkipInPathGraph(Node node) { any() }<|MERGE_RESOLUTION|>--- conflicted
+++ resolved
@@ -174,7 +174,6 @@
 predicate stepsCtxLocalStep(Node nodeFrom, Node nodeTo) {
   exists(UsesExpr astFrom, StepsCtxAccessExpr astTo |
     externallyDefinedSource(nodeFrom, _, "output." + astTo.getFieldName(), _) and
-<<<<<<< HEAD
     astFrom = nodeFrom.asExpr() and
     astTo = nodeTo.asExpr() and
     astTo.getRefExpr() = astFrom
@@ -191,9 +190,7 @@
  */
 predicate needsCtxLocalStep(Node nodeFrom, Node nodeTo) {
   exists(UsesExpr astFrom, NeedsCtxAccessExpr astTo |
-    externallyDefinedSource(nodeFrom, _, "output." + astTo.getFieldName()) and
-=======
->>>>>>> 38144622
+    externallyDefinedSource(nodeFrom, _, "output." + astTo.getFieldName(), _) and
     astFrom = nodeFrom.asExpr() and
     astTo = nodeTo.asExpr() and
     astTo.getRefExpr() = astFrom
