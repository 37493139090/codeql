--- conflicted
+++ resolved
@@ -59,16 +59,13 @@
   TDontCare(Generated::Underscore dontcare) or
   TModuleExpr(Generated::ModuleExpr me) or
   TPredicateExpr(Generated::PredicateExpr pe) or
-<<<<<<< HEAD
   TAnnotation(Generated::Annotation annot) or
-  TAnnotationArg(Generated::AnnotArg arg)
-=======
+  TAnnotationArg(Generated::AnnotArg arg) or
   TYamlCommemt(Generated::YamlComment yc) or
   TYamlEntry(Generated::YamlEntry ye) or
   TYamlKey(Generated::YamlKey yk) or
   TYamlListitem(Generated::YamlListitem yli) or
   TYamlValue(Generated::YamlValue yv)
->>>>>>> 8e1494b9
 
 class TFormula =
   TDisjunction or TConjunction or TComparisonFormula or TQuantifier or TNegation or TIfFormula or
