--- conflicted
+++ resolved
@@ -688,6 +688,8 @@
 
   /** A control-flow node that wraps an `InstanceVariableAccess` AST expression. */
   class InstanceVariableAccessCfgNode extends ExprCfgNode {
+    override string getAPrimaryQlClass() { result = "InstanceVariableAccessCfgNode" }
+
     override InstanceVariableAccessMapping e;
 
     override InstanceVariableAccess getExpr() { result = ExprCfgNode.super.getExpr() }
@@ -725,11 +727,12 @@
     final override ConstantWriteAccess getExpr() { result = ExprCfgNode.super.getExpr() }
   }
 
-<<<<<<< HEAD
   /** A control-flow node that wraps an `InstanceVariableReadAccess` AST expression. */
   class InstanceVariableReadAccessCfgNode extends InstanceVariableAccessCfgNode {
     InstanceVariableReadAccessCfgNode() { this.getNode() instanceof InstanceVariableReadAccess }
 
+    override string getAPrimaryQlClass() { result = "InstanceVariableReadAccessCfgNode" }
+
     final override InstanceVariableReadAccess getExpr() {
       result = InstanceVariableAccessCfgNode.super.getExpr()
     }
@@ -738,13 +741,8 @@
   /** A control-flow node that wraps an `InstanceVariableWriteAccess` AST expression. */
   class InstanceVariableWriteAccessCfgNode extends InstanceVariableAccessCfgNode {
     InstanceVariableWriteAccessCfgNode() { this.getNode() instanceof InstanceVariableWriteAccess }
-=======
-  /** A control-flow node that wraps a `InstanceVariableWriteAccess` AST expression. */
-  class InstanceVariableWriteAccessCfgNode extends ExprCfgNode {
+
     override string getAPrimaryQlClass() { result = "InstanceVariableWriteAccessCfgNode" }
-
-    override InstanceVariableWriteAccess e;
->>>>>>> d3ebc814
 
     final override InstanceVariableWriteAccess getExpr() {
       result = InstanceVariableAccessCfgNode.super.getExpr()
