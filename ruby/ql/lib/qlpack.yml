name: codeql/ruby-all
<<<<<<< HEAD
version: 3.0.2
=======
version: 3.0.3-dev
>>>>>>> a54e732a
groups: ruby
extractor: ruby
dbscheme: ruby.dbscheme
upgrades: upgrades
library: true
dependencies:
  codeql/controlflow: ${workspace}
  codeql/dataflow: ${workspace}
  codeql/mad: ${workspace}
  codeql/regex: ${workspace}
  codeql/ssa: ${workspace}
  codeql/tutorial: ${workspace}
  codeql/util: ${workspace}
dataExtensions:
  - codeql/ruby/frameworks/**/model.yml
  - codeql/ruby/frameworks/**/*.model.yml
warnOnImplicitThis: true<|MERGE_RESOLUTION|>--- conflicted
+++ resolved
@@ -1,9 +1,5 @@
 name: codeql/ruby-all
-<<<<<<< HEAD
-version: 3.0.2
-=======
 version: 3.0.3-dev
->>>>>>> a54e732a
 groups: ruby
 extractor: ruby
 dbscheme: ruby.dbscheme
