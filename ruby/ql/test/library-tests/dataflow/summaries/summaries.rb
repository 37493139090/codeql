tainted = identity source("tainted")
sink tainted # $ hasValueFlow=tainted

tainted2 = apply_block tainted do |x|
  sink x # $ hasValueFlow=tainted
  x
end

sink tainted2 # $ hasValueFlow=tainted

my_lambda = -> (x) {
  sink x # $ hasValueFlow=tainted
  x
}

tainted3 = apply_lambda(my_lambda, tainted)

sink(tainted3) # $ hasValueFlow=tainted

tainted4 = Foo.firstArg(tainted)
sink(tainted4) # $ hasTaintFlow=tainted

notTainted = Foo.firstArg(nil, tainted))
sink(notTainted)

tainted5 = Foo.secondArg(nil, tainted)
sink(tainted5) # $ hasTaintFlow=tainted

sink(Foo.onlyWithBlock(tainted))
sink(Foo.onlyWithBlock(tainted) do |x| end) # $ hasTaintFlow=tainted
sink(Foo.onlyWithoutBlock(tainted)) # $ hasTaintFlow=tainted
sink(Foo.onlyWithoutBlock(tainted) do |x| end)

Foo.new.method(tainted) # $ hasValueFlow=tainted
Bar.new.method(tainted) # $ hasValueFlow=tainted
Bar.new.next.method(tainted) # $ hasValueFlow=tainted
Bar.new.next.next.next.next.method(tainted) # $ hasValueFlow=tainted

def userDefinedFunction(x, y)
  t = source("t")
  sink(x.matchedByName(t)) # $ hasTaintFlow=t
  sink(y.matchedByName(t)) # $ hasTaintFlow=t
  sink(x.unmatchedName(t))
  sink(t.matchedByNameRcv()) # $ hasTaintFlow=t
end

Foo.blockArg do |x|
  sink(x.preserveTaint(source("blockArg"))) # $ hasTaintFlow=blockArg
end

sink(Foo.namedArg(foo: tainted)) # $ hasTaintFlow=tainted
sink(Foo.namedArg(tainted))

sink(Foo.anyArg(foo: tainted)) # $ hasTaintFlow=tainted
sink(Foo.anyArg(tainted)) # $ hasTaintFlow=tainted

sink(Foo.anyNamedArg(foo: tainted)) # $ hasTaintFlow=tainted
sink(Foo.anyNamedArg(tainted))

sink(Foo.anyPositionFromOne(tainted))
sink(Foo.anyPositionFromOne(0, tainted)) # $ hasTaintFlow=tainted

Foo.intoNamedCallback(tainted, foo: ->(x) {
  sink(x) # $ hasTaintFlow=tainted
})
Foo.intoNamedParameter(tainted, ->(foo:) {
  sink(foo) # $ MISSING: hasTaintFlow=tainted
})

Foo.startInNamedCallback(foo: ->(x) {
  sink(x.preserveTaint(source("startInNamedCallback"))) # $ hasTaintFlow=startInNamedCallback
})
Foo.startInNamedParameter(->(foo:) {
  sink(foo.preserveTaint(source("startInNamedParameter"))) # $ hasTaintFlow=startInNamedParameter
})

a = ["elem0", source("elem1"), source("elem2")]
sink(a[0])
sink(a[1]) # $ hasValueFlow=elem1
sink(a[2]) # $ hasValueFlow=elem2
b = a.withElementOne()
sink(b[0])
sink(b[1]) # $ hasValueFlow=elem1
sink(b[2])
a.withoutElementOne()
sink(a[0])
sink(a[1])
sink(a[2]) # $ hasValueFlow=elem2

x = Foo.new
<<<<<<< HEAD
y = []
z = []
# This just highlights that none of x,y,z was tainted before
sink(x)
sink(y)
sink(z)

x.flowToAnyArg(tainted, y, key: z)
sink(x)
sink(y) # $ hasTaintFlow=tainted
sink(z) # $ hasTaintFlow=tainted

x = Foo.new
x.flowToSelf(tainted)
sink(x) # $ hasTaintFlow=tainted

Foo.sinkAnyArg(tainted) # $ hasValueFlow=tainted
Foo.sinkAnyArg(key: tainted) # $ hasValueFlow=tainted

Foo.sinkAnyNamedArg(tainted)
Foo.sinkAnyNamedArg(key: tainted) # $ hasValueFlow=tainted
=======
x.set_value(source("attr"))
sink(x.get_value) # $ hasValueFlow=attr
>>>>>>> 4a025053
<|MERGE_RESOLUTION|>--- conflicted
+++ resolved
@@ -88,7 +88,10 @@
 sink(a[2]) # $ hasValueFlow=elem2
 
 x = Foo.new
-<<<<<<< HEAD
+x.set_value(source("attr"))
+sink(x.get_value) # $ hasValueFlow=attr
+
+x = Foo.new
 y = []
 z = []
 # This just highlights that none of x,y,z was tainted before
@@ -109,8 +112,4 @@
 Foo.sinkAnyArg(key: tainted) # $ hasValueFlow=tainted
 
 Foo.sinkAnyNamedArg(tainted)
-Foo.sinkAnyNamedArg(key: tainted) # $ hasValueFlow=tainted
-=======
-x.set_value(source("attr"))
-sink(x.get_value) # $ hasValueFlow=attr
->>>>>>> 4a025053
+Foo.sinkAnyNamedArg(key: tainted) # $ hasValueFlow=tainted