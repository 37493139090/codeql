--- conflicted
+++ resolved
@@ -35,11 +35,7 @@
     {{#nodes}}
 
     pub(crate) fn emit_{{snake_case_name}}(&mut self, node: &ast::{{ast_name}}) -> Option<Label<generated::{{name}}>> {
-<<<<<<< HEAD
         pre_emit!({{name}}, self, node);
-        {{#has_attrs}}
-=======
->>>>>>> a519eabd
         if self.should_be_excluded(node) { return None; }
         {{#has_attrs}}
         if self.should_be_excluded_attrs(node) { return None; }
