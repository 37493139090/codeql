use crate::diagnostics::{emit_extraction_diagnostics, ExtractionStep};
use crate::rust_analyzer::path_to_file_id;
use crate::translate::ResolvePaths;
use crate::trap::TrapId;
use anyhow::Context;
use archive::Archiver;
use ra_ap_hir::Semantics;
use ra_ap_ide_db::line_index::{LineCol, LineIndex};
use ra_ap_ide_db::RootDatabase;
use ra_ap_load_cargo::LoadCargoConfig;
use ra_ap_paths::{AbsPathBuf, Utf8PathBuf};
use ra_ap_project_model::{CargoConfig, ProjectManifest};
use ra_ap_vfs::Vfs;
use rust_analyzer::{ParseResult, RustAnalyzer};
use std::time::Instant;
use std::{
    collections::HashMap,
    path::{Path, PathBuf},
};
use tracing::{error, info, warn};
use tracing_subscriber::layer::SubscriberExt;
use tracing_subscriber::util::SubscriberInitExt;

mod archive;
mod config;
mod diagnostics;
pub mod generated;
mod qltest;
mod rust_analyzer;
mod translate;
pub mod trap;

struct Extractor<'a> {
    archiver: &'a Archiver,
    traps: &'a trap::TrapFileProvider,
    steps: Vec<ExtractionStep>,
}

impl<'a> Extractor<'a> {
    pub fn new(archiver: &'a Archiver, traps: &'a trap::TrapFileProvider) -> Self {
        Self {
            archiver,
            traps,
            steps: Vec::new(),
        }
    }

    fn extract(&mut self, rust_analyzer: &RustAnalyzer, file: &Path, resolve_paths: ResolvePaths) {
        self.archiver.archive(file);

        let before_parse = Instant::now();
        let ParseResult {
            ast,
            text,
            errors,
            semantics_info,
        } = rust_analyzer.parse(file);
        self.steps.push(ExtractionStep::parse(before_parse, file));

        let before_extract = Instant::now();
        let line_index = LineIndex::new(text.as_ref());
        let display_path = file.to_string_lossy();
        let mut trap = self.traps.create("source", file);
        let label = trap.emit_file(file);
        let mut translator = translate::Translator::new(
            trap,
            display_path.as_ref(),
            label,
            line_index,
            semantics_info.as_ref().ok(),
            resolve_paths,
        );

        for err in errors {
            translator.emit_parse_error(&ast, &err);
        }
        let no_location = (LineCol { line: 0, col: 0 }, LineCol { line: 0, col: 0 });
        if let Err(reason) = semantics_info {
            let message = format!("semantic analyzer unavailable ({reason})");
            let full_message = format!(
                "{message}: macro expansion, call graph, and type inference will be skipped."
            );
            translator.emit_diagnostic(
                trap::DiagnosticSeverity::Warning,
                "semantics".to_owned(),
                message,
                full_message,
                no_location,
            );
        }
        translator.emit_source_file(ast);
        translator.trap.commit().unwrap_or_else(|err| {
            error!(
                "Failed to write trap file for: {}: {}",
                display_path,
                err.to_string()
            )
        });
        self.steps
            .push(ExtractionStep::extract(before_extract, file));
    }

    pub fn extract_with_semantics(
        &mut self,
        file: &Path,
        semantics: &Semantics<'_, RootDatabase>,
        vfs: &Vfs,
        resolve_paths: ResolvePaths,
    ) {
        self.extract(&RustAnalyzer::new(vfs, semantics), file, resolve_paths);
    }

    pub fn extract_without_semantics(&mut self, file: &Path, reason: &str) {
        self.extract(
            &RustAnalyzer::WithoutSemantics { reason },
            file,
            ResolvePaths::No,
        );
    }

    pub fn load_manifest(
        &mut self,
        project: &ProjectManifest,
        config: &CargoConfig,
        load_config: &LoadCargoConfig,
    ) -> Option<(RootDatabase, Vfs)> {
        let before = Instant::now();
        let ret = RustAnalyzer::load_workspace(project, config, load_config);
        self.steps
            .push(ExtractionStep::load_manifest(before, project));
        ret
    }

    pub fn load_source(
        &mut self,
        file: &Path,
        semantics: &Semantics<'_, RootDatabase>,
        vfs: &Vfs,
    ) -> Result<(), String> {
        let before = Instant::now();
        let Some(id) = path_to_file_id(file, vfs) else {
            return Err("not included in files loaded from manifest".to_string());
        };
        if semantics.file_to_module_def(id).is_none() {
            return Err("not included as a module".to_string());
        }
        self.steps.push(ExtractionStep::load_source(before, file));
        Ok(())
    }

    pub fn emit_extraction_diagnostics(
        self,
        start: Instant,
        cfg: &config::Config,
    ) -> anyhow::Result<()> {
        emit_extraction_diagnostics(start, cfg, &self.steps)?;
        let mut trap = self.traps.create("diagnostics", "extraction");
        for step in self.steps {
            let file = step.file.as_ref().map(|f| trap.emit_file(f));
            let duration_ms = usize::try_from(step.ms).unwrap_or_else(|_e| {
                warn!("extraction step duration overflowed ({step:?})");
                i32::MAX as usize
            });
            trap.emit(generated::ExtractorStep {
                id: TrapId::Star,
                action: format!("{:?}", step.action),
                file,
                duration_ms,
            });
        }
        trap.commit()?;
        Ok(())
    }

    pub fn find_manifests(&mut self, files: &[PathBuf]) -> anyhow::Result<Vec<ProjectManifest>> {
        let before = Instant::now();
        let ret = rust_analyzer::find_project_manifests(files);
        self.steps.push(ExtractionStep::find_manifests(before));
        ret
    }
}

fn cwd() -> anyhow::Result<AbsPathBuf> {
    let path = std::env::current_dir().context("current directory")?;
    let utf8_path = Utf8PathBuf::from_path_buf(path)
        .map_err(|p| anyhow::anyhow!("{} is not a valid UTF-8 path", p.display()))?;
    let abs_path = AbsPathBuf::try_from(utf8_path)
        .map_err(|p| anyhow::anyhow!("{} is not absolute", p.as_str()))?;
    Ok(abs_path)
}

fn main() -> anyhow::Result<()> {
    let mut cfg = config::Config::extract().context("failed to load configuration")?;
    if cfg.qltest {
        qltest::prepare(&mut cfg)?;
    }
    let start = Instant::now();
    let (flame_layer, _flush_guard) = if let Some(path) = &cfg.logging_flamegraph {
        tracing_flame::FlameLayer::with_file(path)
            .ok()
            .map(|(a, b)| (Some(a), Some(b)))
            .unwrap_or((None, None))
    } else {
        (None, None)
    };

    tracing_subscriber::registry()
        .with(codeql_extractor::extractor::default_subscriber_with_level(
            "single_arch",
            &cfg.logging_verbosity,
        ))
        .with(flame_layer)
        .init();
    info!("{cfg:#?}\n");

    let traps = trap::TrapFileProvider::new(&cfg).context("failed to set up trap files")?;
    let archiver = archive::Archiver {
        root: cfg.source_archive_dir.clone(),
    };
    let mut extractor = Extractor::new(&archiver, &traps);
    let files: Vec<PathBuf> = cfg
        .inputs
        .iter()
        .map(|file| {
            let file = std::path::absolute(file).unwrap_or(file.to_path_buf());
            // On Windows, rust analyzer expects non-`//?/` prefixed paths (see [1]), which is what
            // `std::fs::canonicalize` returns. So we use `dunce::canonicalize` instead.
            // [1]: https://github.com/rust-lang/rust-analyzer/issues/18894#issuecomment-2580014730
            dunce::canonicalize(&file).unwrap_or(file)
        })
        .collect();
    let manifests = extractor.find_manifests(&files)?;
    let mut map: HashMap<&Path, (&ProjectManifest, Vec<&Path>)> = manifests
        .iter()
        .map(|x| (x.manifest_path().parent().as_ref(), (x, Vec::new())))
        .collect();

    'outer: for file in &files {
        for ancestor in file.as_path().ancestors() {
            if let Some((_, files)) = map.get_mut(ancestor) {
                files.push(file);
                continue 'outer;
            }
        }
        extractor.extract_without_semantics(file, "no manifest found");
    }
<<<<<<< HEAD
    let cargo_config = cfg.to_cargo_config(&cwd()?);
    let resolve_paths = if cfg.skip_path_resolution {
        ResolvePaths::No
    } else {
        ResolvePaths::Yes
    };
=======
    let cwd = cwd()?;
    let (cargo_config, load_cargo_config) = cfg.to_cargo_config(&cwd);
>>>>>>> 34872261
    for (manifest, files) in map.values().filter(|(_, files)| !files.is_empty()) {
        if let Some((ref db, ref vfs)) =
            extractor.load_manifest(manifest, &cargo_config, &load_cargo_config)
        {
            let semantics = Semantics::new(db);
            for file in files {
                match extractor.load_source(file, &semantics, vfs) {
                    Ok(()) => {
                        extractor.extract_with_semantics(file, &semantics, vfs, resolve_paths)
                    }
                    Err(reason) => extractor.extract_without_semantics(file, &reason),
                };
            }
        } else {
            for file in files {
                extractor.extract_without_semantics(file, "unable to load manifest");
            }
        }
    }
    extractor.emit_extraction_diagnostics(start, &cfg)
}<|MERGE_RESOLUTION|>--- conflicted
+++ resolved
@@ -244,17 +244,13 @@
         }
         extractor.extract_without_semantics(file, "no manifest found");
     }
-<<<<<<< HEAD
-    let cargo_config = cfg.to_cargo_config(&cwd()?);
+    let cwd = cwd()?;
+    let (cargo_config, load_cargo_config) = cfg.to_cargo_config(&cwd);
     let resolve_paths = if cfg.skip_path_resolution {
         ResolvePaths::No
     } else {
         ResolvePaths::Yes
     };
-=======
-    let cwd = cwd()?;
-    let (cargo_config, load_cargo_config) = cfg.to_cargo_config(&cwd);
->>>>>>> 34872261
     for (manifest, files) in map.values().filter(|(_, files)| !files.is_empty()) {
         if let Some((ref db, ref vfs)) =
             extractor.load_manifest(manifest, &cargo_config, &load_cargo_config)
