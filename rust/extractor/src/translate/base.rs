--- conflicted
+++ resolved
@@ -654,51 +654,8 @@
         })
     }
 
-<<<<<<< HEAD
     pub(crate) fn should_skip_bodies(&self) -> bool {
         self.source_kind == SourceKind::Library
-=======
-    pub(crate) fn should_be_excluded(&self, item: &impl ast::AstNode) -> bool {
-        if self.source_kind == SourceKind::Library {
-            let syntax = item.syntax();
-            if syntax
-                .parent()
-                .and_then(Fn::cast)
-                .and_then(|x| x.body())
-                .is_some_and(|body| body.syntax() == syntax)
-            {
-                return true;
-            }
-            if syntax
-                .parent()
-                .and_then(Const::cast)
-                .and_then(|x| x.body())
-                .is_some_and(|body| body.syntax() == syntax)
-            {
-                return true;
-            }
-            if syntax
-                .parent()
-                .and_then(Static::cast)
-                .and_then(|x| x.body())
-                .is_some_and(|body| body.syntax() == syntax)
-            {
-                return true;
-            }
-            if syntax
-                .parent()
-                .and_then(Param::cast)
-                .and_then(|x| x.pat())
-                .is_some_and(|pat| pat.syntax() == syntax)
-            {
-                return true;
-            }
-            if syntax.kind() == SyntaxKind::TOKEN_TREE {
-                return true;
-            }
-        }
-        false
->>>>>>> 2561f3c0
     }
 
     pub(crate) fn extract_types_from_path_segment(
