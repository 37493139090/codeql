--- conflicted
+++ resolved
@@ -1,11 +1,7 @@
 private import rust
 private import Completion
-<<<<<<< HEAD
 private import ControlFlowGraphImpl
-private import codeql.rust.generated.ParentChild
-=======
 private import codeql.rust.internal.generated.ParentChild
->>>>>>> c7e36825
 
 abstract class CfgScope extends AstNode {
   abstract predicate scopeFirst(AstNode first);
