--- conflicted
+++ resolved
@@ -643,13 +643,8 @@
         TGenericArg or TGenericArgList or TGenericParam or TGenericParamList or TItemList or
         TLabel or TLetElse or TLifetime or TMacroItems or TMacroStmts or TMatchArm or
         TMatchArmList or TMatchGuard or TMeta or TName or TNameRef or TParamBase or TParamList or
-<<<<<<< HEAD
         TPat or TPath or TPathSegment or TRecordExprField or TRecordExprFieldList or TRecordField or
-        TRecordPatField or TRecordPatFieldList or TRename or TResolvable or TRetType or
-=======
-        TPat or TPathSegment or TRecordExprField or TRecordExprFieldList or TRecordField or
         TRecordPatField or TRecordPatFieldList or TRename or TResolvable or TRetTypeRepr or
->>>>>>> 7463c510
         TReturnTypeSyntax or TSourceFile or TStmt or TStmtList or TToken or TTokenTree or
         TTupleField or TTypeBound or TTypeBoundList or TTypeRepr or TUseTree or TUseTreeList or
         TVariantList or TVisibility or TWhereClause or TWherePred;
