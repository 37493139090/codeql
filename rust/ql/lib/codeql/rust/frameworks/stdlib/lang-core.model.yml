extensions:
  - addsTo:
      pack: codeql/rust-all
      extensible: summaryModel
    data:
      # Iterator
      - ["lang:core", "<[_]>::iter", "Argument[Self].Element", "ReturnValue.Element", "value", "manual"]
      - ["lang:core", "<[_]>::iter_mut", "Argument[Self].Element", "ReturnValue.Element", "value", "manual"]
      - ["lang:core", "<[_]>::into_iter", "Argument[Self].Element", "ReturnValue.Element", "value", "manual"]
      - ["lang:core", "crate::iter::traits::iterator::Iterator::nth", "Argument[self].Element", "ReturnValue.Field[crate::option::Option::Some(0)]", "value", "manual"]
      - ["lang:core", "crate::iter::traits::iterator::Iterator::next", "Argument[self].Element", "ReturnValue.Field[crate::option::Option::Some(0)]", "value", "manual"]
      - ["lang:core", "crate::iter::traits::iterator::Iterator::collect", "Argument[self].Element", "ReturnValue.Element", "value", "manual"]
      - ["lang:core", "crate::iter::traits::iterator::Iterator::map", "Argument[self].Element", "Argument[0].Parameter[0]", "value", "manual"]
      - ["lang:core", "crate::iter::traits::iterator::Iterator::for_each", "Argument[self].Element", "Argument[0].Parameter[0]", "value", "manual"]
      - ["lang:core", "<crate::slice::iter::Iter as crate::iter::traits::iterator::Iterator>::nth", "Argument[self].Element", "ReturnValue.Field[crate::option::Option::Some(0)]", "value", "manual"]
      - ["lang:core", "<crate::slice::iter::Iter as crate::iter::traits::iterator::Iterator>::next", "Argument[self].Element", "ReturnValue.Field[crate::option::Option::Some(0)]", "value", "manual"]
      - ["lang:core", "<crate::slice::iter::Iter as crate::iter::traits::iterator::Iterator>::collect", "Argument[self].Element", "ReturnValue.Element", "value", "manual"]
      - ["lang:core", "<crate::slice::iter::Iter as crate::iter::traits::iterator::Iterator>::map", "Argument[self].Element", "Argument[0].Parameter[0]", "value", "manual"]
      - ["lang:core", "<crate::slice::iter::Iter as crate::iter::traits::iterator::Iterator>::for_each", "Argument[self].Element", "Argument[0].Parameter[0]", "value", "manual"]
<<<<<<< HEAD
      # Layout
      - ["lang:core", "<crate::alloc::layout::Layout>::from_size_align", "Argument[0]", "ReturnValue.Field[crate::result::Result::Ok(0)]", "taint", "manual"]
      - ["lang:core", "<crate::alloc::layout::Layout>::from_size_align_unchecked", "Argument[0]", "ReturnValue", "taint", "manual"]
      - ["lang:core", "<crate::alloc::layout::Layout>::array", "Argument[0]", "ReturnValue.Field[crate::result::Result::Ok(0)]", "taint", "manual"]
      - ["lang:core", "<crate::alloc::layout::Layout>::repeat", "Argument[self]", "ReturnValue.Field[crate::result::Result::Ok(0)].Field[0]", "taint", "manual"]
      - ["lang:core", "<crate::alloc::layout::Layout>::repeat", "Argument[0]", "ReturnValue.Field[crate::result::Result::Ok(0)].Field[0]", "taint", "manual"]
      - ["lang:core", "<crate::alloc::layout::Layout>::repeat_packed", "Argument[self]", "ReturnValue.Field[crate::result::Result::Ok(0)]", "taint", "manual"]
      - ["lang:core", "<crate::alloc::layout::Layout>::repeat_packed", "Argument[0]", "ReturnValue.Field[crate::result::Result::Ok(0)]", "taint", "manual"]
      - ["lang:core", "<crate::alloc::layout::Layout>::extend", "Argument[self]", "ReturnValue.Field[crate::result::Result::Ok(0)].Field[0]", "taint", "manual"]
      - ["lang:core", "<crate::alloc::layout::Layout>::extend", "Argument[0]", "ReturnValue.Field[crate::result::Result::Ok(0)].Field[0]", "taint", "manual"]
      - ["lang:core", "<crate::alloc::layout::Layout>::extend_packed", "Argument[self]", "ReturnValue.Field[crate::result::Result::Ok(0)]", "taint", "manual"]
      - ["lang:core", "<crate::alloc::layout::Layout>::extend_packed", "Argument[0]", "ReturnValue.Field[crate::result::Result::Ok(0)]", "taint", "manual"]
      - ["lang:core", "<crate::alloc::layout::Layout>::align_to", "Argument[self]", "ReturnValue.Field[crate::result::Result::Ok(0)]", "taint", "manual"]
      - ["lang:core", "<crate::alloc::layout::Layout>::pad_to_align", "Argument[self]", "ReturnValue", "taint", "manual"]
      - ["lang:core", "<crate::alloc::layout::Layout>::size", "Argument[self]", "ReturnValue", "taint", "manual"]
=======
>>>>>>> bc92a99f
      # Ptr
      - ["lang:core", "crate::ptr::read", "Argument[0].Reference", "ReturnValue", "value", "manual"]
      - ["lang:core", "crate::ptr::read_unaligned", "Argument[0].Reference", "ReturnValue", "value", "manual"]
      - ["lang:core", "crate::ptr::read_volatile", "Argument[0].Reference", "ReturnValue", "value", "manual"]
      - ["lang:core", "crate::ptr::write", "Argument[1]", "Argument[0].Reference", "value", "manual"]
      - ["lang:core", "crate::ptr::write_unaligned", "Argument[1]", "Argument[0].Reference", "value", "manual"]
      - ["lang:core", "crate::ptr::write_volatile", "Argument[1]", "Argument[0].Reference", "value", "manual"]
      # Str
      - ["lang:core", "<str>::parse", "Argument[self]", "ReturnValue.Field[crate::result::Result::Ok(0)]", "taint", "manual"]
  - addsTo:
      pack: codeql/rust-all
      extensible: sourceModel
    data:
      # Ptr
      - ["lang:core", "crate::ptr::drop_in_place", "Argument[0]", "pointer-invalidate", "manual"]
      - ["lang:core", "crate::ptr::dangling", "ReturnValue", "pointer-invalidate", "manual"]
      - ["lang:core", "crate::ptr::dangling_mut", "ReturnValue", "pointer-invalidate", "manual"]
      - ["lang:core", "crate::ptr::null", "ReturnValue", "pointer-invalidate", "manual"]
  - addsTo:
      pack: codeql/rust-all
      extensible: sinkModel
    data:
      # Ptr
      - ["lang:core", "crate::ptr::read", "Argument[0]", "pointer-access", "manual"]
      - ["lang:core", "crate::ptr::read_unaligned", "Argument[0]", "pointer-access", "manual"]
      - ["lang:core", "crate::ptr::read_volatile", "Argument[0]", "pointer-access", "manual"]
      - ["lang:core", "crate::ptr::write", "Argument[0]", "pointer-access", "manual"]
      - ["lang:core", "crate::ptr::write_bytes", "Argument[0]", "pointer-access", "manual"]
      - ["lang:core", "crate::ptr::write_unaligned", "Argument[0]", "pointer-access", "manual"]
      - ["lang:core", "crate::ptr::write_volatile", "Argument[0]", "pointer-access", "manual"]<|MERGE_RESOLUTION|>--- conflicted
+++ resolved
@@ -17,7 +17,6 @@
       - ["lang:core", "<crate::slice::iter::Iter as crate::iter::traits::iterator::Iterator>::collect", "Argument[self].Element", "ReturnValue.Element", "value", "manual"]
       - ["lang:core", "<crate::slice::iter::Iter as crate::iter::traits::iterator::Iterator>::map", "Argument[self].Element", "Argument[0].Parameter[0]", "value", "manual"]
       - ["lang:core", "<crate::slice::iter::Iter as crate::iter::traits::iterator::Iterator>::for_each", "Argument[self].Element", "Argument[0].Parameter[0]", "value", "manual"]
-<<<<<<< HEAD
       # Layout
       - ["lang:core", "<crate::alloc::layout::Layout>::from_size_align", "Argument[0]", "ReturnValue.Field[crate::result::Result::Ok(0)]", "taint", "manual"]
       - ["lang:core", "<crate::alloc::layout::Layout>::from_size_align_unchecked", "Argument[0]", "ReturnValue", "taint", "manual"]
@@ -33,8 +32,6 @@
       - ["lang:core", "<crate::alloc::layout::Layout>::align_to", "Argument[self]", "ReturnValue.Field[crate::result::Result::Ok(0)]", "taint", "manual"]
       - ["lang:core", "<crate::alloc::layout::Layout>::pad_to_align", "Argument[self]", "ReturnValue", "taint", "manual"]
       - ["lang:core", "<crate::alloc::layout::Layout>::size", "Argument[self]", "ReturnValue", "taint", "manual"]
-=======
->>>>>>> bc92a99f
       # Ptr
       - ["lang:core", "crate::ptr::read", "Argument[0].Reference", "ReturnValue", "value", "manual"]
       - ["lang:core", "crate::ptr::read_unaligned", "Argument[0].Reference", "ReturnValue", "value", "manual"]
