--- conflicted
+++ resolved
@@ -1,57 +1,5 @@
 uniqueEnclosingCallable
-<<<<<<< HEAD
-| test.rs:18:32:18:37 | Param | Node should have one enclosing callable but has 0. |
-| test.rs:36:31:36:37 | Param | Node should have one enclosing callable but has 0. |
-| test.rs:50:34:50:40 | Param | Node should have one enclosing callable but has 0. |
-| test.rs:64:34:64:40 | Param | Node should have one enclosing callable but has 0. |
-| test.rs:78:19:78:24 | Param | Node should have one enclosing callable but has 0. |
-| test.rs:98:17:98:22 | Param | Node should have one enclosing callable but has 0. |
-| test.rs:114:25:114:30 | Param | Node should have one enclosing callable but has 0. |
-| test.rs:115:20:115:20 | Param | Node should have one enclosing callable but has 0. |
-| test.rs:121:21:121:26 | Param | Node should have one enclosing callable but has 0. |
-| test.rs:129:25:129:38 | Param | Node should have one enclosing callable but has 0. |
-| test.rs:137:20:137:33 | Param | Node should have one enclosing callable but has 0. |
-| test.rs:144:23:144:28 | Param | Node should have one enclosing callable but has 0. |
-| test.rs:152:29:152:34 | Param | Node should have one enclosing callable but has 0. |
-| test.rs:163:29:163:34 | Param | Node should have one enclosing callable but has 0. |
-| test.rs:174:27:174:32 | Param | Node should have one enclosing callable but has 0. |
-| test.rs:183:22:183:27 | Param | Node should have one enclosing callable but has 0. |
-| test.rs:196:22:196:27 | Param | Node should have one enclosing callable but has 0. |
-| test.rs:209:28:209:33 | Param | Node should have one enclosing callable but has 0. |
-| test.rs:222:26:222:32 | Param | Node should have one enclosing callable but has 0. |
-| test.rs:222:35:222:41 | Param | Node should have one enclosing callable but has 0. |
-| test.rs:222:44:222:50 | Param | Node should have one enclosing callable but has 0. |
-| test.rs:227:25:227:31 | Param | Node should have one enclosing callable but has 0. |
-| test.rs:227:34:227:40 | Param | Node should have one enclosing callable but has 0. |
-| test.rs:227:43:227:49 | Param | Node should have one enclosing callable but has 0. |
-| test.rs:232:27:232:33 | Param | Node should have one enclosing callable but has 0. |
-| test.rs:232:36:232:41 | Param | Node should have one enclosing callable but has 0. |
-| test.rs:232:44:232:50 | Param | Node should have one enclosing callable but has 0. |
-| test.rs:237:26:237:32 | Param | Node should have one enclosing callable but has 0. |
-| test.rs:242:29:242:35 | Param | Node should have one enclosing callable but has 0. |
-| test.rs:242:38:242:43 | Param | Node should have one enclosing callable but has 0. |
-| test.rs:242:46:242:52 | Param | Node should have one enclosing callable but has 0. |
-| test.rs:250:28:250:34 | Param | Node should have one enclosing callable but has 0. |
-| test.rs:250:37:250:42 | Param | Node should have one enclosing callable but has 0. |
-| test.rs:250:45:250:51 | Param | Node should have one enclosing callable but has 0. |
-| test.rs:258:29:258:35 | Param | Node should have one enclosing callable but has 0. |
-| test.rs:269:38:269:44 | Param | Node should have one enclosing callable but has 0. |
-| test.rs:273:38:273:52 | Param | Node should have one enclosing callable but has 0. |
-| test.rs:283:19:283:42 | Param | Node should have one enclosing callable but has 0. |
-| test.rs:291:44:291:67 | Param | Node should have one enclosing callable but has 0. |
-| test.rs:302:23:302:32 | Param | Node should have one enclosing callable but has 0. |
-| test.rs:302:35:302:48 | Param | Node should have one enclosing callable but has 0. |
-| test.rs:309:35:309:58 | Param | Node should have one enclosing callable but has 0. |
-| test.rs:319:23:319:36 | Param | Node should have one enclosing callable but has 0. |
-| test.rs:324:29:324:42 | Param | Node should have one enclosing callable but has 0. |
-| test.rs:335:28:335:35 | Param | Node should have one enclosing callable but has 0. |
-| test.rs:342:29:342:40 | Param | Node should have one enclosing callable but has 0. |
-| test.rs:390:22:390:27 | Param | Node should have one enclosing callable but has 0. |
-| test.rs:452:15:452:25 | Param | Node should have one enclosing callable but has 0. |
 | test.rs:459:16:459:19 | Param | Node should have one enclosing callable but has 0. |
-=======
-| test.rs:408:16:408:19 | Param | Node should have one enclosing callable but has 0. |
->>>>>>> f3c73527
 uniqueCallEnclosingCallable
 | test.rs:6:9:6:44 | CallExpr | Call should have one enclosing callable but has 0. |
 | test.rs:7:9:7:27 | CallExpr | Call should have one enclosing callable but has 0. |
@@ -66,11 +14,9 @@
 | test.rs:374:22:374:40 | CallExpr | Call should have one enclosing callable but has 0. |
 | test.rs:377:22:377:35 | CallExpr | Call should have one enclosing callable but has 0. |
 | test.rs:380:9:380:19 | CallExpr | Call should have one enclosing callable but has 0. |
-| test.rs:394:30:394:39 | CallExpr | Call should have one enclosing callable but has 0. |
 | test.rs:400:13:400:49 | CallExpr | Call should have one enclosing callable but has 0. |
 | test.rs:400:13:400:49 | CallExpr | Call should have one enclosing callable but has 0. |
 | test.rs:400:21:400:44 | CallExpr | Call should have one enclosing callable but has 0. |
-| test.rs:411:17:411:24 | CallExpr | Call should have one enclosing callable but has 0. |
 | test.rs:411:17:411:24 | CallExpr | Call should have one enclosing callable but has 0. |
 | test.rs:427:9:427:18 | CallExpr | Call should have one enclosing callable but has 0. |
 | test.rs:428:12:428:30 | CallExpr | Call should have one enclosing callable but has 0. |
