--- conflicted
+++ resolved
@@ -23,7 +23,6 @@
 | main.rs:3:11:3:11 | i | main.rs:3:11:3:11 | [SSA] i |  |
 | main.rs:3:11:3:16 | ...: i64 | main.rs:3:11:3:11 | i |  |
 | main.rs:4:5:4:12 | ... + ... | main.rs:3:26:5:1 | { ... } |  |
-<<<<<<< HEAD
 | main.rs:6:9:6:9 | [SSA] s | main.rs:7:20:7:20 | s |  |
 | main.rs:6:9:6:9 | s | main.rs:6:9:6:9 | [SSA] s |  |
 | main.rs:6:9:6:14 | ...: i64 | main.rs:6:9:6:9 | s |  |
@@ -501,7 +500,6 @@
 | main.rs:425:14:425:18 | c_ref | main.rs:426:11:426:15 | c_ref |  |
 | main.rs:451:13:451:33 | result_questionmark(...) | main.rs:451:9:451:9 | _ |  |
 | main.rs:463:36:463:41 | ...::new(...) | main.rs:463:36:463:41 | MacroExpr |  |
-=======
 | main.rs:7:9:7:9 | [SSA] s | main.rs:8:20:8:20 | s |  |
 | main.rs:7:9:7:9 | s | main.rs:7:9:7:9 | [SSA] s |  |
 | main.rs:7:9:7:14 | ...: i64 | main.rs:7:9:7:9 | s |  |
@@ -976,7 +974,6 @@
 | main.rs:428:25:428:26 | source(...) | main.rs:428:13:428:27 | MacroExpr |  |
 | main.rs:454:13:454:33 | result_questionmark(...) | main.rs:454:9:454:9 | _ |  |
 | main.rs:466:36:466:41 | ...::new(...) | main.rs:466:36:466:41 | MacroExpr |  |
->>>>>>> bcec7ee2
 models
 | 1 | Sink: lang:std; crate::io::stdio::_print; log-injection; Argument[0] |
 | 2 | Summary: lang:core; <crate::option::Option>::expect; Argument[self].Variant[crate::option::Option::Some(0)]; ReturnValue; value |
@@ -1008,7 +1005,6 @@
 | file://:0:0:0:0 | [summary] to write: ReturnValue.Variant[crate::result::Result::Ok(0)] in repo:https://github.com/seanmonstar/reqwest:reqwest::_::<crate::response::Response>::text | Ok | file://:0:0:0:0 | [summary] to write: ReturnValue in repo:https://github.com/seanmonstar/reqwest:reqwest::_::<crate::response::Response>::text |
 | file://:0:0:0:0 | [summary] to write: ReturnValue.Variant[crate::result::Result::Ok(0)] in repo:https://github.com/seanmonstar/reqwest:reqwest::_::<crate::response::Response>::text_with_charset | Ok | file://:0:0:0:0 | [summary] to write: ReturnValue in repo:https://github.com/seanmonstar/reqwest:reqwest::_::<crate::response::Response>::text_with_charset |
 | file://:0:0:0:0 | [summary] to write: ReturnValue.Variant[crate::result::Result::Ok(0)].Variant[crate::option::Option::Some(0)] in repo:https://github.com/seanmonstar/reqwest:reqwest::_::<crate::response::Response>::chunk | Some | file://:0:0:0:0 | [summary] to write: ReturnValue.Variant[crate::result::Result::Ok(0)] in repo:https://github.com/seanmonstar/reqwest:reqwest::_::<crate::response::Response>::chunk |
-<<<<<<< HEAD
 | main.rs:97:14:97:22 | source(...) | tuple.0 | main.rs:97:13:97:26 | TupleExpr |
 | main.rs:97:25:97:25 | 2 | tuple.1 | main.rs:97:13:97:26 | TupleExpr |
 | main.rs:103:14:103:14 | 2 | tuple.0 | main.rs:103:13:103:30 | TupleExpr |
@@ -1082,7 +1078,6 @@
 | main.rs:421:18:421:18 | c | &ref | main.rs:421:17:421:18 | &c |
 | main.rs:424:15:424:15 | b | &ref | main.rs:424:14:424:15 | &b |
 | main.rs:433:27:433:27 | 0 | Some | main.rs:433:22:433:28 | Some(...) |
-=======
 | main.rs:94:14:94:22 | source(...) | tuple.0 | main.rs:94:13:94:26 | TupleExpr |
 | main.rs:94:25:94:25 | 2 | tuple.1 | main.rs:94:13:94:26 | TupleExpr |
 | main.rs:100:14:100:14 | 2 | tuple.0 | main.rs:100:13:100:30 | TupleExpr |
@@ -1157,7 +1152,6 @@
 | main.rs:402:18:402:27 | source(...) | element | main.rs:402:5:402:11 | [post] mut_arr |
 | main.rs:414:41:414:67 | default_name | captured default_name | main.rs:414:41:414:67 | \|...\| ... |
 | main.rs:436:27:436:27 | 0 | Some | main.rs:436:22:436:28 | Some(...) |
->>>>>>> bcec7ee2
 readStep
 | file://:0:0:0:0 | [summary param] 0 in lang:core::_::<crate::option::Option>::unwrap_or_else | function return | file://:0:0:0:0 | [summary] read: Argument[0].ReturnValue in lang:core::_::<crate::option::Option>::unwrap_or_else |
 | file://:0:0:0:0 | [summary param] 0 in lang:core::_::<crate::result::Result>::unwrap_or_else | function return | file://:0:0:0:0 | [summary] read: Argument[0].ReturnValue in lang:core::_::<crate::result::Result>::unwrap_or_else |
@@ -1173,7 +1167,6 @@
 | file://:0:0:0:0 | [summary param] self in lang:core::_::<crate::result::Result>::unwrap_err | Err | file://:0:0:0:0 | [summary] read: Argument[self].Variant[crate::result::Result::Err(0)] in lang:core::_::<crate::result::Result>::unwrap_err |
 | file://:0:0:0:0 | [summary param] self in lang:core::_::<crate::result::Result>::unwrap_err_unchecked | Err | file://:0:0:0:0 | [summary] read: Argument[self].Variant[crate::result::Result::Err(0)] in lang:core::_::<crate::result::Result>::unwrap_err_unchecked |
 | file://:0:0:0:0 | [summary param] self in lang:core::_::<crate::result::Result>::unwrap_or | Ok | file://:0:0:0:0 | [summary] read: Argument[self].Variant[crate::result::Result::Ok(0)] in lang:core::_::<crate::result::Result>::unwrap_or |
-<<<<<<< HEAD
 | main.rs:36:9:36:15 | Some(...) | Some | main.rs:36:14:36:14 | _ |
 | main.rs:90:11:90:11 | i | &ref | main.rs:90:10:90:11 | * ... |
 | main.rs:98:10:98:10 | a | tuple.0 | main.rs:98:10:98:12 | a.0 |
@@ -1251,7 +1244,6 @@
 | main.rs:399:35:399:61 | [post] \|...\| ... | captured default_name | main.rs:399:35:399:61 | [post] default_name |
 | main.rs:399:38:399:49 | this | captured default_name | main.rs:399:38:399:49 | default_name |
 | main.rs:426:11:426:15 | c_ref | &ref | main.rs:426:10:426:15 | * ... |
-=======
 | file://:0:0:0:0 | [summary param] self in lang:core::_::<crate::result::Result>::unwrap_or_default | Ok | file://:0:0:0:0 | [summary] read: Argument[self].Variant[crate::result::Result::Ok(0)] in lang:core::_::<crate::result::Result>::unwrap_or_default |
 | file://:0:0:0:0 | [summary param] self in lang:core::_::<crate::result::Result>::unwrap_or_else | Ok | file://:0:0:0:0 | [summary] read: Argument[self].Variant[crate::result::Result::Ok(0)] in lang:core::_::<crate::result::Result>::unwrap_or_else |
 | file://:0:0:0:0 | [summary param] self in lang:core::_::<crate::result::Result>::unwrap_unchecked | Ok | file://:0:0:0:0 | [summary] read: Argument[self].Variant[crate::result::Result::Ok(0)] in lang:core::_::<crate::result::Result>::unwrap_unchecked |
@@ -1333,5 +1325,4 @@
 | main.rs:412:9:412:20 | TuplePat | tuple.1 | main.rs:412:16:412:19 | name |
 | main.rs:412:25:412:29 | names | element | main.rs:412:9:412:20 | TuplePat |
 | main.rs:414:41:414:67 | [post] \|...\| ... | captured default_name | main.rs:414:41:414:67 | [post] default_name |
-| main.rs:414:44:414:55 | this | captured default_name | main.rs:414:44:414:55 | default_name |
->>>>>>> bcec7ee2
+| main.rs:414:44:414:55 | this | captured default_name | main.rs:414:44:414:55 | default_name |