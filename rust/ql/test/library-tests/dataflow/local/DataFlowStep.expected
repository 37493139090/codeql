--- conflicted
+++ resolved
@@ -204,7 +204,6 @@
 | main.rs:224:9:224:10 | [SSA] s1 | main.rs:225:10:225:11 | s1 |
 | main.rs:224:9:224:10 | s1 | main.rs:224:9:224:10 | [SSA] s1 |
 | main.rs:224:14:224:29 | Some(...) | main.rs:224:9:224:10 | s1 |
-<<<<<<< HEAD
 | main.rs:229:9:229:10 | [SSA] s1 | main.rs:231:14:231:15 | s1 |
 | main.rs:229:9:229:10 | s1 | main.rs:229:9:229:10 | [SSA] s1 |
 | main.rs:229:14:229:29 | Some(...) | main.rs:229:9:229:10 | s1 |
@@ -240,8 +239,8 @@
 | main.rs:257:9:257:10 | [SSA] s2 | main.rs:265:11:265:12 | s2 |
 | main.rs:257:9:257:10 | s2 | main.rs:257:9:257:10 | [SSA] s2 |
 | main.rs:257:14:257:30 | ...::B(...) | main.rs:257:9:257:10 | s2 |
-| main.rs:258:11:258:12 | s1 | main.rs:259:9:259:25 | TupleStructPat |
-| main.rs:258:11:258:12 | s1 | main.rs:260:9:260:25 | TupleStructPat |
+| main.rs:258:11:258:12 | s1 | main.rs:259:9:259:25 | ...::A(...) |
+| main.rs:258:11:258:12 | s1 | main.rs:260:9:260:25 | ...::B(...) |
 | main.rs:258:11:258:12 | s1 | main.rs:262:11:262:12 | s1 |
 | main.rs:259:24:259:24 | [SSA] n | main.rs:259:35:259:35 | n |
 | main.rs:259:24:259:24 | n | main.rs:259:24:259:24 | [SSA] n |
@@ -250,8 +249,8 @@
 | main.rs:260:24:260:24 | n | main.rs:260:24:260:24 | [SSA] n |
 | main.rs:260:30:260:36 | sink(...) | main.rs:258:5:261:5 | match s1 { ... } |
 | main.rs:262:11:262:12 | s1 | main.rs:263:9:263:45 | ... \| ... |
-| main.rs:263:9:263:45 | ... \| ... | main.rs:263:9:263:25 | TupleStructPat |
-| main.rs:263:9:263:45 | ... \| ... | main.rs:263:29:263:45 | TupleStructPat |
+| main.rs:263:9:263:45 | ... \| ... | main.rs:263:9:263:25 | ...::A(...) |
+| main.rs:263:9:263:45 | ... \| ... | main.rs:263:29:263:45 | ...::B(...) |
 | main.rs:263:9:263:45 | [SSA] [match(true)] phi | main.rs:263:55:263:55 | n |
 | main.rs:263:24:263:24 | [SSA] [input] [match(true)] phi | main.rs:263:9:263:45 | [SSA] [match(true)] phi |
 | main.rs:263:24:263:24 | [SSA] n | main.rs:263:24:263:24 | [SSA] [input] [match(true)] phi |
@@ -261,8 +260,8 @@
 | main.rs:263:44:263:44 | n | main.rs:263:44:263:44 | [SSA] n |
 | main.rs:263:50:263:56 | sink(...) | main.rs:262:5:264:5 | match s1 { ... } |
 | main.rs:265:5:268:5 | match s2 { ... } | main.rs:255:48:269:1 | { ... } |
-| main.rs:265:11:265:12 | s2 | main.rs:266:9:266:25 | TupleStructPat |
-| main.rs:265:11:265:12 | s2 | main.rs:267:9:267:25 | TupleStructPat |
+| main.rs:265:11:265:12 | s2 | main.rs:266:9:266:25 | ...::A(...) |
+| main.rs:265:11:265:12 | s2 | main.rs:267:9:267:25 | ...::B(...) |
 | main.rs:266:24:266:24 | [SSA] n | main.rs:266:35:266:35 | n |
 | main.rs:266:24:266:24 | n | main.rs:266:24:266:24 | [SSA] n |
 | main.rs:266:30:266:36 | sink(...) | main.rs:265:5:268:5 | match s2 { ... } |
@@ -275,8 +274,8 @@
 | main.rs:275:9:275:10 | [SSA] s2 | main.rs:283:11:283:12 | s2 |
 | main.rs:275:9:275:10 | s2 | main.rs:275:9:275:10 | [SSA] s2 |
 | main.rs:275:14:275:17 | B(...) | main.rs:275:9:275:10 | s2 |
-| main.rs:276:11:276:12 | s1 | main.rs:277:9:277:12 | TupleStructPat |
-| main.rs:276:11:276:12 | s1 | main.rs:278:9:278:12 | TupleStructPat |
+| main.rs:276:11:276:12 | s1 | main.rs:277:9:277:12 | A(...) |
+| main.rs:276:11:276:12 | s1 | main.rs:278:9:278:12 | B(...) |
 | main.rs:276:11:276:12 | s1 | main.rs:280:11:280:12 | s1 |
 | main.rs:277:11:277:11 | [SSA] n | main.rs:277:22:277:22 | n |
 | main.rs:277:11:277:11 | n | main.rs:277:11:277:11 | [SSA] n |
@@ -285,8 +284,8 @@
 | main.rs:278:11:278:11 | n | main.rs:278:11:278:11 | [SSA] n |
 | main.rs:278:17:278:23 | sink(...) | main.rs:276:5:279:5 | match s1 { ... } |
 | main.rs:280:11:280:12 | s1 | main.rs:281:9:281:19 | ... \| ... |
-| main.rs:281:9:281:19 | ... \| ... | main.rs:281:9:281:12 | TupleStructPat |
-| main.rs:281:9:281:19 | ... \| ... | main.rs:281:16:281:19 | TupleStructPat |
+| main.rs:281:9:281:19 | ... \| ... | main.rs:281:9:281:12 | A(...) |
+| main.rs:281:9:281:19 | ... \| ... | main.rs:281:16:281:19 | B(...) |
 | main.rs:281:9:281:19 | [SSA] [match(true)] phi | main.rs:281:29:281:29 | n |
 | main.rs:281:11:281:11 | [SSA] [input] [match(true)] phi | main.rs:281:9:281:19 | [SSA] [match(true)] phi |
 | main.rs:281:11:281:11 | [SSA] n | main.rs:281:11:281:11 | [SSA] [input] [match(true)] phi |
@@ -296,8 +295,8 @@
 | main.rs:281:18:281:18 | n | main.rs:281:18:281:18 | [SSA] n |
 | main.rs:281:24:281:30 | sink(...) | main.rs:280:5:282:5 | match s1 { ... } |
 | main.rs:283:5:286:5 | match s2 { ... } | main.rs:273:50:287:1 | { ... } |
-| main.rs:283:11:283:12 | s2 | main.rs:284:9:284:12 | TupleStructPat |
-| main.rs:283:11:283:12 | s2 | main.rs:285:9:285:12 | TupleStructPat |
+| main.rs:283:11:283:12 | s2 | main.rs:284:9:284:12 | A(...) |
+| main.rs:283:11:283:12 | s2 | main.rs:285:9:285:12 | B(...) |
 | main.rs:284:11:284:11 | [SSA] n | main.rs:284:22:284:22 | n |
 | main.rs:284:11:284:11 | n | main.rs:284:11:284:11 | [SSA] n |
 | main.rs:284:17:284:23 | sink(...) | main.rs:283:5:286:5 | match s2 { ... } |
@@ -419,192 +418,6 @@
 | main.rs:359:9:359:9 | b | main.rs:359:9:359:9 | [SSA] b |
 | main.rs:359:13:359:22 | f(...) | main.rs:359:9:359:9 | b |
 | main.rs:384:13:384:33 | result_questionmark(...) | main.rs:384:9:384:9 | _ |
-=======
-| main.rs:234:9:234:10 | [SSA] s1 | main.rs:236:11:236:12 | s1 |
-| main.rs:234:9:234:10 | s1 | main.rs:234:9:234:10 | [SSA] s1 |
-| main.rs:234:14:234:39 | ...::A(...) | main.rs:234:9:234:10 | s1 |
-| main.rs:235:9:235:10 | [SSA] s2 | main.rs:243:11:243:12 | s2 |
-| main.rs:235:9:235:10 | s2 | main.rs:235:9:235:10 | [SSA] s2 |
-| main.rs:235:14:235:30 | ...::B(...) | main.rs:235:9:235:10 | s2 |
-| main.rs:236:11:236:12 | s1 | main.rs:237:9:237:25 | ...::A(...) |
-| main.rs:236:11:236:12 | s1 | main.rs:238:9:238:25 | ...::B(...) |
-| main.rs:236:11:236:12 | s1 | main.rs:240:11:240:12 | s1 |
-| main.rs:237:24:237:24 | [SSA] n | main.rs:237:35:237:35 | n |
-| main.rs:237:24:237:24 | n | main.rs:237:24:237:24 | [SSA] n |
-| main.rs:237:30:237:36 | sink(...) | main.rs:236:5:239:5 | match s1 { ... } |
-| main.rs:238:24:238:24 | [SSA] n | main.rs:238:35:238:35 | n |
-| main.rs:238:24:238:24 | n | main.rs:238:24:238:24 | [SSA] n |
-| main.rs:238:30:238:36 | sink(...) | main.rs:236:5:239:5 | match s1 { ... } |
-| main.rs:240:11:240:12 | s1 | main.rs:241:9:241:45 | ... \| ... |
-| main.rs:241:9:241:45 | ... \| ... | main.rs:241:9:241:25 | ...::A(...) |
-| main.rs:241:9:241:45 | ... \| ... | main.rs:241:29:241:45 | ...::B(...) |
-| main.rs:241:9:241:45 | [SSA] [match(true)] phi | main.rs:241:55:241:55 | n |
-| main.rs:241:24:241:24 | [SSA] [input] [match(true)] phi | main.rs:241:9:241:45 | [SSA] [match(true)] phi |
-| main.rs:241:24:241:24 | [SSA] n | main.rs:241:24:241:24 | [SSA] [input] [match(true)] phi |
-| main.rs:241:24:241:24 | n | main.rs:241:24:241:24 | [SSA] n |
-| main.rs:241:44:241:44 | [SSA] [input] [match(true)] phi | main.rs:241:9:241:45 | [SSA] [match(true)] phi |
-| main.rs:241:44:241:44 | [SSA] n | main.rs:241:44:241:44 | [SSA] [input] [match(true)] phi |
-| main.rs:241:44:241:44 | n | main.rs:241:44:241:44 | [SSA] n |
-| main.rs:241:50:241:56 | sink(...) | main.rs:240:5:242:5 | match s1 { ... } |
-| main.rs:243:5:246:5 | match s2 { ... } | main.rs:233:48:247:1 | { ... } |
-| main.rs:243:11:243:12 | s2 | main.rs:244:9:244:25 | ...::A(...) |
-| main.rs:243:11:243:12 | s2 | main.rs:245:9:245:25 | ...::B(...) |
-| main.rs:244:24:244:24 | [SSA] n | main.rs:244:35:244:35 | n |
-| main.rs:244:24:244:24 | n | main.rs:244:24:244:24 | [SSA] n |
-| main.rs:244:30:244:36 | sink(...) | main.rs:243:5:246:5 | match s2 { ... } |
-| main.rs:245:24:245:24 | [SSA] n | main.rs:245:35:245:35 | n |
-| main.rs:245:24:245:24 | n | main.rs:245:24:245:24 | [SSA] n |
-| main.rs:245:30:245:36 | sink(...) | main.rs:243:5:246:5 | match s2 { ... } |
-| main.rs:252:9:252:10 | [SSA] s1 | main.rs:254:11:254:12 | s1 |
-| main.rs:252:9:252:10 | s1 | main.rs:252:9:252:10 | [SSA] s1 |
-| main.rs:252:14:252:26 | A(...) | main.rs:252:9:252:10 | s1 |
-| main.rs:253:9:253:10 | [SSA] s2 | main.rs:261:11:261:12 | s2 |
-| main.rs:253:9:253:10 | s2 | main.rs:253:9:253:10 | [SSA] s2 |
-| main.rs:253:14:253:17 | B(...) | main.rs:253:9:253:10 | s2 |
-| main.rs:254:11:254:12 | s1 | main.rs:255:9:255:12 | A(...) |
-| main.rs:254:11:254:12 | s1 | main.rs:256:9:256:12 | B(...) |
-| main.rs:254:11:254:12 | s1 | main.rs:258:11:258:12 | s1 |
-| main.rs:255:11:255:11 | [SSA] n | main.rs:255:22:255:22 | n |
-| main.rs:255:11:255:11 | n | main.rs:255:11:255:11 | [SSA] n |
-| main.rs:255:17:255:23 | sink(...) | main.rs:254:5:257:5 | match s1 { ... } |
-| main.rs:256:11:256:11 | [SSA] n | main.rs:256:22:256:22 | n |
-| main.rs:256:11:256:11 | n | main.rs:256:11:256:11 | [SSA] n |
-| main.rs:256:17:256:23 | sink(...) | main.rs:254:5:257:5 | match s1 { ... } |
-| main.rs:258:11:258:12 | s1 | main.rs:259:9:259:19 | ... \| ... |
-| main.rs:259:9:259:19 | ... \| ... | main.rs:259:9:259:12 | A(...) |
-| main.rs:259:9:259:19 | ... \| ... | main.rs:259:16:259:19 | B(...) |
-| main.rs:259:9:259:19 | [SSA] [match(true)] phi | main.rs:259:29:259:29 | n |
-| main.rs:259:11:259:11 | [SSA] [input] [match(true)] phi | main.rs:259:9:259:19 | [SSA] [match(true)] phi |
-| main.rs:259:11:259:11 | [SSA] n | main.rs:259:11:259:11 | [SSA] [input] [match(true)] phi |
-| main.rs:259:11:259:11 | n | main.rs:259:11:259:11 | [SSA] n |
-| main.rs:259:18:259:18 | [SSA] [input] [match(true)] phi | main.rs:259:9:259:19 | [SSA] [match(true)] phi |
-| main.rs:259:18:259:18 | [SSA] n | main.rs:259:18:259:18 | [SSA] [input] [match(true)] phi |
-| main.rs:259:18:259:18 | n | main.rs:259:18:259:18 | [SSA] n |
-| main.rs:259:24:259:30 | sink(...) | main.rs:258:5:260:5 | match s1 { ... } |
-| main.rs:261:5:264:5 | match s2 { ... } | main.rs:251:50:265:1 | { ... } |
-| main.rs:261:11:261:12 | s2 | main.rs:262:9:262:12 | A(...) |
-| main.rs:261:11:261:12 | s2 | main.rs:263:9:263:12 | B(...) |
-| main.rs:262:11:262:11 | [SSA] n | main.rs:262:22:262:22 | n |
-| main.rs:262:11:262:11 | n | main.rs:262:11:262:11 | [SSA] n |
-| main.rs:262:17:262:23 | sink(...) | main.rs:261:5:264:5 | match s2 { ... } |
-| main.rs:263:11:263:11 | [SSA] n | main.rs:263:22:263:22 | n |
-| main.rs:263:11:263:11 | n | main.rs:263:11:263:11 | [SSA] n |
-| main.rs:263:17:263:23 | sink(...) | main.rs:261:5:264:5 | match s2 { ... } |
-| main.rs:273:9:273:10 | [SSA] s1 | main.rs:277:11:277:12 | s1 |
-| main.rs:273:9:273:10 | s1 | main.rs:273:9:273:10 | [SSA] s1 |
-| main.rs:273:14:275:5 | ...::C {...} | main.rs:273:9:273:10 | s1 |
-| main.rs:276:9:276:10 | [SSA] s2 | main.rs:284:11:284:12 | s2 |
-| main.rs:276:9:276:10 | s2 | main.rs:276:9:276:10 | [SSA] s2 |
-| main.rs:276:14:276:43 | ...::D {...} | main.rs:276:9:276:10 | s2 |
-| main.rs:277:11:277:12 | s1 | main.rs:278:9:278:38 | ...::C {...} |
-| main.rs:277:11:277:12 | s1 | main.rs:279:9:279:38 | ...::D {...} |
-| main.rs:277:11:277:12 | s1 | main.rs:281:11:281:12 | s1 |
-| main.rs:278:36:278:36 | [SSA] n | main.rs:278:48:278:48 | n |
-| main.rs:278:36:278:36 | n | main.rs:278:36:278:36 | [SSA] n |
-| main.rs:278:43:278:49 | sink(...) | main.rs:277:5:280:5 | match s1 { ... } |
-| main.rs:279:36:279:36 | [SSA] n | main.rs:279:48:279:48 | n |
-| main.rs:279:36:279:36 | n | main.rs:279:36:279:36 | [SSA] n |
-| main.rs:279:43:279:49 | sink(...) | main.rs:277:5:280:5 | match s1 { ... } |
-| main.rs:281:11:281:12 | s1 | main.rs:282:9:282:71 | ... \| ... |
-| main.rs:282:9:282:71 | ... \| ... | main.rs:282:9:282:38 | ...::C {...} |
-| main.rs:282:9:282:71 | ... \| ... | main.rs:282:42:282:71 | ...::D {...} |
-| main.rs:282:9:282:71 | [SSA] [match(true)] phi | main.rs:282:81:282:81 | n |
-| main.rs:282:36:282:36 | [SSA] [input] [match(true)] phi | main.rs:282:9:282:71 | [SSA] [match(true)] phi |
-| main.rs:282:36:282:36 | [SSA] n | main.rs:282:36:282:36 | [SSA] [input] [match(true)] phi |
-| main.rs:282:36:282:36 | n | main.rs:282:36:282:36 | [SSA] n |
-| main.rs:282:69:282:69 | [SSA] [input] [match(true)] phi | main.rs:282:9:282:71 | [SSA] [match(true)] phi |
-| main.rs:282:69:282:69 | [SSA] n | main.rs:282:69:282:69 | [SSA] [input] [match(true)] phi |
-| main.rs:282:69:282:69 | n | main.rs:282:69:282:69 | [SSA] n |
-| main.rs:282:76:282:82 | sink(...) | main.rs:281:5:283:5 | match s1 { ... } |
-| main.rs:284:5:287:5 | match s2 { ... } | main.rs:272:49:288:1 | { ... } |
-| main.rs:284:11:284:12 | s2 | main.rs:285:9:285:38 | ...::C {...} |
-| main.rs:284:11:284:12 | s2 | main.rs:286:9:286:38 | ...::D {...} |
-| main.rs:285:36:285:36 | [SSA] n | main.rs:285:48:285:48 | n |
-| main.rs:285:36:285:36 | n | main.rs:285:36:285:36 | [SSA] n |
-| main.rs:285:43:285:49 | sink(...) | main.rs:284:5:287:5 | match s2 { ... } |
-| main.rs:286:36:286:36 | [SSA] n | main.rs:286:48:286:48 | n |
-| main.rs:286:36:286:36 | n | main.rs:286:36:286:36 | [SSA] n |
-| main.rs:286:43:286:49 | sink(...) | main.rs:284:5:287:5 | match s2 { ... } |
-| main.rs:293:9:293:10 | [SSA] s1 | main.rs:297:11:297:12 | s1 |
-| main.rs:293:9:293:10 | s1 | main.rs:293:9:293:10 | [SSA] s1 |
-| main.rs:293:14:295:5 | C {...} | main.rs:293:9:293:10 | s1 |
-| main.rs:296:9:296:10 | [SSA] s2 | main.rs:304:11:304:12 | s2 |
-| main.rs:296:9:296:10 | s2 | main.rs:296:9:296:10 | [SSA] s2 |
-| main.rs:296:14:296:29 | D {...} | main.rs:296:9:296:10 | s2 |
-| main.rs:297:11:297:12 | s1 | main.rs:298:9:298:24 | C {...} |
-| main.rs:297:11:297:12 | s1 | main.rs:299:9:299:24 | D {...} |
-| main.rs:297:11:297:12 | s1 | main.rs:301:11:301:12 | s1 |
-| main.rs:298:22:298:22 | [SSA] n | main.rs:298:34:298:34 | n |
-| main.rs:298:22:298:22 | n | main.rs:298:22:298:22 | [SSA] n |
-| main.rs:298:29:298:35 | sink(...) | main.rs:297:5:300:5 | match s1 { ... } |
-| main.rs:299:22:299:22 | [SSA] n | main.rs:299:34:299:34 | n |
-| main.rs:299:22:299:22 | n | main.rs:299:22:299:22 | [SSA] n |
-| main.rs:299:29:299:35 | sink(...) | main.rs:297:5:300:5 | match s1 { ... } |
-| main.rs:301:11:301:12 | s1 | main.rs:302:9:302:43 | ... \| ... |
-| main.rs:302:9:302:43 | ... \| ... | main.rs:302:9:302:24 | C {...} |
-| main.rs:302:9:302:43 | ... \| ... | main.rs:302:28:302:43 | D {...} |
-| main.rs:302:9:302:43 | [SSA] [match(true)] phi | main.rs:302:53:302:53 | n |
-| main.rs:302:22:302:22 | [SSA] [input] [match(true)] phi | main.rs:302:9:302:43 | [SSA] [match(true)] phi |
-| main.rs:302:22:302:22 | [SSA] n | main.rs:302:22:302:22 | [SSA] [input] [match(true)] phi |
-| main.rs:302:22:302:22 | n | main.rs:302:22:302:22 | [SSA] n |
-| main.rs:302:41:302:41 | [SSA] [input] [match(true)] phi | main.rs:302:9:302:43 | [SSA] [match(true)] phi |
-| main.rs:302:41:302:41 | [SSA] n | main.rs:302:41:302:41 | [SSA] [input] [match(true)] phi |
-| main.rs:302:41:302:41 | n | main.rs:302:41:302:41 | [SSA] n |
-| main.rs:302:48:302:54 | sink(...) | main.rs:301:5:303:5 | match s1 { ... } |
-| main.rs:304:5:307:5 | match s2 { ... } | main.rs:292:51:308:1 | { ... } |
-| main.rs:304:11:304:12 | s2 | main.rs:305:9:305:24 | C {...} |
-| main.rs:304:11:304:12 | s2 | main.rs:306:9:306:24 | D {...} |
-| main.rs:305:22:305:22 | [SSA] n | main.rs:305:34:305:34 | n |
-| main.rs:305:22:305:22 | n | main.rs:305:22:305:22 | [SSA] n |
-| main.rs:305:29:305:35 | sink(...) | main.rs:304:5:307:5 | match s2 { ... } |
-| main.rs:306:22:306:22 | [SSA] n | main.rs:306:34:306:34 | n |
-| main.rs:306:22:306:22 | n | main.rs:306:22:306:22 | [SSA] n |
-| main.rs:306:29:306:35 | sink(...) | main.rs:304:5:307:5 | match s2 { ... } |
-| main.rs:314:9:314:9 | [SSA] f | main.rs:315:10:315:10 | f |
-| main.rs:314:9:314:9 | f | main.rs:314:9:314:9 | [SSA] f |
-| main.rs:314:13:314:52 | \|...\| ... | main.rs:314:9:314:9 | f |
-| main.rs:314:14:314:17 | ... | main.rs:314:14:314:17 | cond |
-| main.rs:314:14:314:17 | [SSA] cond | main.rs:314:23:314:26 | cond |
-| main.rs:314:14:314:17 | cond | main.rs:314:14:314:17 | [SSA] cond |
-| main.rs:314:28:314:41 | { ... } | main.rs:314:20:314:52 | if cond {...} else {...} |
-| main.rs:314:30:314:39 | source(...) | main.rs:314:28:314:41 | { ... } |
-| main.rs:314:48:314:52 | { ... } | main.rs:314:20:314:52 | if cond {...} else {...} |
-| main.rs:314:50:314:50 | 0 | main.rs:314:48:314:52 | { ... } |
-| main.rs:319:9:319:9 | [SSA] f | main.rs:326:5:326:5 | f |
-| main.rs:319:9:319:9 | f | main.rs:319:9:319:9 | [SSA] f |
-| main.rs:319:13:324:9 | \|...\| ... | main.rs:319:9:319:9 | f |
-| main.rs:319:14:319:17 | ... | main.rs:319:14:319:17 | cond |
-| main.rs:319:14:319:17 | [SSA] cond | main.rs:320:12:320:15 | cond |
-| main.rs:319:14:319:17 | cond | main.rs:319:14:319:17 | [SSA] cond |
-| main.rs:319:20:319:23 | ... | main.rs:319:20:319:23 | data |
-| main.rs:319:20:319:23 | [SSA] data | main.rs:321:18:321:21 | data |
-| main.rs:319:20:319:23 | data | main.rs:319:20:319:23 | [SSA] data |
-| main.rs:320:17:322:9 | { ... } | main.rs:320:9:324:9 | if cond {...} else {...} |
-| main.rs:322:16:324:9 | { ... } | main.rs:320:9:324:9 | if cond {...} else {...} |
-| main.rs:323:13:323:19 | sink(...) | main.rs:322:16:324:9 | { ... } |
-| main.rs:325:9:325:9 | [SSA] a | main.rs:326:13:326:13 | a |
-| main.rs:325:9:325:9 | a | main.rs:325:9:325:9 | [SSA] a |
-| main.rs:325:13:325:22 | source(...) | main.rs:325:9:325:9 | a |
-| main.rs:330:9:330:9 | [SSA] f | main.rs:337:13:337:13 | f |
-| main.rs:330:9:330:9 | f | main.rs:330:9:330:9 | [SSA] f |
-| main.rs:330:13:335:9 | \|...\| ... | main.rs:330:9:330:9 | f |
-| main.rs:330:14:330:17 | ... | main.rs:330:14:330:17 | cond |
-| main.rs:330:14:330:17 | [SSA] cond | main.rs:331:12:331:15 | cond |
-| main.rs:330:14:330:17 | cond | main.rs:330:14:330:17 | [SSA] cond |
-| main.rs:330:20:330:23 | ... | main.rs:330:20:330:23 | data |
-| main.rs:330:20:330:23 | [SSA] data | main.rs:332:13:332:16 | data |
-| main.rs:330:20:330:23 | data | main.rs:330:20:330:23 | [SSA] data |
-| main.rs:331:17:333:9 | { ... } | main.rs:331:9:335:9 | if cond {...} else {...} |
-| main.rs:332:13:332:16 | data | main.rs:331:17:333:9 | { ... } |
-| main.rs:333:16:335:9 | { ... } | main.rs:331:9:335:9 | if cond {...} else {...} |
-| main.rs:334:13:334:13 | 0 | main.rs:333:16:335:9 | { ... } |
-| main.rs:336:9:336:9 | [SSA] a | main.rs:337:21:337:21 | a |
-| main.rs:336:9:336:9 | a | main.rs:336:9:336:9 | [SSA] a |
-| main.rs:336:13:336:22 | source(...) | main.rs:336:9:336:9 | a |
-| main.rs:337:9:337:9 | [SSA] b | main.rs:338:10:338:10 | b |
-| main.rs:337:9:337:9 | b | main.rs:337:9:337:9 | [SSA] b |
-| main.rs:337:13:337:22 | f(...) | main.rs:337:9:337:9 | b |
->>>>>>> c0676f42
 storeStep
 | main.rs:94:14:94:22 | source(...) | tuple.0 | main.rs:94:13:94:26 | TupleExpr |
 | main.rs:94:25:94:25 | 2 | tuple.1 | main.rs:94:13:94:26 | TupleExpr |
@@ -673,11 +486,10 @@
 | main.rs:151:9:151:28 | Point {...} | Point.x | main.rs:151:20:151:20 | a |
 | main.rs:151:9:151:28 | Point {...} | Point.y | main.rs:151:26:151:26 | b |
 | main.rs:183:9:186:9 | Point3D {...} | Point3D.plane | main.rs:184:20:184:33 | Point {...} |
-<<<<<<< HEAD
-| main.rs:201:9:201:23 | TupleStructPat | Some | main.rs:201:22:201:22 | n |
-| main.rs:205:9:205:23 | TupleStructPat | Some | main.rs:205:22:205:22 | n |
-| main.rs:214:9:214:15 | TupleStructPat | Some | main.rs:214:14:214:14 | n |
-| main.rs:218:9:218:15 | TupleStructPat | Some | main.rs:218:14:218:14 | n |
+| main.rs:201:9:201:23 | ...::Some(...) | Some | main.rs:201:22:201:22 | n |
+| main.rs:205:9:205:23 | ...::Some(...) | Some | main.rs:205:22:205:22 | n |
+| main.rs:214:9:214:15 | Some(...) | Some | main.rs:214:14:214:14 | n |
+| main.rs:218:9:218:15 | Some(...) | Some | main.rs:218:14:218:14 | n |
 | main.rs:231:14:231:15 | s1 | Ok | main.rs:231:14:231:16 | TryExpr |
 | main.rs:231:14:231:15 | s1 | Some | main.rs:231:14:231:16 | TryExpr |
 | main.rs:233:10:233:11 | s2 | Ok | main.rs:233:10:233:12 | TryExpr |
@@ -688,18 +500,18 @@
 | main.rs:242:14:242:15 | s2 | Some | main.rs:242:14:242:16 | TryExpr |
 | main.rs:245:14:245:15 | s3 | Ok | main.rs:245:14:245:16 | TryExpr |
 | main.rs:245:14:245:15 | s3 | Some | main.rs:245:14:245:16 | TryExpr |
-| main.rs:259:9:259:25 | TupleStructPat | A | main.rs:259:24:259:24 | n |
-| main.rs:260:9:260:25 | TupleStructPat | B | main.rs:260:24:260:24 | n |
-| main.rs:263:9:263:25 | TupleStructPat | A | main.rs:263:24:263:24 | n |
-| main.rs:263:29:263:45 | TupleStructPat | B | main.rs:263:44:263:44 | n |
-| main.rs:266:9:266:25 | TupleStructPat | A | main.rs:266:24:266:24 | n |
-| main.rs:267:9:267:25 | TupleStructPat | B | main.rs:267:24:267:24 | n |
-| main.rs:277:9:277:12 | TupleStructPat | A | main.rs:277:11:277:11 | n |
-| main.rs:278:9:278:12 | TupleStructPat | B | main.rs:278:11:278:11 | n |
-| main.rs:281:9:281:12 | TupleStructPat | A | main.rs:281:11:281:11 | n |
-| main.rs:281:16:281:19 | TupleStructPat | B | main.rs:281:18:281:18 | n |
-| main.rs:284:9:284:12 | TupleStructPat | A | main.rs:284:11:284:11 | n |
-| main.rs:285:9:285:12 | TupleStructPat | B | main.rs:285:11:285:11 | n |
+| main.rs:259:9:259:25 | ...::A(...) | A | main.rs:259:24:259:24 | n |
+| main.rs:260:9:260:25 | ...::B(...) | B | main.rs:260:24:260:24 | n |
+| main.rs:263:9:263:25 | ...::A(...) | A | main.rs:263:24:263:24 | n |
+| main.rs:263:29:263:45 | ...::B(...) | B | main.rs:263:44:263:44 | n |
+| main.rs:266:9:266:25 | ...::A(...) | A | main.rs:266:24:266:24 | n |
+| main.rs:267:9:267:25 | ...::B(...) | B | main.rs:267:24:267:24 | n |
+| main.rs:277:9:277:12 | A(...) | A | main.rs:277:11:277:11 | n |
+| main.rs:278:9:278:12 | B(...) | B | main.rs:278:11:278:11 | n |
+| main.rs:281:9:281:12 | A(...) | A | main.rs:281:11:281:11 | n |
+| main.rs:281:16:281:19 | B(...) | B | main.rs:281:18:281:18 | n |
+| main.rs:284:9:284:12 | A(...) | A | main.rs:284:11:284:11 | n |
+| main.rs:285:9:285:12 | B(...) | B | main.rs:285:11:285:11 | n |
 | main.rs:300:9:300:38 | ...::C {...} | C | main.rs:300:36:300:36 | n |
 | main.rs:301:9:301:38 | ...::D {...} | D | main.rs:301:36:301:36 | n |
 | main.rs:304:9:304:38 | ...::C {...} | C | main.rs:304:36:304:36 | n |
@@ -711,34 +523,4 @@
 | main.rs:324:9:324:24 | C {...} | C | main.rs:324:22:324:22 | n |
 | main.rs:324:28:324:43 | D {...} | D | main.rs:324:41:324:41 | n |
 | main.rs:327:9:327:24 | C {...} | C | main.rs:327:22:327:22 | n |
-| main.rs:328:9:328:24 | D {...} | D | main.rs:328:22:328:22 | n |
-=======
-| main.rs:201:9:201:23 | ...::Some(...) | Some | main.rs:201:22:201:22 | n |
-| main.rs:205:9:205:23 | ...::Some(...) | Some | main.rs:205:22:205:22 | n |
-| main.rs:214:9:214:15 | Some(...) | Some | main.rs:214:14:214:14 | n |
-| main.rs:218:9:218:15 | Some(...) | Some | main.rs:218:14:218:14 | n |
-| main.rs:237:9:237:25 | ...::A(...) | A | main.rs:237:24:237:24 | n |
-| main.rs:238:9:238:25 | ...::B(...) | B | main.rs:238:24:238:24 | n |
-| main.rs:241:9:241:25 | ...::A(...) | A | main.rs:241:24:241:24 | n |
-| main.rs:241:29:241:45 | ...::B(...) | B | main.rs:241:44:241:44 | n |
-| main.rs:244:9:244:25 | ...::A(...) | A | main.rs:244:24:244:24 | n |
-| main.rs:245:9:245:25 | ...::B(...) | B | main.rs:245:24:245:24 | n |
-| main.rs:255:9:255:12 | A(...) | A | main.rs:255:11:255:11 | n |
-| main.rs:256:9:256:12 | B(...) | B | main.rs:256:11:256:11 | n |
-| main.rs:259:9:259:12 | A(...) | A | main.rs:259:11:259:11 | n |
-| main.rs:259:16:259:19 | B(...) | B | main.rs:259:18:259:18 | n |
-| main.rs:262:9:262:12 | A(...) | A | main.rs:262:11:262:11 | n |
-| main.rs:263:9:263:12 | B(...) | B | main.rs:263:11:263:11 | n |
-| main.rs:278:9:278:38 | ...::C {...} | C | main.rs:278:36:278:36 | n |
-| main.rs:279:9:279:38 | ...::D {...} | D | main.rs:279:36:279:36 | n |
-| main.rs:282:9:282:38 | ...::C {...} | C | main.rs:282:36:282:36 | n |
-| main.rs:282:42:282:71 | ...::D {...} | D | main.rs:282:69:282:69 | n |
-| main.rs:285:9:285:38 | ...::C {...} | C | main.rs:285:36:285:36 | n |
-| main.rs:286:9:286:38 | ...::D {...} | D | main.rs:286:36:286:36 | n |
-| main.rs:298:9:298:24 | C {...} | C | main.rs:298:22:298:22 | n |
-| main.rs:299:9:299:24 | D {...} | D | main.rs:299:22:299:22 | n |
-| main.rs:302:9:302:24 | C {...} | C | main.rs:302:22:302:22 | n |
-| main.rs:302:28:302:43 | D {...} | D | main.rs:302:41:302:41 | n |
-| main.rs:305:9:305:24 | C {...} | C | main.rs:305:22:305:22 | n |
-| main.rs:306:9:306:24 | D {...} | D | main.rs:306:22:306:22 | n |
->>>>>>> c0676f42
+| main.rs:328:9:328:24 | D {...} | D | main.rs:328:22:328:22 | n |