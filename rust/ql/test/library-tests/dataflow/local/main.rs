// Tests for intraprocedural data flow.

fn source(i: i64) -> i64 {
    1000 + i
}

fn sink(s: i64) {
    println!("{}", s);
}

// -----------------------------------------------------------------------------
// Simple data flow through expressions and assignments

fn direct() {
    sink(source(1)); // $ hasValueFlow=1
}

fn variable_usage() {
    let s = source(2);
    sink(s); // $ hasValueFlow=2
}

fn if_expression(cond: bool) {
    let a = source(3);
    let b = 2;
    let c = if cond { a } else { b };
    sink(c); // $ hasValueFlow=3
}

fn match_expression(m: Option<i64>) {
    let a = source(4);
    let b = match m {
        Some(_) => a,
        None => 0,
    };
    sink(b); // $ hasValueFlow=4
}

fn loop_with_break() {
    let a = loop {
        break 1;
    };
    sink(a);
    let b = loop {
        break source(5);
    };
    sink(b); // $ hasValueFlow=5
}

fn assignment() {
    let mut i = 1;
    sink(i);
    i = source(6);
    sink(i); // $ hasValueFlow=6
}

fn block_expression1() -> i64 {
    let a = { 0 };
    a
}

fn block_expression2(b: bool) -> i64 {
    let a = 'block: {
        if b {
            break 'block 1;
        };
        2
    };
    a
}

fn block_expression3(b: bool) -> i64 {
    let a = 'block: {
        if b {
            break 'block 1;
        }
        break 'block 2;
    };
    a
}

// -----------------------------------------------------------------------------
// Data flow through `Box`

fn box_deref() {
    let i = Box::new(source(7));
    sink(*i); // $ MISSING: hasValueFlow=7
}

// -----------------------------------------------------------------------------
// Data flow through tuples

fn tuple() {
    let a = (source(8), 2);
    sink(a.0); // $ hasValueFlow=8
    sink(a.1);
}

fn tuple_match() {
    let a = (2, source(38), 2);
    let (a0, a1, a2) = a;
    sink(a0);
    sink(a1); // $ MISSING: hasValueFlow=38
    sink(a2);
}

fn tuple_mutation() {
    let mut a = (2, source(38));
    sink(a.0);
    sink(a.1); // $ hasValueFlow=38
    a.0 = source(70);
    a.1 = 2;
    sink(a.0); // $ hasValueFlow=70
    sink(a.1);
}

fn tuple_nested() {
    let a = (3, source(59));
    let b = (a, 3);
    sink(b.0 .0);
    sink(b.0 .1); // $ hasValueFlow=59
    sink(b.1);
}

// -----------------------------------------------------------------------------
// Data flow through structs

struct Point {
    x: i64,
    y: i64,
}

fn struct_field() {
    let p = Point { x: source(9), y: 2 };
    sink(p.x); // $ MISSING: hasValueFlow=9
    sink(p.y);
}

fn struct_mutation() {
    let mut p = Point { x: source(9), y: 2 };
    sink(p.y);
    p.y = source(54);
    sink(p.y); // $ MISSING: hasValueFlow=54
}

fn struct_pattern_match() {
    let p = Point {
        x: source(11),
        y: 2,
    };
    let Point { x: a, y: b } = p;
    sink(a); // $ hasValueFlow=11
    sink(b);
}

struct Point3D {
    plane: Point,
    z: i64,
}

fn struct_nested_field() {
    let p = Point3D {
        plane: Point {
            x: 2,
            y: source(77),
        },
        z: 4,
    };
    sink(p.plane.x);
    sink(p.plane.y); // $ MISSING: hasValueFlow=77
    sink(p.z);
}

fn struct_nested_match() {
    let p = Point3D {
        plane: Point {
            x: 2,
            y: source(93),
        },
        z: 4,
    };
    match p {
        Point3D {
            plane: Point { x, y },
            z,
        } => {
            sink(x);
            sink(y); // MISSING: hasValueFlow=93
            sink(z);
        }
    }
}

// -----------------------------------------------------------------------------
// Data flow through enums

fn option_pattern_match_qualified() {
    let s1 = Option::Some(source(13));
    let s2 = Option::Some(2);
    match s1 {
        Option::Some(n) => sink(n), // $ hasValueFlow=13
        Option::None => sink(0),
    }
    match s2 {
        Option::Some(n) => sink(n),
        Option::None => sink(0),
    }
}

fn option_pattern_match_unqualified() {
    let s1 = Some(source(14));
    let s2 = Some(2);
    match s1 {
        Some(n) => sink(n), // $ hasValueFlow=14
        None => sink(0),
    }
    match s2 {
        Some(n) => sink(n),
        None => sink(0),
    }
}

fn option_unwrap() {
    let s1 = Some(source(19));
    sink(s1.unwrap()); // $ hasValueFlow=19
}

fn option_questionmark() -> Option<i64> {
    let s1 = Some(source(20));
    let s2 = Some(2);
    let i1 = s1?;
    sink(i1); // $ hasValueFlow=20
    sink(s2?);
    Some(0)
}

fn result_questionmark() -> Result<i64, i64> {
    let s1: Result<i64, i64> = Ok(source(20));
    let s2: Result<i64, i64> = Ok(2);
    let s3: Result<i64, i64> = Err(source(77));
    let i1 = s1?;
    let i2 = s2?;
    sink(i1); // $ hasValueFlow=20
    sink(i2);
    let i3 = s3?;
    sink(i3); // No flow since value is in `Err`.
    Ok(0)
}

enum MyTupleEnum {
    A(i64),
    B(i64),
}

fn custom_tuple_enum_pattern_match_qualified() {
    let s1 = MyTupleEnum::A(source(15));
    let s2 = MyTupleEnum::B(2);
    match s1 {
        MyTupleEnum::A(n) => sink(n), // $ hasValueFlow=15
        MyTupleEnum::B(n) => sink(n),
    }
    match s1 {
        MyTupleEnum::A(n) | MyTupleEnum::B(n) => sink(n), // $ hasValueFlow=15
    }
    match s2 {
        MyTupleEnum::A(n) => sink(n),
        MyTupleEnum::B(n) => sink(n),
    }
}

use crate::MyTupleEnum::*;

fn custom_tuple_enum_pattern_match_unqualified() {
    let s1 = A(source(16));
    let s2 = B(2);
    match s1 {
        A(n) => sink(n), // $ hasValueFlow=16
        B(n) => sink(n),
    }
    match s1 {
        A(n) | B(n) => sink(n), // $ hasValueFlow=16
    }
    match s2 {
        A(n) => sink(n),
        B(n) => sink(n),
    }
}

enum MyRecordEnum {
    C { field_c: i64 },
    D { field_d: i64 },
}

fn custom_record_enum_pattern_match_qualified() {
    let s1 = MyRecordEnum::C {
        field_c: source(17),
    };
    let s2 = MyRecordEnum::D { field_d: 2 };
    match s1 {
        MyRecordEnum::C { field_c: n } => sink(n), // $ hasValueFlow=17
        MyRecordEnum::D { field_d: n } => sink(n),
    }
    match s1 {
        MyRecordEnum::C { field_c: n } | MyRecordEnum::D { field_d: n } => sink(n), // $ hasValueFlow=17
    }
    match s2 {
        MyRecordEnum::C { field_c: n } => sink(n),
        MyRecordEnum::D { field_d: n } => sink(n),
    }
}

use crate::MyRecordEnum::*;

fn custom_record_enum_pattern_match_unqualified() {
    let s1 = C {
        field_c: source(18),
    };
    let s2 = D { field_d: 2 };
    match s1 {
        C { field_c: n } => sink(n), // $ hasValueFlow=18
        D { field_d: n } => sink(n),
    }
    match s1 {
        C { field_c: n } | D { field_d: n } => sink(n), // $ hasValueFlow=18
    }
    match s2 {
        C { field_c: n } => sink(n),
        D { field_d: n } => sink(n),
    }
}

// -----------------------------------------------------------------------------
<<<<<<< HEAD
// Data flow through arrays

fn array_lookup() {
    let arr1 = [1, 2, source(94)];
    let n1 = arr1[2];
    sink(n1); // $ hasValueFlow=94

    let arr2 = [source(20); 10];
    let n2 = arr2[4];
    sink(n2); // $ hasValueFlow=20

    let arr3 = [1, 2, 3];
    let n3 = arr3[2];
    sink(n3);
}

fn array_for_loop() {
    let arr1 = [1, 2, source(43)];
    for n1 in arr1 {
        sink(n1); // $ hasValueFlow=43
    }

    let arr2 = [1, 2, 3];
    for n2 in arr2 {
        sink(n2);
    }
}

fn array_slice_pattern() {
    let arr1 = [1, 2, source(43)];
    match arr1 {
        [a, b, c] => {
            sink(a); // $ SPURIOUS: hasValueFlow=43
            sink(b); // $ SPURIOUS: hasValueFlow=43
            sink(c); // $ hasValueFlow=43
        }
    }
}

fn array_assignment() {
    let mut mut_arr = [1, 2, 3];
    sink(mut_arr[1]);

    mut_arr[1] = source(55);
    let d = mut_arr[1];
    sink(d); // $ hasValueFlow=55
    sink(mut_arr[0]); // $ SPURIOUS: hasValueFlow=55
=======
// Data flow through closures

fn closure_flow_out() {
    let f = |cond| if cond { source(92) } else { 0 };
    sink(f(true)); // $ hasValueFlow=92
}

fn closure_flow_in() {
    let f = |cond, data|
        if cond {
            sink(data); // $ hasValueFlow=87
        } else {
            sink(0)
        };
    let a = source(87);
    f(true, a);
}

fn closure_flow_through() {
    let f = |cond, data|
        if cond {
            data
        } else {
            0
        };
    let a = source(43);
    let b = f(true, a);
    sink(b); // $ hasValueFlow=43
>>>>>>> f2d457d0
}

fn main() {
    direct();
    variable_usage();
    if_expression(true);
    match_expression(Some(0));
    loop_with_break();
    assignment();
    box_deref();
    tuple();
    tuple_match();
    tuple_mutation();
    tuple_nested();
    struct_field();
    struct_mutation();
    struct_pattern_match();
    struct_nested_field();
    struct_nested_match();
    option_pattern_match_qualified();
    option_pattern_match_unqualified();
    option_unwrap();
    option_questionmark();
    let _ = result_questionmark();
    custom_tuple_enum_pattern_match_qualified();
    custom_tuple_enum_pattern_match_unqualified();
    custom_record_enum_pattern_match_qualified();
    custom_record_enum_pattern_match_unqualified();
    block_expression1();
    block_expression2(true);
    block_expression3(true);
<<<<<<< HEAD
    array_lookup();
    array_for_loop();
    array_slice_pattern();
    array_assignment();
=======
    closure_flow_out();
    closure_flow_in();
    closure_flow_through();
>>>>>>> f2d457d0
}<|MERGE_RESOLUTION|>--- conflicted
+++ resolved
@@ -330,7 +330,6 @@
 }
 
 // -----------------------------------------------------------------------------
-<<<<<<< HEAD
 // Data flow through arrays
 
 fn array_lookup() {
@@ -378,8 +377,7 @@
     let d = mut_arr[1];
     sink(d); // $ hasValueFlow=55
     sink(mut_arr[0]); // $ SPURIOUS: hasValueFlow=55
-=======
-// Data flow through closures
+}
 
 fn closure_flow_out() {
     let f = |cond| if cond { source(92) } else { 0 };
@@ -407,7 +405,6 @@
     let a = source(43);
     let b = f(true, a);
     sink(b); // $ hasValueFlow=43
->>>>>>> f2d457d0
 }
 
 fn main() {
@@ -439,14 +436,11 @@
     block_expression1();
     block_expression2(true);
     block_expression3(true);
-<<<<<<< HEAD
     array_lookup();
     array_for_loop();
     array_slice_pattern();
     array_assignment();
-=======
     closure_flow_out();
     closure_flow_in();
     closure_flow_through();
->>>>>>> f2d457d0
 }