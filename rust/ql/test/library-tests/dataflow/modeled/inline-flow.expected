--- conflicted
+++ resolved
@@ -16,11 +16,6 @@
 | main.rs:14:13:14:21 | a.clone() [Some] | main.rs:14:9:14:9 | b [Some] | provenance |  |
 | main.rs:19:9:19:9 | a [Ok] | main.rs:20:10:20:19 | a.unwrap() | provenance | MaD:4 |
 | main.rs:19:9:19:9 | a [Ok] | main.rs:21:13:21:13 | a [Ok] | provenance |  |
-<<<<<<< HEAD
-| main.rs:19:9:19:9 | a [Ok] | main.rs:21:13:21:21 | a.clone() [Ok] | provenance | generated |
-=======
-| main.rs:19:9:19:9 | a [Ok] | main.rs:21:13:21:21 | a.clone() [Ok] | provenance | MaD:4 |
->>>>>>> 74669cb0
 | main.rs:19:31:19:44 | Ok(...) [Ok] | main.rs:19:9:19:9 | a [Ok] | provenance |  |
 | main.rs:19:34:19:43 | source(...) | main.rs:19:31:19:44 | Ok(...) [Ok] | provenance |  |
 | main.rs:21:9:21:9 | b [Ok] | main.rs:22:10:22:19 | b.unwrap() | provenance | MaD:4 |
