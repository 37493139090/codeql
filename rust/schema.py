"""
Schema description

This file should be kept simple:
* no flow control
* no aliases
* only class definitions with annotations and `include` calls

For how documentation of generated QL code works, please read `misc/codegen/schema_documentation.md`.
"""

from misc.codegen.lib.schemadefs import *

include("../shared/tree-sitter-extractor/src/generator/prefix.dbscheme")
include("prefix.dbscheme")


@qltest.skip
class Element:
    pass

@qltest.skip
class Locatable(Element):
    pass


@qltest.skip
class AstNode(Locatable):
    pass


@qltest.skip
class Unextracted(Element):
    """
    The base class marking everything that was not properly extracted for some reason, such as:
    * syntax errors
    * insufficient context information
    * yet unimplemented parts of the extractor
    """
    pass


@qltest.skip
class Missing(Unextracted):
    """
    The base class marking errors during parsing or resolution.
    """


@qltest.skip
class Unimplemented(Unextracted):
    """
    The base class for unimplemented nodes. This is used to mark nodes that are not yet extracted.
    """
    pass


class Declaration(AstNode):
    """
    The base class for declarations.
    """
    pass


@qltest.skip
class UnimplementedDeclaration(Declaration, Unimplemented):
    """
    A declaration that is not yet extracted.
    """
    pass


@rust.doc_test_signature(None)
class Module(Declaration):
    """
    A module declaration. For example:
    ```
    mod foo;
    ```
    ```
    mod bar {
        pub fn baz() {}
    }
    ```
    """
    declarations: list[Declaration] | child


class Expr(AstNode):
    """
    The base class for expressions.
    """
    pass


class Pat(AstNode):
    """
    The base class for patterns.
    """
    pass


class Label(AstNode):
    """
    A label. For example:
    ```
    'label: loop {
        println!("Hello, world (once)!");
        break 'label;
    };
    ```
    """
    name: string


class Stmt(AstNode):
    """
    The base class for statements.
    """
    pass


class TypeRef(AstNode, Unimplemented):
    """
    The base class for type references.
    ```
    let x: i32;
    let y: Vec<i32>;
    let z: Option<i32>;
    ```
    """
    pass


class Path(AstNode, Unimplemented):
    """
    A path. For example:
    ```
    foo::bar;
    ```
    """
    pass


class GenericArgList(AstNode, Unimplemented):
    """
    The base class for generic arguments.
    ```
    x.foo::<u32, u64>(42);
    ```
    """
    pass


@rust.doc_test_signature(None)
class Function(Declaration):
    """
    A function declaration. For example
    ```
    fn foo(x: u32) -> u64 {(x + 1).into()}
    ```
    A function declaration within a trait might not have a body:
    ```
    trait Trait {
        fn bar();
    }
    ```
    """
    name: string
    body: Expr | child


<<<<<<< HEAD
class MissingExpr(Expr):
=======
@rust.doc_test_signature("() -> ()")
class MissingExpr(Expr, Missing):
>>>>>>> 9b8ba41c
    """
    A missing expression, used as a placeholder for incomplete syntax.

    ```
    let x = non_existing_macro!();
    ```
    """
    pass


class PathExpr(Expr):
    """
    A path expression. For example:
    ```
    let x = variable;
    let x = foo::bar;
    let y = <T>::foo;
    let z = <TypeRef as Trait>::foo;
    ```
    """
    path: Path | child


class IfExpr(Expr):
    """
    An `if` expression. For example:
    ```
    if x == 42 {
        println!("that's the answer");
    }
    ```
    ```
    let y = if x > 0 {
        1
    } else {
        0
    }
    ```
    """
    condition: Expr | child
    then: Expr | child
    else_: optional[Expr] | child


@rust.doc_test_signature("(maybe_some: Option<String>) -> ()")
class LetExpr(Expr):
    """
    A `let` expression. For example:
    ```
    if let Some(x) = maybe_some {
        println!("{}", x);
    }
    ```
    """
    pat: Pat | child
    expr: Expr | child


class BlockExprBase(Expr):
    statements: list[Stmt] | child
    tail: optional[Expr] | child


class BlockExpr(BlockExprBase):
    """
    A block expression. For example:
    ```
    {
        let x = 42;
    }
    ```
    ```
    'label: {
        let x = 42;
        x
    }
    ```
    """
    label: optional[Label] | child


@rust.doc_test_signature("() -> i32")
class AsyncBlockExpr(BlockExprBase):
    """
    An async block expression. For example:
    ```
    async {
       let x = 42;
       x
    }.await
    ```
    """
    pass


@rust.doc_test_signature("() -> bool")
class ConstExpr(Expr):
    """
    A `const` block expression. For example:
    ```
    if const { SRC::IS_ZST || DEST::IS_ZST || mem::align_of::<SRC>() != mem::align_of::<DEST>() } {
        return false;
    }
    ```
    """
    expr: Expr | child


class UnsafeBlockExpr(BlockExprBase):
    """
    An unsafe block expression. For example:
    ```
    let layout = unsafe {
        let x = 42;
        Layout::from_size_align_unchecked(size, align)
    };
    ```
    """
    pass


class LoopExpr(Expr):
    """
    A loop expression. For example:
    ```
    loop {
        println!("Hello, world (again)!");
    };
    ```
    ```
    'label: loop {
        println!("Hello, world (once)!");
        break 'label;
    };
    ```
    ```
    let mut x = 0;
    loop {
        if x < 10 {
            x += 1;
        } else {
            break;
        }
    };
    ```
    """
    body: Expr | child
    label: optional[Label] | child


class CallExpr(Expr):
    """
    A function call expression. For example:
    ```
    foo(42);
    foo::<u32, u64>(42);
    foo[0](42);
    foo(1) = 4;
    ```
    """
    callee: Expr | child
    args: list[Expr] | child
    is_assignee_expr: predicate


class MethodCallExpr(Expr):
    """
    A method call expression. For example:
    ```
    x.foo(42);
    x.foo::<u32, u64>(42);
    """
    receiver: Expr | child
    method_name: string
    args: list[Expr] | child
    generic_args: optional[GenericArgList] | child


@rust.doc_test_signature("(x: i32) -> i32")
class MatchArm(AstNode):
    """
    A match arm. For example:
    ```
    match x {
        Option::Some(y) => y,
        Option::None => 0,
    };
    ```
    ```
    match x {
        Some(y) if y != 0 => 1 / y,
        _ => 0,
    };
    ```
    """
    pat: Pat | child
    guard: optional[Expr] | child
    expr: Expr | child


@rust.doc_test_signature("(x: i32) -> i32")
class MatchExpr(Expr):
    """
    A match expression. For example:
    ```
    match x {
        Option::Some(y) => y,
        Option::None => 0,
    }
    ```
    ```
    match x {
        Some(y) if y != 0 => 1 / y,
        _ => 0,
    }
    ```
    """
    expr: Expr | child
    branches: list[MatchArm] | child


class ContinueExpr(Expr):
    """
    A continue expression. For example:
    ```
    loop {
        if not_ready() {
            continue;
        }
    }
    ```
    ```
    'label: loop {
        if not_ready() {
            continue 'label;
        }
    }
    ```
    """
    label: optional[Label] | child


class BreakExpr(Expr):
    """
    A break expression. For example:
    ```
    loop {
        if not_ready() {
            break;
         }
    }
    ```
    ```
    let x = 'label: loop {
        if done() {
            break 'label 42;
        }
    };
    ```
  """
    expr: optional[Expr] | child
    label: optional[Label] | child


@rust.doc_test_signature(None)
class ReturnExpr(Expr):
    """
    A return expression. For example:
    ```
    fn some_value() -> i32 {
        return 42;
    }
    ```
    ```
    fn no_value() -> () {
        return;
    }
    ```
    """
    expr: optional[Expr] | child


@rust.doc_test_signature(None)
class BecomeExpr(Expr):
    """
    A `become` expression. For example:
    ```
    fn fact_a(n: i32, a: i32) -> i32 {
         if n == 0 {
             a
         } else {
             become fact_a(n - 1, n * a)
         }
     }    ```
     """
    expr: Expr | child


class YieldExpr(Expr):
    """
    A `yield` expression. For example:
    ```
    let one = #[coroutine]
        || {
            yield 1;
        };
    ```
    """
    expr: optional[Expr] | child


class YeetExpr(Expr):
    """
    A `yeet` expression. For example:
    ```
    if x < size {
       do yeet "index out of bounds";
    }
    ```
    """
    expr: optional[Expr] | child


class RecordExprField(AstNode):
    """
    A field in a record expression. For example `a: 1` in:
    ```
    Foo { a: 1, b: 2 };
    ```
    """
    name: string
    expr: Expr | child


class RecordExpr(Expr):
    """
    A record expression. For example:
    ```
    let first = Foo { a: 1, b: 2 };
    let second = Foo { a: 2, ..first };
    Foo { a: 1, b: 2 }[2] = 10;
    Foo { .. } = second;
    ```
    """
    path: optional[Path] | child
    flds: list[RecordExprField] | child
    spread: optional[Expr] | child
    has_ellipsis: predicate
    is_assignee_expr: predicate


class FieldExpr(Expr):
    """
    A field access expression. For example:
    ```
    x.foo
    ```
    """
    expr: Expr | child
    name: string


class AwaitExpr(Expr):
    """
    An `await` expression. For example:
    ```
    async {
        let x = foo().await;
        x
    }
    ```
    """
    expr: Expr | child


class CastExpr(Expr):
    """
    A cast expression. For example:
    ```
    value as u64;
    ```
    """
    expr: Expr | child
    type: TypeRef | child


class RefExpr(Expr):
    """
    A reference expression. For example:
    ```
        let ref_const = &foo;
        let ref_mut = &mut foo;
        let raw_const: &mut i32 = &raw const foo;
        let raw_mut: &mut i32 = &raw mut foo;
    ```
    """
    expr: Expr | child
    is_raw: predicate
    is_mut: predicate


class BoxExpr(Expr):
    """
    A box expression. For example:
    ```
    let x = #[rustc_box] Box::new(42);
    ```
    """
    expr: Expr | child


class PrefixExpr(Expr):
    """
    A unary operation expression. For example:
    ```
    let x = -42
    let y = !true
    let z = *ptr
    ```
    """
    expr: Expr | child
    op: string


class BinaryExpr(Expr):
    """
    A binary operation expression. For example:
    ```
    x + y;
    x && y;
    x <= y;
    x = y;
    x += y;
    ```
    """
    lhs: Expr | child
    rhs: Expr | child
    op: optional[string]


class RangeExpr(Expr):
    """
    A range expression. For example:
    ```
    let x = 1..=10;
    let x = 1..10;
    let x = 10..;
    let x = ..10;
    let x = ..=10;
    let x = ..;
    ```
    """
    lhs: optional[Expr] | child
    rhs: optional[Expr] | child
    is_inclusive: predicate


class IndexExpr(Expr):
    """
    An index expression. For example:
    ```
    list[42];
    list[42] = 1;
    ```
    """
    base: Expr | child
    index: Expr | child
    is_assignee_expr: predicate


class ClosureExpr(Expr):
    """
    A closure expression. For example:
    ```
    |x| x + 1;
    move |x: i32| -> i32 { x + 1 };
    async |x: i32, y| x + y;
     #[coroutine]
    |x| yield x;
     #[coroutine]
     static |x| yield x;
    ```
    """
    args: list[Pat] | child
    arg_types: list[optional[TypeRef]] | child
    ret_type: optional[TypeRef] | child
    body: Expr | child
    closure_kind: string
    is_move: predicate


class TupleExpr(Expr):
    """
    A tuple expression. For example:
    ```
    (1, "one");
    (2, "two")[0] = 3;
    ```
    """
    exprs: list[Expr] | child
    is_assignee_expr: predicate


class ArrayExpr(Expr):
    """
    An array expression. For example:
    ```
    [1, 2, 3];
    [1; 10];
    ```
    """
    pass


class ElementListExpr(ArrayExpr):
    """
    An element list expression. For example:
    ```
    [1, 2, 3, 4, 5];
    [1, 2, 3, 4, 5][0] = 6;
    ```
    """
    elements: list[Expr] | child
    is_assignee_expr: predicate


class RepeatExpr(ArrayExpr):
    """
    A repeat expression. For example:
    ```
    [1; 10];
    """
    initializer: Expr | child
    repeat: Expr | child


class LiteralExpr(Expr):
    """
    A literal expression. For example:
    ```
    42;
    42.0;
    "Hello, world!";
    b"Hello, world!";
    'x';
    b'x';
    r"Hello, world!";
    true;
    """
    pass


class UnderscoreExpr(Expr):
    """
    An underscore expression. For example:
    ```
    _ = 42;
    ```
    """
    pass


class OffsetOfExpr(Expr):
    """
     An `offset_of` expression. For example:
    ```
    builtin # offset_of(Struct, field);
    ```
    """
    container: TypeRef | child
    fields: list[string]


class AsmExpr(Expr):
    """
    An inline assembly expression. For example:
    ```
    unsafe {
        builtin # asm(_);
    }
    ```
    """
    expr: Expr | child


class LetStmt(Stmt):
    """
    A let statement. For example:
    ```
    let x = 42;
    let x: i32 = 42;
    let x: i32;
    let x;
    let (x, y) = (1, 2);
    let Some(x) = std::env::var("FOO") else {
        return;
    };

    """
    pat: Pat | child
    type: optional[TypeRef] | child
    initializer: optional[Expr] | child
    else_: optional[Expr] | child


class ExprStmt(Stmt):
    """
    An expression statement. For example:
    ```
    start();
    finish()
    use std::env;
    ```
    """
    expr: Expr | child
    has_semicolon: predicate


# At the HIR-level, we don't have items, only some markers without location indicating where they used to be.
@qltest.skip
class ItemStmt(Stmt):
    """
    An item statement. For example:
    ```
    fn print_hello() {
        println!("Hello, world!");
    }
    print_hello();
    ```
    """
    pass


<<<<<<< HEAD
class MissingPat(Pat):
=======
@rust.doc_test_signature("() -> ()")
class MissingPat(Pat, Missing):
>>>>>>> 9b8ba41c
    """
    A missing pattern, used as a place holder for incomplete syntax.
    ```
    match Some(42) {
        .. => "bad use of .. syntax",
    };
    ```
    """
    pass


class WildcardPat(Pat):
    """
    A wildcard pattern. For example:
    ```
    let _ = 42;
    ```
    """
    pass


class TuplePat(Pat):
    """
    A tuple pattern. For example:
    ```
    let (x, y) = (1, 2);
    let (a, b, ..,  z) = (1, 2, 3, 4, 5);
    ```
    """
    args: list[Pat] | child
    ellipsis_index: optional[int]


class OrPat(Pat):
    """
    An or pattern. For example:
    ```
    match x {
        Option::Some(y) | Option::None => 0,
    }
    ```
    """
    args: list[Pat] | child


class RecordPatField(AstNode):
    """
    A field in a record pattern. For example `a: 1` in:
    ```
    let Foo { a: 1, b: 2 } = foo;
    ```
    """
    name: string
    pat: Pat | child


class RecordPat(Pat):
    """
    A record pattern. For example:
    ```
    match x {
        Foo { a: 1, b: 2 } => "ok",
        Foo { .. } => "fail",
    }
    ```
    """

    path: optional[Path] | child
    flds: list[RecordPatField] | child
    has_ellipsis: predicate


class RangePat(Pat):
    """
    A range pattern. For example:
    ```
    match x {
        ..15 => "too cold",
        16..=25 => "just right",
        26.. => "too hot",
    }
    ```
    """
    start: optional[Pat] | child
    end: optional[Pat] | child


class SlicePat(Pat):
    """
    A slice pattern. For example:
    ```
    match x {
        [1, 2, 3, 4, 5] => "ok",
        [1, 2, ..] => "fail",
        [x, y, .., z, 7] => "fail",
    }
    """
    prefix: list[Pat] | child
    slice: optional[Pat] | child
    suffix: list[Pat] | child


class PathPat(Pat):
    """
    A path pattern. For example:
    ```
    match x {
        Foo::Bar => "ok",
        _ => "fail",
    }
    ```
    """
    path: Path | child


class LiteralPat(Pat):
    """
    A literal pattern. For example:
    ```
    match x {
        42 => "ok",
        _ => "fail",
    }
    ```
    """
    expr: Expr | child


class IdentPat(Pat):
    """
    A binding pattern. For example:
    ```
    match x {
        Option::Some(y) => y,
        Option::None => 0,
    };
    ```
    ```
    match x {
        y@Option::Some(_) => y,
        Option::None => 0,
    };
    ```
    """
    binding_id: string
    subpat: optional[Pat] | child


class TupleStructPat(Pat):
    """
    A tuple struct pattern. For example:
    ```
    match x {
        Tuple("a", 1, 2, 3) => "great",
        Tuple(.., 3) => "fine",
        Tuple(..) => "fail",
    };
    ```
    """
    path: optional[Path] | child
    args: list[Pat] | child
    ellipsis_index: optional[int]


class RefPat(Pat):
    """
    A reference pattern. For example:
    ```
    match x {
        &mut Option::Some(y) => y,
        &Option::None => 0,
    };
    ```
    """
    pat: Pat | child
    is_mut: predicate


class BoxPat(Pat):
    """
    A box pattern. For example:
    ```
    match x {
        box Option::Some(y) => y,
        box Option::None => 0,
    };
    ```
    """
    inner: Pat | child


class ConstBlockPat(Pat):
    """
    A const block pattern. For example:
    ```
    match x {
        const { 1 + 2 + 3 } => "ok",
        _ => "fail",
    };
    ```
    """
    expr: Expr | child<|MERGE_RESOLUTION|>--- conflicted
+++ resolved
@@ -170,12 +170,7 @@
     body: Expr | child
 
 
-<<<<<<< HEAD
-class MissingExpr(Expr):
-=======
-@rust.doc_test_signature("() -> ()")
 class MissingExpr(Expr, Missing):
->>>>>>> 9b8ba41c
     """
     A missing expression, used as a placeholder for incomplete syntax.
 
@@ -809,12 +804,7 @@
     pass
 
 
-<<<<<<< HEAD
-class MissingPat(Pat):
-=======
-@rust.doc_test_signature("() -> ()")
 class MissingPat(Pat, Missing):
->>>>>>> 9b8ba41c
     """
     A missing pattern, used as a place holder for incomplete syntax.
     ```
