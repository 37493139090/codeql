--- conflicted
+++ resolved
@@ -6,12 +6,6 @@
 
 use yeast::{captures::Captures, print::Printer, *};
 
-<<<<<<< HEAD
-=======
-use yeast::captures::Captures;
-use yeast::{cursor::Cursor, print::Printer, *};
-
->>>>>>> 5e424ff9
 #[test]
 fn test_ruby_multiple_assignment() {
     // We want to convert this
@@ -44,16 +38,16 @@
         fresh_ids.set(fresh + 1);
 
         let new_ident = format!("tmp-{}", fresh);
-        match_.insert("tmp_lhs", ast.create_token("identifier", new_ident.clone()));
+        match_.insert("tmp_lhs", ast.create_named_token("identifier", new_ident.clone()));
 
         let mut i = 0;
         match_.map_captures_to("left", "assigns", &mut |old_id| {
             let mut local_capture = Captures::new();
             local_capture.insert("lhs", old_id);
-            local_capture.insert("tmp", ast.create_token("identifier", new_ident.clone()));
+            local_capture.insert("tmp", ast.create_named_token("identifier", new_ident.clone()));
             let index: i32 = i;
             i += 1;
-            local_capture.insert("index", ast.create_token("integer", index.to_string()));
+            local_capture.insert("index", ast.create_named_token("integer", index.to_string()));
             return tree_builder!(
                 (assignment
                     left: (identifier child: (@lhs))
@@ -98,16 +92,15 @@
         fresh_ids2.set(fresh + 1);
 
         let new_ident = format!("tmp-{}", fresh);
-        match_.insert("tmp_rhs", ast.create_token("identifier", new_ident.clone()));
+        match_.insert("tmp_rhs", ast.create_named_token("identifier", new_ident.clone()));
         match_.insert(
             "tmp_param",
-            ast.create_token("identifier", new_ident.clone()),
+            ast.create_named_token("identifier", new_ident.clone()),
         );
-        match_.insert("each", ast.create_token("identifier", "each".to_string()));
+        match_.insert("each", ast.create_named_token("identifier", "each".to_string()));
 
         // construct the new tree here maybe
         // captures is probably a HashMap from capture name to AST node
-<<<<<<< HEAD
         trees_builder!(
             (call
                 receiver: (@val)
@@ -138,15 +131,8 @@
     let end_query = query!(
         ("end")
     );
-    let end_transform = |ast: &mut Ast, mut match_: Captures| {
+    let end_transform = |_ast: &mut Ast, _match: Captures| {
         return vec![];
-=======
-        tree_builder!(
-            @root
-        )
-        .build_tree(ast, &match_)
-        .unwrap()
->>>>>>> 5e424ff9
     };
     let end_rule = Rule::new(end_query, Box::new(end_transform));
 
@@ -269,18 +255,19 @@
 }
 
 #[test]
-<<<<<<< HEAD
 fn test_output() {
     let input = std::fs::read_to_string("tests/fixtures/1.rb").unwrap();
     let parsed_expected = std::fs::read_to_string("tests/fixtures/1.parsed.json").unwrap();
 
     let runner = Runner::new(tree_sitter_ruby::language(), vec![]);
-    let (ast, root) = runner.run(&input);
-    let cursor = Cursor::new(&ast, root);
+    let ast = runner.run(&input);
+    let cursor = AstCursor::new(&ast);
     let mut printer = Printer {};
     printer.visit(cursor);
     panic!()
-=======
+}
+
+#[test]
 fn test_cursor() {
     let input = std::fs::read_to_string("tests/fixtures/1.rb").unwrap();
 
@@ -318,5 +305,4 @@
     let cursor = AstCursor::new(&ast);
     let mut printer = Printer {};
     printer.visit(cursor);
->>>>>>> 5e424ff9
 }