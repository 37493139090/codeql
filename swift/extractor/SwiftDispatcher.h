#pragma once

#include "swift/extractor/trap/TrapArena.h"
#include "swift/extractor/trap/TrapLabelStore.h"
#include "swift/extractor/trap/generated/TrapClasses.h"
#include "swift/extractor/SwiftTagTraits.h"
#include <swift/AST/SourceFile.h>
#include <swift/Basic/SourceManager.h>
#include <llvm/Support/FileSystem.h>

namespace codeql {

enum class SwiftExtractionMode { Module, PrimaryFile };

// The main responsibilities of the SwiftDispatcher are as follows:
// * redirect specific AST node emission to a corresponding visitor (statements, expressions, etc.)
// * storing TRAP labels for emitted AST nodes (in the TrapLabelStore) to avoid re-emission
// Since SwiftDispatcher sees all the AST nodes, it also attaches a location to every 'locatable'
// node (AST nodes that are not types: declarations, statements, expressions, etc.).
class SwiftDispatcher {
 public:
  // all references passed as parameters to this constructor are supposed to outlive the SwiftDispatcher
  SwiftDispatcher(const swift::SourceManager& sourceManager,
                  TrapArena& arena,
                  TrapOutput& trap,
                  SwiftExtractionMode extractionMode,
                  swift::ModuleDecl& currentModule,
                  llvm::StringRef currentFileName)
      : sourceManager{sourceManager},
        arena{arena},
        trap{trap},
        extractionMode(extractionMode),
        currentModule{currentModule},
        currentFileName(currentFileName) {}

  template <typename Entry>
  void emit(const Entry& entry) {
    trap.emit(entry);
  }

  // This is a helper method to emit TRAP entries for AST nodes that we don't fully support yet.
  template <typename E>
  void emitUnknown(E* entity) {
    auto label = assignNewLabel(entity);
    using Trap = BindingTrapOf<E>;
    static_assert(sizeof(Trap) == sizeof(label),
                  "Binding traps of unknown entities must only have the `id` field (the class "
                  "should be empty in schema.yml)");
    emit(Trap{label});
    emit(ElementIsUnknownTrap{label});
  }

  // This method gives a TRAP label for already emitted AST node.
  // If the AST node was not emitted yet, then the emission is dispatched to a corresponding
  // visitor (see `visit(T *)` methods below).
  template <typename E>
  TrapLabelOf<E> fetchLabel(E* e) {
    // this is required so we avoid any recursive loop: a `fetchLabel` during the visit of `e` might
    // end up calling `fetchLabel` on `e` itself, so we want the visit of `e` to call `fetchLabel`
    // only after having called `assignNewLabel` on `e`.
    assert(std::holds_alternative<std::monostate>(waitingForNewLabel) &&
           "fetchLabel called before assignNewLabel");
    if (auto l = store.get(e)) {
      return *l;
    }
    waitingForNewLabel = e;
    visit(e);
    if (auto l = store.get(e)) {
      if constexpr (!std::is_base_of_v<swift::TypeBase, E>) {
        attachLocation(e, *l);
      }
      return *l;
    }
    assert(!"assignNewLabel not called during visit");
    return {};
  }

  // convenience `fetchLabel` overload for `swift::Type` (which is just a wrapper for
  // `swift::TypeBase*`)
  TrapLabel<TypeTag> fetchLabel(swift::Type t) { return fetchLabel(t.getPointer()); }

  TrapLabel<AstNodeTag> fetchLabel(swift::ASTNode node) {
    return fetchLabelFromUnion<AstNodeTag>(node);
  }

  // Due to the lazy emission approach, we must assign a label to a corresponding AST node before
  // it actually gets emitted to handle recursive cases such as recursive calls, or recursive type
  // declarations
  template <typename E, typename... Args>
  TrapLabelOf<E> assignNewLabel(E* e, Args&&... args) {
    assert(waitingForNewLabel == Store::Handle{e} && "assignNewLabel called on wrong entity");
    auto label = createLabel<TrapTagOf<E>>(std::forward<Args>(args)...);
    store.insert(e, label);
    waitingForNewLabel = std::monostate{};
    return label;
  }

  template <typename E, std::enable_if_t<!std::is_pointer_v<E>>* = nullptr>
  TrapLabelOf<E> assignNewLabel(E& e) {
    return assignNewLabel(&e);
  }

  template <typename Tag>
  TrapLabel<Tag> createLabel() {
    auto ret = arena.allocateLabel<Tag>();
    trap.assignStar(ret);
    return ret;
  }

  template <typename Tag, typename... Args>
  TrapLabel<Tag> createLabel(Args&&... args) {
    auto ret = arena.allocateLabel<Tag>();
    trap.assignKey(ret, std::forward<Args>(args)...);
    return ret;
  }

  template <typename Locatable>
  void attachLocation(Locatable locatable, TrapLabel<LocatableTag> locatableLabel) {
    attachLocation(&locatable, locatableLabel);
  }

  // Emits a Location TRAP entry and attaches it to a `Locatable` trap label
  template <typename Locatable>
  void attachLocation(Locatable* locatable, TrapLabel<LocatableTag> locatableLabel) {
    attachLocation(locatable->getStartLoc(), locatable->getEndLoc(), locatableLabel);
  }

  // Emits a Location TRAP entry for a list of swift entities and attaches it to a `Locatable` trap
  // label
  template <typename Locatable>
  void attachLocation(llvm::MutableArrayRef<Locatable>* locatables,
                      TrapLabel<LocatableTag> locatableLabel) {
    if (locatables->empty()) {
      return;
    }
    attachLocation(locatables->front().getStartLoc(), locatables->back().getEndLoc(),
                   locatableLabel);
  }

<<<<<<< HEAD
  // return `std::optional(fetchLabel(arg))` if arg converts to true, otherwise std::nullopt
  // universal reference `Arg&&` is used to catch both temporary and non-const references, not
  // for perfect forwarding
  template <typename Arg>
  auto fetchOptionalLabel(Arg&& arg) -> std::optional<decltype(fetchLabel(arg))> {
    if (arg) {
      return fetchLabel(arg);
    }
    return std::nullopt;
  }

  // map `fetchLabel` on the iterable `arg`, returning a vector of all labels
  // universal reference `Arg&&` is used to catch both temporary and non-const references, not
  // for perfect forwarding
  template <typename Iterable>
  auto fetchRepeatedLabels(Iterable&& arg) {
    std::vector<decltype(fetchLabel(*arg.begin()))> ret;
    ret.reserve(arg.size());
    for (auto&& e : arg) {
      ret.push_back(fetchLabel(e));
    }
    return ret;
=======
  // In order to not emit duplicated entries for declarations, we restrict emission to only
  // Decls declared within the current "scope".
  // Depending on the SwiftExtractionMode the scope is defined as follows:
  //  - SwiftExtractionMode::Module: the current scope means the current module. This is used in
  //    the case of system or builtin modules.
  //  - SwiftExtractionMode::PrimaryFile: in this mode, we extract several files belnoging to the
  //    same module one by one. In this mode, the restrict emission only to the same file ignoring
  //    all the other files.
  bool shouldEmitDeclBody(swift::Decl* decl) {
    switch (extractionMode) {
      case SwiftExtractionMode::Module: {
        return &currentModule == decl->getModuleContext();
      } break;
      case SwiftExtractionMode::PrimaryFile: {
        swift::SourceLoc location = decl->getStartLoc();
        if (!location.isValid()) {
          return false;
        }
        auto declFileName = sourceManager.getDisplayNameForLoc(location).str();
        return &currentModule == decl->getModuleContext() && declFileName == currentFileName;
      } break;
      default:
        return false;
    }
    return false;
>>>>>>> 08ad95b7
  }

 private:
  // types to be supported by assignNewLabel/fetchLabel need to be listed here
  using Store = TrapLabelStore<swift::Decl,
                               swift::Stmt,
                               swift::StmtCondition,
                               swift::CaseLabelItem,
                               swift::Expr,
                               swift::Pattern,
                               swift::TypeRepr,
                               swift::TypeBase>;

  void attachLocation(swift::SourceLoc start,
                      swift::SourceLoc end,
                      TrapLabel<LocatableTag> locatableLabel) {
    if (!start.isValid() || !end.isValid()) {
      // invalid locations seem to come from entities synthesized by the compiler
      return;
    }
    std::string filepath = getFilepath(start);
    auto fileLabel = createLabel<FileTag>(filepath);
    // TODO: do not emit duplicate trap entries for Files
    trap.emit(FilesTrap{fileLabel, filepath});
    auto [startLine, startColumn] = sourceManager.getLineAndColumnInBuffer(start);
    auto [endLine, endColumn] = sourceManager.getLineAndColumnInBuffer(end);
    auto locLabel = createLabel<LocationTag>('{', fileLabel, "}:", startLine, ':', startColumn, ':',
                                             endLine, ':', endColumn);
    trap.emit(LocationsTrap{locLabel, fileLabel, startLine, startColumn, endLine, endColumn});
    trap.emit(LocatableLocationsTrap{locatableLabel, locLabel});
  }

  template <typename Tag, typename... Ts>
  TrapLabel<Tag> fetchLabelFromUnion(const llvm::PointerUnion<Ts...> u) {
    TrapLabel<Tag> ret{};
    // with logical op short-circuiting, this will stop trying on the first successful fetch
    // don't feel tempted to replace the variable with the expression inside the `assert`, or
    // building with `NDEBUG` will not trigger the fetching
    bool unionCaseFound = (... || fetchLabelFromUnionCase<Tag, Ts>(u, ret));
    assert(unionCaseFound && "llvm::PointerUnion not set to a known case");
    return ret;
  }

  template <typename Tag, typename T, typename... Ts>
  bool fetchLabelFromUnionCase(const llvm::PointerUnion<Ts...> u, TrapLabel<Tag>& output) {
    if (auto e = u.template dyn_cast<T>()) {
      output = fetchLabel(e);
      return true;
    }
    return false;
  }

  std::string getFilepath(swift::SourceLoc loc) {
    // TODO: this needs more testing
    // TODO: check canonicaliztion of names on a case insensitive filesystems
    // TODO: make symlink resolution conditional on CODEQL_PRESERVE_SYMLINKS=true
    auto displayName = sourceManager.getDisplayNameForLoc(loc);
    llvm::SmallString<PATH_MAX> realPath;
    if (std::error_code ec = llvm::sys::fs::real_path(displayName, realPath)) {
      std::cerr << "Cannot get real path: '" << displayName.str() << "': " << ec.message() << "\n";
      return {};
    }
    return realPath.str().str();
  }

  // TODO: The following methods are supposed to redirect TRAP emission to correpsonding visitors,
  // which are to be introduced in follow-up PRs
  virtual void visit(swift::Decl* decl) = 0;
  virtual void visit(swift::Stmt* stmt) = 0;
  virtual void visit(swift::StmtCondition* cond) = 0;
  virtual void visit(swift::CaseLabelItem* item) = 0;
  virtual void visit(swift::Expr* expr) = 0;
  virtual void visit(swift::Pattern* pattern) = 0;
  virtual void visit(swift::TypeRepr* type) = 0;
  virtual void visit(swift::TypeBase* type) = 0;

  const swift::SourceManager& sourceManager;
  TrapArena& arena;
  TrapOutput& trap;
  Store store;
  Store::Handle waitingForNewLabel{std::monostate{}};
  SwiftExtractionMode extractionMode;
  swift::ModuleDecl& currentModule;
  llvm::StringRef currentFileName;
};

}  // namespace codeql<|MERGE_RESOLUTION|>--- conflicted
+++ resolved
@@ -19,7 +19,8 @@
 // node (AST nodes that are not types: declarations, statements, expressions, etc.).
 class SwiftDispatcher {
  public:
-  // all references passed as parameters to this constructor are supposed to outlive the SwiftDispatcher
+  // all references passed as parameters to this constructor are supposed to outlive the
+  // SwiftDispatcher
   SwiftDispatcher(const swift::SourceManager& sourceManager,
                   TrapArena& arena,
                   TrapOutput& trap,
@@ -38,6 +39,18 @@
     trap.emit(entry);
   }
 
+  template <typename Entry>
+  void emit(const std::optional<Entry>& entry) {
+    if (entry) {
+      emit(*entry);
+    }
+  }
+
+  template <typename... Cases>
+  void emit(const std::variant<Cases...>& entry) {
+    std::visit([this](const auto& e) { this->emit(e); }, entry);
+  }
+
   // This is a helper method to emit TRAP entries for AST nodes that we don't fully support yet.
   template <typename E>
   void emitUnknown(E* entity) {
@@ -95,9 +108,9 @@
     return label;
   }
 
-  template <typename E, std::enable_if_t<!std::is_pointer_v<E>>* = nullptr>
-  TrapLabelOf<E> assignNewLabel(E& e) {
-    return assignNewLabel(&e);
+  template <typename E, typename... Args, std::enable_if_t<!std::is_pointer_v<E>>* = nullptr>
+  TrapLabelOf<E> assignNewLabel(const E& e, Args&&... args) {
+    return assignNewLabel(&e, std::forward<Args>(args)...);
   }
 
   template <typename Tag>
@@ -137,7 +150,6 @@
                    locatableLabel);
   }
 
-<<<<<<< HEAD
   // return `std::optional(fetchLabel(arg))` if arg converts to true, otherwise std::nullopt
   // universal reference `Arg&&` is used to catch both temporary and non-const references, not
   // for perfect forwarding
@@ -160,7 +172,8 @@
       ret.push_back(fetchLabel(e));
     }
     return ret;
-=======
+  }
+
   // In order to not emit duplicated entries for declarations, we restrict emission to only
   // Decls declared within the current "scope".
   // Depending on the SwiftExtractionMode the scope is defined as follows:
@@ -169,24 +182,23 @@
   //  - SwiftExtractionMode::PrimaryFile: in this mode, we extract several files belnoging to the
   //    same module one by one. In this mode, the restrict emission only to the same file ignoring
   //    all the other files.
-  bool shouldEmitDeclBody(swift::Decl* decl) {
+  bool shouldEmitDeclBody(const swift::Decl& decl) {
     switch (extractionMode) {
       case SwiftExtractionMode::Module: {
-        return &currentModule == decl->getModuleContext();
+        return &currentModule == decl.getModuleContext();
       } break;
       case SwiftExtractionMode::PrimaryFile: {
-        swift::SourceLoc location = decl->getStartLoc();
+        swift::SourceLoc location = decl.getStartLoc();
         if (!location.isValid()) {
           return false;
         }
         auto declFileName = sourceManager.getDisplayNameForLoc(location).str();
-        return &currentModule == decl->getModuleContext() && declFileName == currentFileName;
+        return &currentModule == decl.getModuleContext() && declFileName == currentFileName;
       } break;
       default:
         return false;
     }
     return false;
->>>>>>> 08ad95b7
   }
 
  private:
