#include "swift/extractor/translators/ExprTranslator.h"

#include <swift/AST/ParameterList.h>

namespace codeql {

template <typename T>
void ExprTranslator::fillAccessorSemantics(const T& ast, TrapClassOf<T>& entry) {
  switch (ast.getAccessSemantics()) {
    case swift::AccessSemantics::DirectToStorage:
      entry.has_direct_to_storage_semantics = true;
      break;
    case swift::AccessSemantics::DirectToImplementation:
      entry.has_direct_to_implementation_semantics = true;
      break;
    case swift::AccessSemantics::Ordinary:
      entry.has_ordinary_semantics = true;
      break;
    case swift::AccessSemantics::DistributedThunk:
      entry.has_distributed_thunk_semantics = true;
      break;
  }
}

codeql::IntegerLiteralExpr ExprTranslator::translateIntegerLiteralExpr(
    const swift::IntegerLiteralExpr& expr) {
  auto entry = createExprEntry(expr);
  entry.string_value = (expr.isNegative() ? "-" : "") + expr.getDigitsText().str();
  return entry;
}

codeql::FloatLiteralExpr ExprTranslator::translateFloatLiteralExpr(
    const swift::FloatLiteralExpr& expr) {
  auto entry = createExprEntry(expr);
  entry.string_value = (expr.isNegative() ? "-" : "") + expr.getDigitsText().str();
  return entry;
}

codeql::BooleanLiteralExpr ExprTranslator::translateBooleanLiteralExpr(
    const swift::BooleanLiteralExpr& expr) {
  auto entry = createExprEntry(expr);
  entry.value = expr.getValue();
  return entry;
}

codeql::MagicIdentifierLiteralExpr ExprTranslator::translateMagicIdentifierLiteralExpr(
    const swift::MagicIdentifierLiteralExpr& expr) {
  auto entry = createExprEntry(expr);
  entry.kind = swift::MagicIdentifierLiteralExpr::getKindString(expr.getKind()).str();
  return entry;
}

codeql::StringLiteralExpr ExprTranslator::translateStringLiteralExpr(
    const swift::StringLiteralExpr& expr) {
  auto entry = createExprEntry(expr);
  entry.value = expr.getValue().str();
  return entry;
}

codeql::InterpolatedStringLiteralExpr ExprTranslator::translateInterpolatedStringLiteralExpr(
    const swift::InterpolatedStringLiteralExpr& expr) {
  auto entry = createExprEntry(expr);
  entry.interpolation_expr = dispatcher.fetchOptionalLabel(expr.getInterpolationExpr());
  // TODO we should be extracting getInterpolationCount and getLiteralCapacity directly to ints
  // these expressions here are just an internal thing, the ints are actually directly available
  entry.interpolation_count_expr = dispatcher.fetchOptionalLabel(expr.getInterpolationCountExpr());
  entry.literal_capacity_expr = dispatcher.fetchOptionalLabel(expr.getLiteralCapacityExpr());
  entry.appending_expr = dispatcher.fetchOptionalLabel(expr.getAppendingExpr());
  return entry;
}

codeql::NilLiteralExpr ExprTranslator::translateNilLiteralExpr(const swift::NilLiteralExpr& expr) {
  auto entry = createExprEntry(expr);
  return entry;
}

codeql::CallExpr ExprTranslator::translateCallExpr(const swift::CallExpr& expr) {
  auto entry = createExprEntry(expr);
  fillApplyExpr(expr, entry);
  return entry;
}

codeql::PrefixUnaryExpr ExprTranslator::translatePrefixUnaryExpr(
    const swift::PrefixUnaryExpr& expr) {
  auto entry = createExprEntry(expr);
  fillApplyExpr(expr, entry);
  return entry;
}

codeql::PostfixUnaryExpr ExprTranslator::translatePostfixUnaryExpr(
    const swift::PostfixUnaryExpr& expr) {
  auto entry = createExprEntry(expr);
  fillApplyExpr(expr, entry);
  return entry;
}

codeql::DeclRefExpr ExprTranslator::translateDeclRefExpr(const swift::DeclRefExpr& expr) {
  auto entry = createExprEntry(expr);
  entry.decl = dispatcher.fetchLabel(expr.getDecl());
  fillAccessorSemantics(expr, entry);
  entry.replacement_types =
      dispatcher.fetchRepeatedLabels(expr.getDeclRef().getSubstitutions().getReplacementTypes());
  return entry;
}

codeql::AssignExpr ExprTranslator::translateAssignExpr(const swift::AssignExpr& expr) {
  auto entry = createExprEntry(expr);
  entry.dest = dispatcher.fetchLabel(expr.getDest());
  entry.source = dispatcher.fetchLabel(expr.getSrc());
  return entry;
}

codeql::BindOptionalExpr ExprTranslator::translateBindOptionalExpr(
    const swift::BindOptionalExpr& expr) {
  auto entry = createExprEntry(expr);
  entry.sub_expr = dispatcher.fetchLabel(expr.getSubExpr());
  return entry;
}

codeql::CaptureListExpr ExprTranslator::translateCaptureListExpr(
    const swift::CaptureListExpr& expr) {
  auto entry = createExprEntry(expr);
  entry.closure_body = dispatcher.fetchLabel(expr.getClosureBody());
  for (const auto& item : const_cast<swift::CaptureListExpr&>(expr).getCaptureList()) {
    entry.binding_decls.push_back(dispatcher.fetchLabel(item.PBD));
  }
  return entry;
}

codeql::BinaryExpr ExprTranslator::translateBinaryExpr(const swift::BinaryExpr& expr) {
  auto entry = createExprEntry(expr);
  fillApplyExpr(expr, entry);
  return entry;
}

codeql::TupleExpr ExprTranslator::translateTupleExpr(const swift::TupleExpr& expr) {
  auto entry = createExprEntry(expr);
  entry.elements = dispatcher.fetchRepeatedLabels(expr.getElements());
  return entry;
}

codeql::DefaultArgumentExpr ExprTranslator::translateDefaultArgumentExpr(
    const swift::DefaultArgumentExpr& expr) {
  auto entry = createExprEntry(expr);
  entry.param_decl = dispatcher.fetchLabel(expr.getParamDecl());
  entry.param_index = expr.getParamIndex();
  if (expr.isCallerSide()) {
    entry.caller_side_default = dispatcher.fetchLabel(expr.getCallerSideDefaultExpr());
  }
  return entry;
}

codeql::DotSyntaxBaseIgnoredExpr ExprTranslator::translateDotSyntaxBaseIgnoredExpr(
    const swift::DotSyntaxBaseIgnoredExpr& expr) {
  auto entry = createExprEntry(expr);
  entry.qualifier = dispatcher.fetchLabel(expr.getLHS());
  entry.sub_expr = dispatcher.fetchLabel(expr.getRHS());
  return entry;
}

codeql::DynamicTypeExpr ExprTranslator::translateDynamicTypeExpr(
    const swift::DynamicTypeExpr& expr) {
  auto entry = createExprEntry(expr);
  entry.base = dispatcher.fetchLabel(expr.getBase());
  return entry;
}

codeql::EnumIsCaseExpr ExprTranslator::translateEnumIsCaseExpr(const swift::EnumIsCaseExpr& expr) {
  auto entry = createExprEntry(expr);
  entry.sub_expr = dispatcher.fetchLabel(expr.getSubExpr());
  entry.element = dispatcher.fetchLabel(expr.getEnumElement());
  return entry;
}

codeql::MakeTemporarilyEscapableExpr ExprTranslator::translateMakeTemporarilyEscapableExpr(
    const swift::MakeTemporarilyEscapableExpr& expr) {
  auto entry = createExprEntry(expr);
  entry.escaping_closure = dispatcher.fetchLabel(expr.getOpaqueValue());
  entry.nonescaping_closure = dispatcher.fetchLabel(expr.getNonescapingClosureValue());
  entry.sub_expr = dispatcher.fetchLabel(expr.getSubExpr());
  return entry;
}

codeql::ObjCSelectorExpr ExprTranslator::translateObjCSelectorExpr(
    const swift::ObjCSelectorExpr& expr) {
  auto entry = createExprEntry(expr);
  entry.sub_expr = dispatcher.fetchLabel(expr.getSubExpr());
  entry.method = dispatcher.fetchLabel(expr.getMethod());
  return entry;
}

codeql::OneWayExpr ExprTranslator::translateOneWayExpr(const swift::OneWayExpr& expr) {
  auto entry = createExprEntry(expr);
  entry.sub_expr = dispatcher.fetchLabel(expr.getSubExpr());
  return entry;
}

codeql::OpenExistentialExpr ExprTranslator::translateOpenExistentialExpr(
    const swift::OpenExistentialExpr& expr) {
  auto entry = createExprEntry(expr);
  entry.sub_expr = dispatcher.fetchLabel(expr.getSubExpr());
  entry.existential = dispatcher.fetchLabel(expr.getExistentialValue());
  entry.opaque_expr = dispatcher.fetchLabel(expr.getOpaqueValue());
  return entry;
}

codeql::OptionalEvaluationExpr ExprTranslator::translateOptionalEvaluationExpr(
    const swift::OptionalEvaluationExpr& expr) {
  auto entry = createExprEntry(expr);
  entry.sub_expr = dispatcher.fetchLabel(expr.getSubExpr());
  return entry;
}

codeql::RebindSelfInInitializerExpr ExprTranslator::translateRebindSelfInConstructorExpr(
    const swift::RebindSelfInConstructorExpr& expr) {
  auto entry = createExprEntry(expr);
  entry.sub_expr = dispatcher.fetchLabel(expr.getSubExpr());
  entry.self = dispatcher.fetchLabel(expr.getSelf());
  return entry;
}

codeql::SuperRefExpr ExprTranslator::translateSuperRefExpr(const swift::SuperRefExpr& expr) {
  auto entry = createExprEntry(expr);
  entry.self = dispatcher.fetchLabel(expr.getSelf());
  return entry;
}

codeql::DotSyntaxCallExpr ExprTranslator::translateDotSyntaxCallExpr(
    const swift::DotSyntaxCallExpr& expr) {
  auto entry = createExprEntry(expr);
  fillSelfApplyExpr(expr, entry);
  return entry;
}

codeql::VarargExpansionExpr ExprTranslator::translateVarargExpansionExpr(
    const swift::VarargExpansionExpr& expr) {
  auto entry = createExprEntry(expr);
  entry.sub_expr = dispatcher.fetchLabel(expr.getSubExpr());
  return entry;
}

codeql::ArrayExpr ExprTranslator::translateArrayExpr(const swift::ArrayExpr& expr) {
  auto entry = createExprEntry(expr);
  entry.elements = dispatcher.fetchRepeatedLabels(expr.getElements());
  return entry;
}

codeql::TypeExpr ExprTranslator::translateTypeExpr(const swift::TypeExpr& expr) {
  auto entry = createExprEntry(expr);
  if (expr.getTypeRepr() && expr.getInstanceType()) {
    entry.type_repr = dispatcher.fetchLabel(expr.getTypeRepr(), expr.getInstanceType());
  }
  return entry;
}

codeql::InOutExpr ExprTranslator::translateInOutExpr(const swift::InOutExpr& expr) {
  auto entry = createExprEntry(expr);
  entry.sub_expr = dispatcher.fetchLabel(expr.getSubExpr());
  return entry;
}

codeql::OpaqueValueExpr ExprTranslator::translateOpaqueValueExpr(
    const swift::OpaqueValueExpr& expr) {
  auto entry = createExprEntry(expr);
  return entry;
}

codeql::TapExpr ExprTranslator::translateTapExpr(const swift::TapExpr& expr) {
  auto entry = createExprEntry(expr);
  entry.var = dispatcher.fetchLabel(expr.getVar());
  entry.body = dispatcher.fetchLabel(expr.getBody());
  entry.sub_expr = dispatcher.fetchOptionalLabel(expr.getSubExpr());
  return entry;
}

codeql::TupleElementExpr ExprTranslator::translateTupleElementExpr(
    const swift::TupleElementExpr& expr) {
  auto entry = createExprEntry(expr);
  entry.sub_expr = dispatcher.fetchLabel(expr.getBase());
  entry.index = expr.getFieldNumber();
  return entry;
}

codeql::TryExpr ExprTranslator::translateTryExpr(const swift::TryExpr& expr) {
  auto entry = createExprEntry(expr);
  fillAnyTryExpr(expr, entry);
  return entry;
}

codeql::ForceTryExpr ExprTranslator::translateForceTryExpr(const swift::ForceTryExpr& expr) {
  auto entry = createExprEntry(expr);
  fillAnyTryExpr(expr, entry);
  return entry;
}

codeql::OptionalTryExpr ExprTranslator::translateOptionalTryExpr(
    const swift::OptionalTryExpr& expr) {
  auto entry = createExprEntry(expr);
  fillAnyTryExpr(expr, entry);
  return entry;
}

codeql::InitializerRefCallExpr ExprTranslator::translateConstructorRefCallExpr(
    const swift::ConstructorRefCallExpr& expr) {
  auto entry = createExprEntry(expr);
  fillSelfApplyExpr(expr, entry);
  return entry;
}

codeql::DiscardAssignmentExpr ExprTranslator::translateDiscardAssignmentExpr(
    const swift::DiscardAssignmentExpr& expr) {
  auto entry = createExprEntry(expr);
  return entry;
}

codeql::ExplicitClosureExpr ExprTranslator::translateClosureExpr(const swift::ClosureExpr& expr) {
  auto entry = createExprEntry(expr);
  fillClosureExpr(expr, entry);
  return entry;
}

codeql::AutoClosureExpr ExprTranslator::translateAutoClosureExpr(
    const swift::AutoClosureExpr& expr) {
  auto entry = createExprEntry(expr);
  fillClosureExpr(expr, entry);
  return entry;
}

codeql::CoerceExpr ExprTranslator::translateCoerceExpr(const swift::CoerceExpr& expr) {
  auto entry = createExprEntry(expr);
  fillExplicitCastExpr(expr, entry);
  return entry;
}

codeql::ConditionalCheckedCastExpr ExprTranslator::translateConditionalCheckedCastExpr(
    const swift::ConditionalCheckedCastExpr& expr) {
  auto entry = createExprEntry(expr);
  fillExplicitCastExpr(expr, entry);
  return entry;
}

codeql::ForcedCheckedCastExpr ExprTranslator::translateForcedCheckedCastExpr(
    const swift::ForcedCheckedCastExpr& expr) {
  auto entry = createExprEntry(expr);
  fillExplicitCastExpr(expr, entry);
  return entry;
}

codeql::IsExpr ExprTranslator::translateIsExpr(const swift::IsExpr& expr) {
  auto entry = createExprEntry(expr);
  fillExplicitCastExpr(expr, entry);
  return entry;
}

codeql::SubscriptExpr ExprTranslator::translateSubscriptExpr(const swift::SubscriptExpr& expr) {
  auto entry = createExprEntry(expr);
  fillAccessorSemantics(expr, entry);
  fillLookupExpr(expr, entry);
  CODEQL_EXPECT_OR(return entry, expr.getArgs(), "SubscriptExpr has null getArgs");
  for (const auto& arg : *expr.getArgs()) {
    entry.arguments.push_back(emitArgument(arg));
  }
  return entry;
}

codeql::DictionaryExpr ExprTranslator::translateDictionaryExpr(const swift::DictionaryExpr& expr) {
  auto entry = createExprEntry(expr);
  entry.elements = dispatcher.fetchRepeatedLabels(expr.getElements());
  return entry;
}

codeql::MemberRefExpr ExprTranslator::translateMemberRefExpr(const swift::MemberRefExpr& expr) {
  auto entry = createExprEntry(expr);
  fillAccessorSemantics(expr, entry);
  fillLookupExpr(expr, entry);
  return entry;
}

codeql::KeyPathExpr ExprTranslator::translateKeyPathExpr(const swift::KeyPathExpr& expr) {
  auto entry = createExprEntry(expr);
  if (!expr.isObjC()) {
    for (const auto& component : expr.getComponents()) {
      entry.components.push_back(emitKeyPathComponent(component));
    }
    if (auto rootTypeRepr = expr.getRootType()) {
      auto keyPathType = expr.getType()->getAs<swift::BoundGenericClassType>();
      CODEQL_EXPECT_OR(return entry, keyPathType, "KeyPathExpr must have BoundGenericClassType");
      auto keyPathTypeArgs = keyPathType->getGenericArgs();
      CODEQL_EXPECT_OR(return entry, keyPathTypeArgs.size() != 0,
                              "KeyPathExpr type must have generic args");
      entry.root = dispatcher.fetchLabel(rootTypeRepr, keyPathTypeArgs[0]);
    }
  }
  return entry;
}

codeql::LazyInitializationExpr ExprTranslator::translateLazyInitializerExpr(
    const swift::LazyInitializerExpr& expr) {
  auto entry = createExprEntry(expr);
  entry.sub_expr = dispatcher.fetchLabel(expr.getSubExpr());
  return entry;
}

codeql::ForceValueExpr ExprTranslator::translateForceValueExpr(const swift::ForceValueExpr& expr) {
  auto entry = createExprEntry(expr);
  entry.sub_expr = dispatcher.fetchLabel(expr.getSubExpr());
  return entry;
}

codeql::IfExpr ExprTranslator::translateIfExpr(const swift::IfExpr& expr) {
  auto entry = createExprEntry(expr);
  entry.condition = dispatcher.fetchLabel(expr.getCondExpr());
  entry.then_expr = dispatcher.fetchLabel(expr.getThenExpr());
  entry.else_expr = dispatcher.fetchLabel(expr.getElseExpr());
  return entry;
}

codeql::KeyPathDotExpr ExprTranslator::translateKeyPathDotExpr(const swift::KeyPathDotExpr& expr) {
  auto entry = createExprEntry(expr);
  return entry;
}

codeql::KeyPathApplicationExpr ExprTranslator::translateKeyPathApplicationExpr(
    const swift::KeyPathApplicationExpr& expr) {
  auto entry = createExprEntry(expr);
  entry.base = dispatcher.fetchLabel(expr.getBase());
  entry.key_path = dispatcher.fetchLabel(expr.getKeyPath());
  return entry;
}

codeql::OtherInitializerRefExpr ExprTranslator::translateOtherConstructorDeclRefExpr(
    const swift::OtherConstructorDeclRefExpr& expr) {
  auto entry = createExprEntry(expr);
  entry.initializer = dispatcher.fetchLabel(expr.getDecl());
  return entry;
}

codeql::UnresolvedDeclRefExpr ExprTranslator::translateUnresolvedDeclRefExpr(
    const swift::UnresolvedDeclRefExpr& expr) {
  auto entry = createExprEntry(expr);
  if (expr.hasName()) {
    llvm::SmallVector<char> scratch;
    entry.name = expr.getName().getString(scratch).str();
  }
  return entry;
}

codeql::UnresolvedDotExpr ExprTranslator::translateUnresolvedDotExpr(
    const swift::UnresolvedDotExpr& expr) {
  auto entry = createExprEntry(expr);
  entry.base = dispatcher.fetchLabel(expr.getBase());
  llvm::SmallVector<char> scratch;
  entry.name = expr.getName().getString(scratch).str();
  return entry;
}

codeql::UnresolvedMemberExpr ExprTranslator::translateUnresolvedMemberExpr(
    const swift::UnresolvedMemberExpr& expr) {
  auto entry = createExprEntry(expr);
  llvm::SmallVector<char> scratch;
  entry.name = expr.getName().getString(scratch).str();
  return entry;
}

codeql::SequenceExpr ExprTranslator::translateSequenceExpr(const swift::SequenceExpr& expr) {
  auto entry = createExprEntry(expr);
  entry.elements = dispatcher.fetchRepeatedLabels(expr.getElements());
  return entry;
}

codeql::ErrorExpr ExprTranslator::translateErrorExpr(const swift::ErrorExpr& expr) {
  auto entry = createExprEntry(expr);
  return entry;
}

<<<<<<< HEAD
void ExprTranslator::fillAbstractClosureExpr(const swift::AbstractClosureExpr& expr,
                                             codeql::AbstractClosureExpr& entry) {
=======
void ExprTranslator::fillClosureExpr(const swift::AbstractClosureExpr& expr,
                                     codeql::ClosureExpr& entry) {
  assert(expr.getParameters() && "AbstractClosureExpr has getParameters()");
  entry.params = dispatcher.fetchRepeatedLabels(*expr.getParameters());
>>>>>>> 3f645e94
  entry.body = dispatcher.fetchLabel(expr.getBody());
  entry.captures = dispatcher.fetchRepeatedLabels(expr.getCaptureInfo().getCaptures());
  CODEQL_EXPECT_OR(return, expr.getParameters(), "AbstractClosureExpr has null getParameters()");
  entry.params = dispatcher.fetchRepeatedLabels(*expr.getParameters());
}

TrapLabel<ArgumentTag> ExprTranslator::emitArgument(const swift::Argument& arg) {
  auto entry = dispatcher.createUncachedEntry(arg);
  entry.label = arg.getLabel().str().str();
  entry.expr = dispatcher.fetchLabel(arg.getExpr());
  dispatcher.emit(entry);
  return entry.id;
}

TrapLabel<KeyPathComponentTag> ExprTranslator::emitKeyPathComponent(
    const swift::KeyPathExpr::Component& component) {
  auto entry = dispatcher.createUncachedEntry(component);
  entry.kind = static_cast<int>(component.getKind());
  if (auto subscript_args = component.getSubscriptArgs()) {
    for (const auto& arg : *subscript_args) {
      entry.subscript_arguments.push_back(emitArgument(arg));
    }
  }
  if (component.getKind() == swift::KeyPathExpr::Component::Kind::TupleElement) {
    entry.tuple_index = static_cast<int>(component.getTupleIndex());
  }
  if (component.hasDeclRef()) {
    entry.decl_ref = dispatcher.fetchLabel(component.getDeclRef().getDecl());
  }
  entry.component_type = dispatcher.fetchLabel(component.getComponentType());
  dispatcher.emit(entry);
  return entry.id;
}

void ExprTranslator::fillExplicitCastExpr(const swift::ExplicitCastExpr& expr,
                                          codeql::ExplicitCastExpr& entry) {
  entry.sub_expr = dispatcher.fetchLabel(expr.getSubExpr());
}

void ExprTranslator::fillIdentityExpr(const swift::IdentityExpr& expr,
                                      codeql::IdentityExpr& entry) {
  entry.sub_expr = dispatcher.fetchLabel(expr.getSubExpr());
}

void ExprTranslator::fillAnyTryExpr(const swift::AnyTryExpr& expr, codeql::AnyTryExpr& entry) {
  entry.sub_expr = dispatcher.fetchLabel(expr.getSubExpr());
}

void ExprTranslator::fillApplyExpr(const swift::ApplyExpr& expr, codeql::ApplyExpr& entry) {
  entry.function = dispatcher.fetchLabel(expr.getFn());
  CODEQL_EXPECT_OR(return, expr.getArgs(), "ApplyExpr has null getArgs");
  for (const auto& arg : *expr.getArgs()) {
    entry.arguments.push_back(emitArgument(arg));
  }
}

void ExprTranslator::fillSelfApplyExpr(const swift::SelfApplyExpr& expr,
                                       codeql::SelfApplyExpr& entry) {
  entry.base = dispatcher.fetchLabel(expr.getBase());
  fillApplyExpr(expr, entry);
}

void ExprTranslator::fillLookupExpr(const swift::LookupExpr& expr, codeql::LookupExpr& entry) {
  entry.base = dispatcher.fetchLabel(expr.getBase());
  if (expr.hasDecl()) {
    entry.member = dispatcher.fetchLabel(expr.getDecl().getDecl());
  }
}

codeql::UnresolvedPatternExpr ExprTranslator::translateUnresolvedPatternExpr(
    const swift::UnresolvedPatternExpr& expr) {
  auto entry = createExprEntry(expr);
  entry.sub_pattern = dispatcher.fetchLabel(expr.getSubPattern());
  return entry;
}

codeql::ObjectLiteralExpr ExprTranslator::translateObjectLiteralExpr(
    const swift::ObjectLiteralExpr& expr) {
  auto entry = createExprEntry(expr);
  entry.kind = static_cast<int>(expr.getLiteralKind());
  if (auto args = expr.getArgs()) {
    for (const auto& arg : *args) {
      entry.arguments.push_back(emitArgument(arg));
    }
  }
  return entry;
}
codeql::OverloadedDeclRefExpr ExprTranslator::translateOverloadedDeclRefExpr(
    const swift::OverloadedDeclRefExpr& expr) {
  auto entry = createExprEntry(expr);
  entry.possible_declarations = dispatcher.fetchRepeatedLabels(expr.getDecls());
  return entry;
}

codeql::DynamicMemberRefExpr ExprTranslator::translateDynamicMemberRefExpr(
    const swift::DynamicMemberRefExpr& expr) {
  auto entry = createExprEntry(expr);
  fillLookupExpr(expr, entry);
  return entry;
}

codeql::DynamicSubscriptExpr ExprTranslator::translateDynamicSubscriptExpr(
    const swift::DynamicSubscriptExpr& expr) {
  auto entry = createExprEntry(expr);
  fillLookupExpr(expr, entry);
  return entry;
}
codeql::UnresolvedSpecializeExpr ExprTranslator::translateUnresolvedSpecializeExpr(
    const swift::UnresolvedSpecializeExpr& expr) {
  auto entry = createExprEntry(expr);
  entry.sub_expr = dispatcher.fetchLabel(expr.getSubExpr());
  return entry;
}

codeql::PropertyWrapperValuePlaceholderExpr
ExprTranslator::translatePropertyWrapperValuePlaceholderExpr(
    const swift::PropertyWrapperValuePlaceholderExpr& expr) {
  auto entry = createExprEntry(expr);
  entry.wrapped_value = dispatcher.fetchOptionalLabel(expr.getOriginalWrappedValue());
  entry.placeholder = dispatcher.fetchLabel(expr.getOpaqueValuePlaceholder());
  return entry;
}

static int translatePropertyWrapperValueKind(swift::AppliedPropertyWrapperExpr::ValueKind kind) {
  using K = swift::AppliedPropertyWrapperExpr::ValueKind;
  switch (kind) {
    case K::WrappedValue:
      return 1;
    case K::ProjectedValue:
      return 2;
    default:
      return 0;
  }
}

codeql::AppliedPropertyWrapperExpr ExprTranslator::translateAppliedPropertyWrapperExpr(
    const swift::AppliedPropertyWrapperExpr& expr) {
  auto entry = createExprEntry(expr);
  entry.kind = translatePropertyWrapperValueKind(expr.getValueKind());
  entry.value =
      dispatcher.fetchLabel(const_cast<swift::AppliedPropertyWrapperExpr&>(expr).getValue());
  entry.param = dispatcher.fetchLabel(expr.getParamDecl());
  return entry;
}

codeql::RegexLiteralExpr ExprTranslator::translateRegexLiteralExpr(
    const swift::RegexLiteralExpr& expr) {
  auto entry = createExprEntry(expr);
  auto pattern = expr.getRegexText();
  // the pattern has enclosing '/' delimiters, we'd rather get it without
  entry.pattern = pattern.substr(1, pattern.size() - 2);
  entry.version = expr.getVersion();
  return entry;
}

}  // namespace codeql<|MERGE_RESOLUTION|>--- conflicted
+++ resolved
@@ -473,15 +473,8 @@
   return entry;
 }
 
-<<<<<<< HEAD
-void ExprTranslator::fillAbstractClosureExpr(const swift::AbstractClosureExpr& expr,
-                                             codeql::AbstractClosureExpr& entry) {
-=======
 void ExprTranslator::fillClosureExpr(const swift::AbstractClosureExpr& expr,
                                      codeql::ClosureExpr& entry) {
-  assert(expr.getParameters() && "AbstractClosureExpr has getParameters()");
-  entry.params = dispatcher.fetchRepeatedLabels(*expr.getParameters());
->>>>>>> 3f645e94
   entry.body = dispatcher.fetchLabel(expr.getBody());
   entry.captures = dispatcher.fetchRepeatedLabels(expr.getCaptureInfo().getCaptures());
   CODEQL_EXPECT_OR(return, expr.getParameters(), "AbstractClosureExpr has null getParameters()");
