private import swift
private import DataFlowPublic
private import DataFlowDispatch
private import codeql.swift.controlflow.ControlFlowGraph
private import codeql.swift.controlflow.CfgNodes
private import codeql.swift.dataflow.Ssa
private import codeql.swift.controlflow.BasicBlocks
private import codeql.swift.dataflow.FlowSummary as FlowSummary
private import codeql.swift.dataflow.internal.FlowSummaryImpl as FlowSummaryImpl
private import codeql.swift.frameworks.StandardLibrary.PointerTypes
private import codeql.swift.frameworks.StandardLibrary.Array
private import codeql.swift.frameworks.StandardLibrary.Dictionary

/** Gets the callable in which this node occurs. */
DataFlowCallable nodeGetEnclosingCallable(Node n) { result = n.(NodeImpl).getEnclosingCallable() }

/** Holds if `p` is a `ParameterNode` of `c` with position `pos`. */
predicate isParameterNode(ParameterNode p, DataFlowCallable c, ParameterPosition pos) {
  p.(ParameterNodeImpl).isParameterOf(c, pos)
}

/** Holds if `arg` is an `ArgumentNode` of `c` with position `pos`. */
predicate isArgumentNode(ArgumentNode arg, DataFlowCall c, ArgumentPosition pos) {
  arg.argumentOf(c, pos)
}

abstract class NodeImpl extends Node {
  abstract DataFlowCallable getEnclosingCallable();

  /** Do not call: use `getLocation()` instead. */
  abstract Location getLocationImpl();

  /** Do not call: use `toString()` instead. */
  abstract string toStringImpl();
}

private class ExprNodeImpl extends ExprNode, NodeImpl {
  override Location getLocationImpl() { result = expr.getLocation() }

  override string toStringImpl() { result = expr.toString() }

  override DataFlowCallable getEnclosingCallable() { result = TDataFlowFunc(n.getScope()) }
}

private class KeyPathComponentNodeImpl extends TKeyPathComponentNode, NodeImpl {
  KeyPathComponent component;

  KeyPathComponentNodeImpl() { this = TKeyPathComponentNode(component) }

  override Location getLocationImpl() { result = component.getLocation() }

  override string toStringImpl() { result = component.toString() }

  override DataFlowCallable getEnclosingCallable() {
    result.asSourceCallable() = component.getKeyPathExpr()
  }

  KeyPathComponent getComponent() { result = component }
}

private class PatternNodeImpl extends PatternNode, NodeImpl {
  override Location getLocationImpl() { result = pattern.getLocation() }

  override string toStringImpl() { result = pattern.toString() }

  override DataFlowCallable getEnclosingCallable() { result = TDataFlowFunc(n.getScope()) }
}

private class SsaDefinitionNodeImpl extends SsaDefinitionNode, NodeImpl {
  override Location getLocationImpl() { result = def.getLocation() }

  override string toStringImpl() { result = def.toString() }

  override DataFlowCallable getEnclosingCallable() {
    result = TDataFlowFunc(def.getBasicBlock().getScope())
  }
}

private predicate localFlowSsaInput(Node nodeFrom, Ssa::Definition def, Ssa::Definition next) {
  exists(BasicBlock bb, int i | def.lastRefRedef(bb, i, next) |
    def.definesAt(_, bb, i) and
    def = nodeFrom.asDefinition()
  )
}

/** A collection of cached types and predicates to be evaluated in the same stage. */
cached
private module Cached {
  cached
  newtype TNode =
    TExprNode(CfgNode n, Expr e) { hasExprNode(n, e) } or
    TPatternNode(CfgNode n, Pattern p) { hasPatternNode(n, p) } or
    TSsaDefinitionNode(Ssa::Definition def) or
    TInoutReturnNode(ParamDecl param) { modifiableParam(param) } or
    TFlowSummaryNode(FlowSummaryImpl::Private::SummaryNode sn) or
    TSourceParameterNode(ParamDecl param) or
    TKeyPathParameterNode(EntryNode entry) { entry.getScope() instanceof KeyPathExpr } or
    TKeyPathReturnNode(ExitNode exit) { exit.getScope() instanceof KeyPathExpr } or
    TKeyPathComponentNode(KeyPathComponent component) or
    TExprPostUpdateNode(CfgNode n) {
      // Obviously, the base of setters needs a post-update node
      n = any(PropertySetterCfgNode setter).getBase()
      or
      // The base of getters and observers needs a post-update node to support reverse reads.
      n = any(PropertyGetterCfgNode getter).getBase()
      or
      n = any(PropertyObserverCfgNode getter).getBase()
      or
      // Arguments that are `inout` expressions needs a post-update node,
      // as well as any class-like argument (since a field can be modified).
      // Finally, qualifiers and bases of member reference need post-update nodes to support reverse reads.
      hasExprNode(n,
        [
          any(Argument arg | modifiable(arg)).getExpr(), any(MemberRefExpr ref).getBase(),
          any(ApplyExpr apply).getQualifier(), any(TupleElementExpr te).getSubExpr(),
          any(SubscriptExpr se).getBase()
        ])
    } or
    TDictionarySubscriptNode(SubscriptExpr e) {
      e.getBase().getType().getCanonicalType() instanceof CanonicalDictionaryType
    }

  private predicate localSsaFlowStepUseUse(Ssa::Definition def, Node nodeFrom, Node nodeTo) {
    def.adjacentReadPair(nodeFrom.getCfgNode(), nodeTo.getCfgNode()) and
    (
      nodeTo instanceof InoutReturnNode
      implies
      nodeTo.(InoutReturnNode).getParameter() = def.getSourceVariable().asVarDecl()
    )
  }

  private SsaDefinitionNode getParameterDefNode(ParamDecl p) {
    exists(BasicBlock bb, int i |
      bb.getNode(i).getNode().asAstNode() = p and
      result.asDefinition().definesAt(_, bb, i)
    )
  }

  /**
   * Holds if `nodeFrom` is a parameter node, and `nodeTo` is a corresponding SSA node.
   */
  private predicate localFlowSsaParamInput(Node nodeFrom, Node nodeTo) {
    nodeTo = getParameterDefNode(nodeFrom.(ParameterNode).getParameter())
  }

  private predicate localFlowStepCommon(Node nodeFrom, Node nodeTo) {
    exists(Ssa::Definition def |
      // Step from assignment RHS to def
      def.(Ssa::WriteDefinition).assigns(nodeFrom.getCfgNode()) and
      nodeTo.asDefinition() = def
      or
      // step from def to first read
      nodeFrom.asDefinition() = def and
      nodeTo.getCfgNode() = def.getAFirstRead() and
      (
        nodeTo instanceof InoutReturnNode
        implies
        nodeTo.(InoutReturnNode).getParameter() = def.getSourceVariable().asVarDecl()
      )
      or
      // use-use flow
      localSsaFlowStepUseUse(def, nodeFrom, nodeTo)
      or
      localSsaFlowStepUseUse(def, nodeFrom.(PostUpdateNode).getPreUpdateNode(), nodeTo)
      or
      // step from previous read to Phi node
      localFlowSsaInput(nodeFrom, def, nodeTo.asDefinition())
    )
    or
    localFlowSsaParamInput(nodeFrom, nodeTo)
    or
    // flow through `&` (inout argument)
    nodeFrom.asExpr() = nodeTo.asExpr().(InOutExpr).getSubExpr()
    or
    // reverse flow through `&` (inout argument)
    nodeFrom.(PostUpdateNode).getPreUpdateNode().asExpr().(InOutExpr).getSubExpr() =
      nodeTo.(PostUpdateNode).getPreUpdateNode().asExpr()
    or
    // flow through `try!` and similar constructs
    nodeFrom.asExpr() = nodeTo.asExpr().(AnyTryExpr).getSubExpr()
    or
    // flow through `!`
    // note: there's a case in `readStep` that handles when the source is the
    //   `OptionalSomeContentSet` within the RHS. This case is for when the
    //   `Optional` itself is tainted (which it usually shouldn't be, but
    //   retaining this case increases robustness of flow).
    nodeFrom.asExpr() = nodeTo.asExpr().(ForceValueExpr).getSubExpr()
    or
    // flow through `?` and `?.`
    nodeFrom.asExpr() = nodeTo.asExpr().(BindOptionalExpr).getSubExpr()
    or
    nodeFrom.asExpr() = nodeTo.asExpr().(OptionalEvaluationExpr).getSubExpr()
    or
    // flow through unary `+` (which does nothing)
    nodeFrom.asExpr() = nodeTo.asExpr().(UnaryPlusExpr).getOperand()
    or
    // flow through nil-coalescing operator `??`
    exists(BinaryExpr nco |
      nco.getOperator().(FreeFunction).getName() = "??(_:_:)" and
      nodeTo.asExpr() = nco
    |
      // value argument
      nodeFrom.asExpr() = nco.getAnOperand()
      or
      // unpack closure (the second argument is an `AutoClosureExpr` argument)
      nodeFrom.asExpr() = nco.getAnOperand().(AutoClosureExpr).getExpr()
    )
    or
    // flow through ternary operator `? :`
    exists(IfExpr ie |
      nodeTo.asExpr() = ie and
      nodeFrom.asExpr() = ie.getBranch(_)
    )
    or
    // flow from Expr to Pattern
    exists(Expr e, Pattern p |
      nodeFrom.asExpr() = e and
      nodeTo.asPattern() = p and
      p.getImmediateMatchingExpr() = e
    )
    or
    // flow from Pattern to an identity-preserving sub-Pattern:
    nodeTo.asPattern() =
      [
        nodeFrom.asPattern().(IsPattern).getSubPattern(),
        nodeFrom.asPattern().(TypedPattern).getSubPattern()
      ]
    or
    // Flow from the unique parameter of a key path expression to
    // the first component in the chain.
    nodeTo.(KeyPathComponentNodeImpl).getComponent() =
      nodeFrom.(KeyPathParameterNode).getComponent(0)
    or
    // flow through a flow summary (extension of `SummaryModelCsv`)
    FlowSummaryImpl::Private::Steps::summaryLocalStep(nodeFrom.(FlowSummaryNode).getSummaryNode(),
      nodeTo.(FlowSummaryNode).getSummaryNode(), true)
  }

  /**
   * This is the local flow predicate that is used as a building block in global
   * data flow.
   */
  cached
  predicate simpleLocalFlowStep(Node nodeFrom, Node nodeTo) {
    localFlowStepCommon(nodeFrom, nodeTo)
  }

  /** This is the local flow predicate that is exposed. */
  cached
  predicate localFlowStepImpl(Node nodeFrom, Node nodeTo) {
    localFlowStepCommon(nodeFrom, nodeTo) or
    FlowSummaryImpl::Private::Steps::summaryThroughStepValue(nodeFrom, nodeTo, _)
  }

  cached
  newtype TContentSet = TSingletonContent(Content c)

  cached
  newtype TContent =
    TFieldContent(FieldDecl f) or
    TTupleContent(int index) { exists(any(TupleExpr te).getElement(index)) } or
    TEnumContent(ParamDecl f) { exists(EnumElementDecl d | d.getAParam() = f) } or
    TArrayContent() or
    TCollectionContent()
}

/**
 * Holds if `arg` can be modified (by overwriting the content completely),
 * or if any of its fields can be overwritten by a function call.
 */
private predicate modifiable(Argument arg) {
  arg.getExpr() instanceof InOutExpr
  or
  arg.getExpr().getType() instanceof NominalOrBoundGenericNominalType
}

predicate modifiableParam(ParamDecl param) {
  param.isInout()
  or
  param instanceof SelfParamDecl
}

private predicate hasExprNode(CfgNode n, Expr e) {
  n.(ExprCfgNode).getExpr() = e
  or
  n.(PropertyGetterCfgNode).getRef() = e
  or
  n.(PropertySetterCfgNode).getAssignExpr() = e
  or
  n.(PropertyObserverCfgNode).getAssignExpr() = e
}

private predicate hasPatternNode(PatternCfgNode n, Pattern p) {
  n.getPattern() = p and
  p = p.resolve() // no need to turn hidden-AST patterns (`let`s, parens) into data flow nodes
}

import Cached

/** Holds if `n` should be hidden from path explanations. */
predicate nodeIsHidden(Node n) { n instanceof FlowSummaryNode }

/**
 * The intermediate node for a dictionary subscript operation `dict[key]`. In a write, this is used
 * as the destination of the `storeStep`s that add `TupleContent`s and the source of the storeStep
 * that adds `CollectionContent`. In a read, this is the destination of the `readStep` that pops
 * `CollectionContent` and the source of the `readStep` that pops `TupleContent[0]`
 */
private class DictionarySubscriptNode extends NodeImpl, TDictionarySubscriptNode {
  SubscriptExpr expr;

  DictionarySubscriptNode() { this = TDictionarySubscriptNode(expr) }

  override DataFlowCallable getEnclosingCallable() {
    result.asSourceCallable() = expr.getEnclosingCallable()
  }

  override string toStringImpl() { result = "DictionarySubscriptNode" }

  override Location getLocationImpl() { result = expr.getLocation() }

  SubscriptExpr getExpr() { result = expr }
}

private module ParameterNodes {
  abstract class ParameterNodeImpl extends NodeImpl {
    predicate isParameterOf(DataFlowCallable c, ParameterPosition pos) { none() }

    /** Gets the parameter associated with this node, if any. */
    ParamDecl getParameter() { none() }
  }

  class SourceParameterNode extends ParameterNodeImpl, TSourceParameterNode {
    ParamDecl param;

    SourceParameterNode() { this = TSourceParameterNode(param) }

    override Location getLocationImpl() { result = param.getLocation() }

    override string toStringImpl() { result = param.toString() }

    override predicate isParameterOf(DataFlowCallable c, ParameterPosition pos) {
      exists(Callable f | c = TDataFlowFunc(f) |
        exists(int index | f.getParam(index) = param and pos = TPositionalParameter(index))
        or
        f.getSelfParam() = param and pos = TThisParameter()
      )
    }

    override DataFlowCallable getEnclosingCallable() { this.isParameterOf(result, _) }

    override ParamDecl getParameter() { result = param }
  }

  class SummaryParameterNode extends ParameterNodeImpl, FlowSummaryNode {
    SummaryParameterNode() {
      FlowSummaryImpl::Private::summaryParameterNode(this.getSummaryNode(), _)
    }

    private ParameterPosition getPosition() {
      FlowSummaryImpl::Private::summaryParameterNode(this.getSummaryNode(), result)
    }

    override predicate isParameterOf(DataFlowCallable c, ParameterPosition p) {
      c.getUnderlyingCallable() = this.getSummarizedCallable() and
      p = this.getPosition()
    }
  }

  class KeyPathParameterNode extends ParameterNodeImpl, TKeyPathParameterNode {
    private EntryNode entry;

    KeyPathParameterNode() { this = TKeyPathParameterNode(entry) }

    override predicate isParameterOf(DataFlowCallable c, ParameterPosition pos) {
      c.asSourceCallable() = entry.getScope() and pos = TThisParameter()
    }

    override Location getLocationImpl() { result = entry.getLocation() }

    override string toStringImpl() { result = entry.toString() }

    override DataFlowCallable getEnclosingCallable() { this.isParameterOf(result, _) }

    KeyPathComponent getComponent(int i) { result = entry.getScope().(KeyPathExpr).getComponent(i) }

    KeyPathComponent getAComponent() { result = this.getComponent(_) }

    KeyPathExpr getKeyPathExpr() { result = entry.getScope() }
  }
}

import ParameterNodes

/** A data-flow node used to model flow summaries. */
class FlowSummaryNode extends NodeImpl, TFlowSummaryNode {
  FlowSummaryImpl::Private::SummaryNode getSummaryNode() { this = TFlowSummaryNode(result) }

  FlowSummary::SummarizedCallable getSummarizedCallable() {
    result = this.getSummaryNode().getSummarizedCallable()
  }

  override DataFlowCallable getEnclosingCallable() {
    result.asSummarizedCallable() = this.getSummarizedCallable()
  }

  override Location getLocationImpl() { result = this.getSummarizedCallable().getLocation() }

  override string toStringImpl() { result = this.getSummaryNode().toString() }
}

/** A data-flow node that represents a call argument. */
abstract class ArgumentNode extends Node {
  /** Holds if this argument occurs at the given position in the given call. */
  abstract predicate argumentOf(DataFlowCall call, ArgumentPosition pos);

  /** Gets the call in which this node is an argument. */
  final DataFlowCall getCall() { this.argumentOf(result, _) }
}

private module ArgumentNodes {
  class NormalArgumentNode extends ExprNode, ArgumentNode {
    NormalArgumentNode() { exists(DataFlowCall call | call.getAnArgument() = this.getCfgNode()) }

    override predicate argumentOf(DataFlowCall call, ArgumentPosition pos) {
      call.getArgument(pos.(PositionalArgumentPosition).getIndex()) = this.getCfgNode()
      or
      pos = TThisArgument() and
      call.getArgument(-1) = this.getCfgNode()
    }
  }

  class PropertyGetterArgumentNode extends ExprNode, ArgumentNode {
    private PropertyGetterCfgNode getter;

    PropertyGetterArgumentNode() { getter.getBase() = this.getCfgNode() }

    override predicate argumentOf(DataFlowCall call, ArgumentPosition pos) {
      call.(PropertyGetterCall).getGetter() = getter and
      pos = TThisArgument()
    }
  }

  class SetterArgumentNode extends ExprNode, ArgumentNode {
    private PropertySetterCfgNode setter;

    SetterArgumentNode() {
      setter.getBase() = this.getCfgNode() or
      setter.getSource() = this.getCfgNode()
    }

    override predicate argumentOf(DataFlowCall call, ArgumentPosition pos) {
      call.(PropertySetterCall).getSetter() = setter and
      (
        pos = TThisArgument() and
        setter.getBase() = this.getCfgNode()
        or
        pos.(PositionalArgumentPosition).getIndex() = 0 and
        setter.getSource() = this.getCfgNode()
      )
    }
  }

  class ObserverArgumentNode extends ExprNode, ArgumentNode {
    private PropertyObserverCfgNode observer;

    ObserverArgumentNode() {
      observer.getBase() = this.getCfgNode()
      or
      observer.getSource() = this.getCfgNode()
    }

    override predicate argumentOf(DataFlowCall call, ArgumentPosition pos) {
      call.(PropertySetterCall).getSetter() = observer and
      (
        pos = TThisArgument() and
        observer.getBase() = this.getCfgNode()
        or
        pos.(PositionalArgumentPosition).getIndex() = 0 and
        observer.getSource() = this.getCfgNode()
      )
    }
  }

  class SummaryArgumentNode extends FlowSummaryNode, ArgumentNode {
    SummaryArgumentNode() {
      FlowSummaryImpl::Private::summaryArgumentNode(_, this.getSummaryNode(), _)
    }

    override predicate argumentOf(DataFlowCall call, ArgumentPosition pos) {
      FlowSummaryImpl::Private::summaryArgumentNode(call, this.getSummaryNode(), pos)
    }
  }

  class KeyPathArgumentNode extends ExprNode, ArgumentNode {
    private KeyPathApplicationExprCfgNode keyPath;

    KeyPathArgumentNode() { keyPath.getBase() = this.getCfgNode() }

    override predicate argumentOf(DataFlowCall call, ArgumentPosition pos) {
      call.asKeyPath() = keyPath and
      pos = TThisArgument()
    }
  }
}

import ArgumentNodes

/** A data-flow node that represents a value returned by a callable. */
abstract class ReturnNode extends Node {
  /** Gets the kind of this return node. */
  abstract ReturnKind getKind();
}

private module ReturnNodes {
  class ReturnReturnNode extends ReturnNode, ExprNode {
    ReturnReturnNode() { exists(ReturnStmt stmt | stmt.getResult() = this.asExpr()) }

    override ReturnKind getKind() { result instanceof NormalReturnKind }
  }

  /**
   * A data-flow node that represents the `self` value in an initializer being
   * implicitly returned as the newly-constructed object
   */
  class SelfReturnNode extends InoutReturnNodeImpl {
    SelfReturnNode() {
      exit.getScope() instanceof Initializer and
      param instanceof SelfParamDecl
    }

    override ReturnKind getKind() { result instanceof NormalReturnKind }
  }

  class InoutReturnNodeImpl extends ReturnNode, TInoutReturnNode, NodeImpl {
    ParamDecl param;
    ControlFlowNode exit;

    InoutReturnNodeImpl() {
      this = TInoutReturnNode(param) and
      exit instanceof ExitNode and
      exit.getScope() = param.getDeclaringFunction()
    }

    override ReturnKind getKind() { result.(ParamReturnKind).getIndex() = param.getIndex() }

    override ControlFlowNode getCfgNode() { result = exit }

    override DataFlowCallable getEnclosingCallable() {
      result = TDataFlowFunc(param.getDeclaringFunction())
    }

    ParamDecl getParameter() { result = param }

    override Location getLocationImpl() { result = exit.getLocation() }

    override string toStringImpl() { result = param.toString() + "[return]" }
  }

  private class SummaryReturnNode extends FlowSummaryNode, ReturnNode {
    private ReturnKind rk;

    SummaryReturnNode() { FlowSummaryImpl::Private::summaryReturnNode(this.getSummaryNode(), rk) }

    override ReturnKind getKind() { result = rk }
  }

  class KeyPathReturnNodeImpl extends ReturnNode, TKeyPathReturnNode, NodeImpl {
    ExitNode exit;

    KeyPathReturnNodeImpl() { this = TKeyPathReturnNode(exit) }

    override ReturnKind getKind() { result instanceof NormalReturnKind }

    override ControlFlowNode getCfgNode() { result = exit }

    override DataFlowCallable getEnclosingCallable() { result.asSourceCallable() = exit.getScope() }

    override Location getLocationImpl() { result = exit.getLocation() }

    override string toStringImpl() { result = exit.toString() }

    KeyPathExpr getKeyPathExpr() { result = exit.getScope() }
  }
}

import ReturnNodes

/** A data-flow node that represents the output of a call. */
abstract class OutNode extends Node {
  /** Gets the underlying call, where this node is a corresponding output of kind `kind`. */
  abstract DataFlowCall getCall(ReturnKind kind);
}

private module OutNodes {
  class CallOutNode extends OutNode, ExprNodeImpl {
    ApplyExprCfgNode apply;

    CallOutNode() { apply = this.getCfgNode() }

    override DataFlowCall getCall(ReturnKind kind) {
      result.asCall() = apply and kind instanceof NormalReturnKind
    }
  }

  class KeyPathOutNode extends OutNode, ExprNodeImpl {
    KeyPathApplicationExprCfgNode keyPath;

    KeyPathOutNode() { keyPath = this.getCfgNode() }

    override DataFlowCall getCall(ReturnKind kind) {
      result.asKeyPath() = keyPath and kind instanceof NormalReturnKind
    }
  }

  class SummaryOutNode extends OutNode, FlowSummaryNode {
    SummaryOutNode() { FlowSummaryImpl::Private::summaryOutNode(_, this.getSummaryNode(), _) }

    override DataFlowCall getCall(ReturnKind kind) {
      FlowSummaryImpl::Private::summaryOutNode(result, this.getSummaryNode(), kind)
    }
  }

  class InOutUpdateArgNode extends OutNode, ExprPostUpdateNode {
    Argument arg;

    InOutUpdateArgNode() {
      modifiable(arg) and
      hasExprNode(n, arg.getExpr())
    }

    override DataFlowCall getCall(ReturnKind kind) {
      result.getAnArgument() = n and
      kind.(ParamReturnKind).getIndex() = arg.getIndex()
    }
  }

  class InOutUpdateQualifierNode extends OutNode, ExprPostUpdateNode {
    InOutUpdateQualifierNode() { hasExprNode(n, any(ApplyExpr apply).getQualifier()) }

    override DataFlowCall getCall(ReturnKind kind) {
      result.getAnArgument() = n and
      kind.(ParamReturnKind).getIndex() = -1
    }
  }

  class PropertySetterOutNode extends OutNode, ExprNodeImpl {
    PropertySetterCfgNode setter;

    PropertySetterOutNode() { setter = this.getCfgNode() }

    override DataFlowCall getCall(ReturnKind kind) {
      result.(PropertySetterCall).getSetter() = setter and kind.(ParamReturnKind).getIndex() = -1
    }
  }

  class PropertyGetterOutNode extends OutNode, ExprNodeImpl {
    PropertyGetterCfgNode getter;

    PropertyGetterOutNode() { getter = this.getCfgNode() }

    override DataFlowCall getCall(ReturnKind kind) {
      result.(PropertyGetterCall).getGetter() = getter and kind instanceof NormalReturnKind
    }
  }

  class PropertyObserverOutNode extends OutNode, ExprNodeImpl {
    PropertyObserverCfgNode observer;

    PropertyObserverOutNode() { observer = this.getCfgNode() }

    override DataFlowCall getCall(ReturnKind kind) {
      result.(PropertyGetterCall).getGetter() = observer and kind.(ParamReturnKind).getIndex() = -1
    }
  }
}

import OutNodes

predicate jumpStep(Node pred, Node succ) {
  FlowSummaryImpl::Private::Steps::summaryJumpStep(pred.(FlowSummaryNode).getSummaryNode(),
    succ.(FlowSummaryNode).getSummaryNode())
}

predicate storeStep(Node node1, ContentSet c, Node node2) {
  // assignment to a member variable `obj.member = value`
  exists(MemberRefExpr ref, AssignExpr assign |
    ref = assign.getDest() and
    node1.asExpr() = assign.getSource() and
    node2.(PostUpdateNode).getPreUpdateNode().asExpr() = ref.getBase() and
    c.isSingleton(any(Content::FieldContent ct | ct.getField() = ref.getMember()))
  )
  or
  // creation of a tuple `(v1, v2)`
  exists(TupleExpr tuple, int pos |
    node1.asExpr() = tuple.getElement(pos) and
    node2.asExpr() = tuple and
    c.isSingleton(any(Content::TupleContent tc | tc.getIndex() = pos))
  )
  or
  // assignment to a tuple member `tuple.index = value`
  exists(TupleElementExpr tuple, AssignExpr assign |
    tuple = assign.getDest() and
    node1.asExpr() = assign.getSource() and
    node2.(PostUpdateNode).getPreUpdateNode().asExpr() = tuple.getSubExpr() and
    c.isSingleton(any(Content::TupleContent tc | tc.getIndex() = tuple.getIndex()))
  )
  or
  // creation of an enum `.variant(v1, v2)`
  exists(EnumElementExpr enum, int pos |
    node1.asExpr() = enum.getArgument(pos).getExpr() and
    node2.asExpr() = enum and
    c.isSingleton(any(Content::EnumContent ec | ec.getParam() = enum.getElement().getParam(pos)))
  )
  or
  // creation of an optional via implicit conversion,
  // i.e. from `f(x)` where `x: T` into `f(.some(x))` where the context `f` expects a `T?`.
  exists(InjectIntoOptionalExpr e |
    e.convertsFrom(node1.asExpr()) and
    node2 = node1 and // TODO: we should ideally have a separate Node case for the (hidden) InjectIntoOptionalExpr
    c instanceof OptionalSomeContentSet
  )
  or
  // creation of an optional by returning from a failable initializer (`init?`)
  exists(Initializer init |
    node1.asExpr().(CallExpr).getStaticTarget() = init and
    node2 = node1 and // TODO: again, we should ideally have a separate Node case here, and not reuse the CallExpr
    c instanceof OptionalSomeContentSet and
    init.isFailable()
  )
  or
  // assignment to an optional via `!`, e.g. `optional! = ...`
  exists(ForceValueExpr fve, AssignExpr assign |
    fve = assign.getDest() and
    node1.asExpr() = assign.getSource() and
    node2.asExpr() = fve.getSubExpr() and
    c instanceof OptionalSomeContentSet
  )
  or
  // creation of an array `[v1,v2]`
  exists(ArrayExpr arr |
    node1.asExpr() = arr.getAnElement() and
    node2.asExpr() = arr and
    c.isSingleton(any(Content::ArrayContent ac))
  )
  or
  // array assignment `a[n] = x`
  exists(AssignExpr assign, SubscriptExpr subscript |
    node1.asExpr() = assign.getSource() and
    node2.(PostUpdateNode).getPreUpdateNode().asExpr() = subscript.getBase() and
    subscript = assign.getDest() and
    subscript.getBase().getType() instanceof ArrayType and
    c.isSingleton(any(Content::ArrayContent ac))
  )
  or
<<<<<<< HEAD
  // assignment to a dictionary value via subscript operator, with intermediate step
  // `dict[key] = value`
  exists(AssignExpr assign, SubscriptExpr subscript |
    subscript = assign.getDest() and
    (
      subscript.getArgument(0).getExpr() = node1.asExpr() and
      node2.(DictionarySubscriptNode).getExpr() = subscript and
      c.isSingleton(any(Content::TupleContent tc | tc.getIndex() = 0))
      or
      assign.getSource() = node1.asExpr() and
      node2.(DictionarySubscriptNode).getExpr() = subscript and
      c.isSingleton(any(Content::TupleContent tc | tc.getIndex() = 1))
      or
      node1.(DictionarySubscriptNode).getExpr() = subscript and
      node2.(PostUpdateNode).getPreUpdateNode().asExpr() = subscript.getBase() and
      c.isSingleton(any(Content::CollectionContent cc))
    )
  )
  or
  // creation of a dictionary `[key: value, ...]`
  exists(DictionaryExpr dict |
    node1.asExpr() = dict.getAnElement() and
    node2.asExpr() = dict and
    c.isSingleton(any(Content::CollectionContent cc))
=======
  // creation of an optional via implicit wrapping keypath component
  exists(KeyPathComponent component |
    component.isOptionalWrapping() and
    node1.(KeyPathComponentNodeImpl).getComponent() = component and
    node2.(KeyPathReturnNodeImpl).getKeyPathExpr() = component.getKeyPathExpr() and
    c instanceof OptionalSomeContentSet
>>>>>>> 12a717e3
  )
  or
  FlowSummaryImpl::Private::Steps::summaryStoreStep(node1.(FlowSummaryNode).getSummaryNode(), c,
    node2.(FlowSummaryNode).getSummaryNode())
}

predicate isLValue(Expr e) { any(AssignExpr assign).getDest() = e }

predicate readStep(Node node1, ContentSet c, Node node2) {
  // read of a member variable `obj.member`
  exists(MemberRefExpr ref |
    not isLValue(ref) and
    node1.asExpr() = ref.getBase() and
    node2.asExpr() = ref and
    c.isSingleton(any(Content::FieldContent ct | ct.getField() = ref.getMember()))
  )
  or
  // read of a tuple member `tuple.index`
  exists(TupleElementExpr tuple |
    node1.asExpr() = tuple.getSubExpr() and
    node2.asExpr() = tuple and
    c.isSingleton(any(Content::TupleContent tc | tc.getIndex() = tuple.getIndex()))
  )
  or
  // read of an enum member via `case let .variant(v1, v2)` pattern matching
  exists(EnumElementPattern enumPat, ParamDecl enumParam, Pattern subPat |
    node1.asPattern() = enumPat and
    node2.asPattern() = subPat and
    c.isSingleton(any(Content::EnumContent ec | ec.getParam() = enumParam))
  |
    exists(int idx |
      enumPat.getElement().getParam(idx) = enumParam and
      enumPat.getSubPattern(idx) = subPat
    )
  )
  or
  // read of an enum (`Optional.Some`) member via `!`
  node1.asExpr() = node2.asExpr().(ForceValueExpr).getSubExpr() and
  c instanceof OptionalSomeContentSet
  or
  // read of a tuple member via `case let (v1, v2)` pattern matching
  exists(TuplePattern tupPat, int idx, Pattern subPat |
    node1.asPattern() = tupPat and
    node2.asPattern() = subPat and
    c.isSingleton(any(Content::TupleContent tc | tc.getIndex() = idx))
  |
    tupPat.getElement(idx) = subPat
  )
  or
  // read of an optional .some member via `let x: T = y: T?` pattern matching
  exists(OptionalSomePattern pat |
    node1.asPattern() = pat and
    node2.asPattern() = pat.getSubPattern() and
    c instanceof OptionalSomeContentSet
  )
  or
  // read of a component in a key-path expression chain
  exists(KeyPathComponent component |
    component = node1.(KeyPathComponentNodeImpl).getComponent() and
    (
      c.isSingleton(any(Content::FieldContent ct | ct.getField() = component.getDeclRef()))
      or
      c.isSingleton(any(Content::ArrayContent ac)) and
      component.isSubscript()
      or
      c instanceof OptionalSomeContentSet and
      (
        component.isOptionalForcing()
        or
        component.isOptionalChaining()
      )
    )
  |
    // the next node is either the next element in the chain
    node2.(KeyPathComponentNodeImpl).getComponent() = component.getNextComponent()
    or
    // or the return node, if this is the last component in the chain
    not exists(component.getNextComponent()) and
    node2.(KeyPathReturnNodeImpl).getKeyPathExpr() = component.getKeyPathExpr()
  )
  or
  // read of an array member via subscript operator
  exists(SubscriptExpr subscript |
    subscript.getBase() = node1.asExpr() and
    subscript = node2.asExpr() and
    (
      subscript.getBase().getType() instanceof ArrayType and
      c.isSingleton(any(Content::ArrayContent ac))
      or
      c.isSingleton(any(Content::CollectionContent ac))
    )
  )
  or
  // read of a dictionary value via subscript operator
  exists(SubscriptExpr subscript |
    subscript.getBase() = node1.asExpr() and
    node2.(DictionarySubscriptNode).getExpr() = subscript and
    c.isSingleton(any(Content::CollectionContent cc))
    or
    subscript = node2.asExpr() and
    node1.(DictionarySubscriptNode).getExpr() = subscript and
    c.isSingleton(any(Content::TupleContent tc | tc.getIndex() = 1))
  )
  or
  FlowSummaryImpl::Private::Steps::summaryReadStep(node1.(FlowSummaryNode).getSummaryNode(), c,
    node2.(FlowSummaryNode).getSummaryNode())
}

/**
 * Holds if values stored inside content `c` are cleared at node `n`. For example,
 * any value stored inside `f` is cleared at the pre-update node associated with `x`
 * in `x.f = newValue`.
 */
predicate clearsContent(Node n, ContentSet c) {
  n = any(PostUpdateNode pun | storeStep(_, c, pun)).getPreUpdateNode() and
  (
    c.isSingleton(any(Content::FieldContent fc)) or
    c.isSingleton(any(Content::TupleContent tc)) or
    c.isSingleton(any(Content::EnumContent ec))
  )
}

/**
 * Holds if the value that is being tracked is expected to be stored inside content `c`
 * at node `n`.
 */
predicate expectsContent(Node n, ContentSet c) { none() }

/**
 * The global singleton `Optional.some` content set.
 */
private class OptionalSomeContentSet extends ContentSet {
  OptionalSomeContentSet() {
    exists(EnumDecl optional, EnumElementDecl some |
      some.getDeclaringDecl() = optional and
      some.getName() = "some" and
      optional.getName() = "Optional" and
      optional.getModule().getName() = "Swift"
    |
      this.isSingleton(any(Content::EnumContent ec | ec.getParam() = some.getParam(0)))
    )
  }
}

private newtype TDataFlowType = TODO_DataFlowType()

class DataFlowType extends TDataFlowType {
  string toString() { result = "" }
}

predicate typeStrongerThan(DataFlowType t1, DataFlowType t2) { none() }

/** Gets the type of `n` used for type pruning. */
DataFlowType getNodeType(Node n) {
  any() // return the singleton DataFlowType until we support type pruning for Swift
}

/** Gets a string representation of a `DataFlowType`. */
string ppReprType(DataFlowType t) { none() }

/**
 * Holds if `t1` and `t2` are compatible, that is, whether data can flow from
 * a node of type `t1` to a node of type `t2`.
 */
pragma[inline]
predicate compatibleTypes(DataFlowType t1, DataFlowType t2) { any() }

abstract class PostUpdateNodeImpl extends Node {
  /** Gets the node before the state update. */
  abstract Node getPreUpdateNode();
}

private module PostUpdateNodes {
  class ExprPostUpdateNode extends PostUpdateNodeImpl, NodeImpl, TExprPostUpdateNode {
    CfgNode n;

    ExprPostUpdateNode() { this = TExprPostUpdateNode(n) }

    override ExprNode getPreUpdateNode() { n = result.getCfgNode() }

    override Location getLocationImpl() { result = n.getLocation() }

    override string toStringImpl() { result = "[post] " + n.toString() }

    override DataFlowCallable getEnclosingCallable() { result = TDataFlowFunc(n.getScope()) }
  }

  class SummaryPostUpdateNode extends FlowSummaryNode, PostUpdateNodeImpl {
    SummaryPostUpdateNode() {
      FlowSummaryImpl::Private::summaryPostUpdateNode(this.getSummaryNode(), _)
    }

    override Node getPreUpdateNode() {
      FlowSummaryImpl::Private::summaryPostUpdateNode(this.getSummaryNode(),
        result.(FlowSummaryNode).getSummaryNode())
    }
  }
}

private import PostUpdateNodes

/** A node that performs a type cast. */
class CastNode extends Node {
  CastNode() { none() }
}

class DataFlowExpr = Expr;

/**
 * Holds if access paths with `c` at their head always should be tracked at high
 * precision. This disables adaptive access path precision for such access paths.
 */
predicate forceHighPrecision(Content c) {
  c instanceof Content::ArrayContent or c instanceof Content::CollectionContent
}

/**
 * Holds if the node `n` is unreachable when the call context is `call`.
 */
predicate isUnreachableInCall(Node n, DataFlowCall call) { none() }

newtype LambdaCallKind = TLambdaCallKind()

/** Holds if `creation` is an expression that creates a lambda of kind `kind` for `c`. */
predicate lambdaCreation(Node creation, LambdaCallKind kind, DataFlowCallable c) {
  kind = TLambdaCallKind() and
  (
    // Closures
    c.getUnderlyingCallable() = creation.asExpr()
    or
    // Reference to a function declaration
    creation.asExpr().(DeclRefExpr).getDecl() = c.getUnderlyingCallable()
  )
}

/** Holds if `call` is a lambda call of kind `kind` where `receiver` is the lambda expression. */
predicate lambdaCall(DataFlowCall call, LambdaCallKind kind, Node receiver) {
  kind = TLambdaCallKind() and
  receiver.asExpr() = call.asCall().getExpr().(ApplyExpr).getFunction()
  or
  kind = TLambdaCallKind() and
  receiver.(FlowSummaryNode).getSummaryNode() = call.(SummaryCall).getReceiver()
  or
  kind = TLambdaCallKind() and
  receiver.asExpr() = call.asKeyPath().getExpr().(KeyPathApplicationExpr).getKeyPath()
}

/** Extra data-flow steps needed for lambda flow analysis. */
predicate additionalLambdaFlowStep(Node nodeFrom, Node nodeTo, boolean preservesValue) { none() }

/**
 * Holds if flow is allowed to pass from parameter `p` and back to itself as a
 * side-effect, resulting in a summary from `p` to itself.
 *
 * One example would be to allow flow like `p.foo = p.bar;`, which is disallowed
 * by default as a heuristic.
 */
predicate allowParameterReturnInSelf(ParameterNode p) { none() }

/** An approximated `Content`. */
class ContentApprox = Unit;

/** Gets an approximated value for content `c`. */
pragma[inline]
ContentApprox getContentApprox(Content c) { any() }

/**
 * Gets an additional term that is added to the `join` and `branch` computations to reflect
 * an additional forward or backwards branching factor that is not taken into account
 * when calculating the (virtual) dispatch cost.
 *
 * Argument `arg` is part of a path from a source to a sink, and `p` is the target parameter.
 */
int getAdditionalFlowIntoCallNodeTerm(ArgumentNode arg, ParameterNode p) { none() }<|MERGE_RESOLUTION|>--- conflicted
+++ resolved
@@ -753,8 +753,15 @@
     c.isSingleton(any(Content::ArrayContent ac))
   )
   or
-<<<<<<< HEAD
-  // assignment to a dictionary value via subscript operator, with intermediate step
+  // creation of an optional via implicit wrapping keypath component
+  exists(KeyPathComponent component |
+    component.isOptionalWrapping() and
+    node1.(KeyPathComponentNodeImpl).getComponent() = component and
+    node2.(KeyPathReturnNodeImpl).getKeyPathExpr() = component.getKeyPathExpr() and
+    c instanceof OptionalSomeContentSet
+  )
+  or
+    // assignment to a dictionary value via subscript operator, with intermediate step
   // `dict[key] = value`
   exists(AssignExpr assign, SubscriptExpr subscript |
     subscript = assign.getDest() and
@@ -778,14 +785,6 @@
     node1.asExpr() = dict.getAnElement() and
     node2.asExpr() = dict and
     c.isSingleton(any(Content::CollectionContent cc))
-=======
-  // creation of an optional via implicit wrapping keypath component
-  exists(KeyPathComponent component |
-    component.isOptionalWrapping() and
-    node1.(KeyPathComponentNodeImpl).getComponent() = component and
-    node2.(KeyPathReturnNodeImpl).getKeyPathExpr() = component.getKeyPathExpr() and
-    c instanceof OptionalSomeContentSet
->>>>>>> 12a717e3
   )
   or
   FlowSummaryImpl::Private::Steps::summaryStoreStep(node1.(FlowSummaryNode).getSummaryNode(), c,
