/**
 * Provides models for Swift pointer types including `UnsafePointer`,
 * `UnsafeBufferPointer` and similar types.
 */

import swift
private import codeql.swift.dataflow.ExternalFlow

/**
 * A Swift unsafe typed pointer type such as `UnsafePointer`,
 * `UnsafeMutablePointer` or `UnsafeBufferPointer`.
 */
class UnsafeTypedPointerType extends BoundGenericType {
  UnsafeTypedPointerType() { this.getName().regexpMatch("Unsafe(Mutable|)(Buffer|)Pointer<.*") }
}

/**
 * A Swift unsafe raw pointer type such as `UnsafeRawPointer`,
 * `UnsafeMutableRawPointer` or `UnsafeRawBufferPointer`.
 */
class UnsafeRawPointerType extends NominalType {
  UnsafeRawPointerType() { this.getName().regexpMatch("Unsafe(Mutable|)Raw(Buffer|)Pointer") }
}

/**
 * A Swift `OpaquePointer`.
 */
class OpaquePointerType extends NominalType {
  OpaquePointerType() { this.getName() = "OpaquePointer" }
}

/**
 * A Swift `AutoreleasingUnsafeMutablePointer`.
 */
class AutoreleasingUnsafeMutablePointerType extends BoundGenericType {
  AutoreleasingUnsafeMutablePointerType() {
    this.getName().matches("AutoreleasingUnsafeMutablePointer<%")
  }
}

/**
 * A Swift `Unmanaged` object reference.
 */
class UnmanagedType extends BoundGenericType {
  UnmanagedType() { this.getName().matches("Unmanaged<%") }
}

/**
 * A Swift `CVaListPointer`.
 */
class CVaListPointerType extends NominalType {
  CVaListPointerType() { this.getName() = "CVaListPointer" }
}

/**
 * A Swift `ManagedBufferPointer`.
 */
class ManagedBufferPointerType extends BoundGenericType {
  ManagedBufferPointerType() { this.getName().matches("ManagedBufferPointer<%") }
}

<<<<<<< HEAD

/**
 * A model for pointer members that permit taint flow.
=======
/**
 * A model for `UnsafePointer` and related Swift class members that permit taint flow.
>>>>>>> 1b90216c
 */
private class PointerSummaries extends SummaryModelCsv {
  override predicate row(string row) {
    row =
<<<<<<< HEAD
      [
        ";UnsafeMutablePointer;true;init(mutating:);;;Argument[0];ReturnValue;taint",
      ]
=======
      ";UnsafeMutableBufferPointer;true;update(repeating:);;;Argument[0];Argument[-1].CollectionElement;value"
>>>>>>> 1b90216c
  }
}<|MERGE_RESOLUTION|>--- conflicted
+++ resolved
@@ -59,24 +59,15 @@
   ManagedBufferPointerType() { this.getName().matches("ManagedBufferPointer<%") }
 }
 
-<<<<<<< HEAD
-
-/**
- * A model for pointer members that permit taint flow.
-=======
 /**
  * A model for `UnsafePointer` and related Swift class members that permit taint flow.
->>>>>>> 1b90216c
  */
 private class PointerSummaries extends SummaryModelCsv {
   override predicate row(string row) {
     row =
-<<<<<<< HEAD
       [
         ";UnsafeMutablePointer;true;init(mutating:);;;Argument[0];ReturnValue;taint",
+        ";UnsafeMutableBufferPointer;true;update(repeating:);;;Argument[0];Argument[-1].CollectionElement;value",
       ]
-=======
-      ";UnsafeMutableBufferPointer;true;update(repeating:);;;Argument[0];Argument[-1].CollectionElement;value"
->>>>>>> 1b90216c
   }
 }