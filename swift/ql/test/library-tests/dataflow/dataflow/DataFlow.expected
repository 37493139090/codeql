edges
| file://:0:0:0:0 | KeyPathComponent | test.swift:663:13:663:29 | exit #keyPath(...) [some:0] |
| file://:0:0:0:0 | self [a, x] | file://:0:0:0:0 | .a [x] |
| file://:0:0:0:0 | self [s, x] | file://:0:0:0:0 | .s [x] |
| file://:0:0:0:0 | self [str] | file://:0:0:0:0 | .str |
| file://:0:0:0:0 | self [v2, some:0] | file://:0:0:0:0 | .v2 [some:0] |
| file://:0:0:0:0 | self [v2] | file://:0:0:0:0 | .v2 |
| file://:0:0:0:0 | self [v3] | file://:0:0:0:0 | .v3 |
| file://:0:0:0:0 | self [v] | file://:0:0:0:0 | .v |
| file://:0:0:0:0 | self [x, some:0] | file://:0:0:0:0 | .x [some:0] |
| file://:0:0:0:0 | self [x] | file://:0:0:0:0 | .x |
| file://:0:0:0:0 | self [x] | file://:0:0:0:0 | .x |
| file://:0:0:0:0 | self [x] | file://:0:0:0:0 | .x |
| file://:0:0:0:0 | value | file://:0:0:0:0 | [post] self [v2] |
| file://:0:0:0:0 | value | file://:0:0:0:0 | [post] self [v3] |
| file://:0:0:0:0 | value | file://:0:0:0:0 | [post] self [v] |
| file://:0:0:0:0 | value | file://:0:0:0:0 | [post] self [x] |
| file://:0:0:0:0 | value | file://:0:0:0:0 | [post] self [x] |
| file://:0:0:0:0 | value [some:0] | file://:0:0:0:0 | [post] self [v2, some:0] |
| file://:0:0:0:0 | value [some:0] | file://:0:0:0:0 | [post] self [x, some:0] |
| test.swift:6:19:6:26 | call to source() | test.swift:7:15:7:15 | t1 |
| test.swift:6:19:6:26 | call to source() | test.swift:9:15:9:15 | t1 |
| test.swift:6:19:6:26 | call to source() | test.swift:10:15:10:15 | t2 |
| test.swift:25:20:25:27 | call to source() | test.swift:29:18:29:21 | x |
| test.swift:26:26:26:33 | call to source() | test.swift:29:26:29:29 | y |
| test.swift:29:18:29:21 | x | test.swift:30:15:30:15 | x |
| test.swift:29:26:29:29 | y | test.swift:31:15:31:15 | y |
| test.swift:35:12:35:19 | call to source() | test.swift:39:15:39:29 | call to callee_source() |
| test.swift:43:19:43:26 | call to source() | test.swift:50:15:50:15 | t |
| test.swift:53:1:56:1 | arg[return] | test.swift:61:23:61:23 | [post] x |
| test.swift:54:11:54:18 | call to source() | test.swift:53:1:56:1 | arg[return] |
| test.swift:61:23:61:23 | [post] x | test.swift:62:15:62:15 | x |
| test.swift:65:16:65:28 | arg1 | test.swift:65:1:70:1 | arg2[return] |
| test.swift:73:18:73:25 | call to source() | test.swift:75:22:75:22 | x |
| test.swift:73:18:73:25 | call to source() | test.swift:76:15:76:15 | x |
| test.swift:75:22:75:22 | x | test.swift:65:16:65:28 | arg1 |
| test.swift:75:22:75:22 | x | test.swift:75:32:75:32 | [post] y |
| test.swift:75:32:75:32 | [post] y | test.swift:77:15:77:15 | y |
| test.swift:80:1:82:1 | arg[return] | test.swift:97:40:97:40 | [post] x |
| test.swift:81:11:81:18 | call to source() | test.swift:80:1:82:1 | arg[return] |
| test.swift:84:1:91:1 | arg[return] | test.swift:104:41:104:41 | [post] x |
| test.swift:86:15:86:22 | call to source() | test.swift:84:1:91:1 | arg[return] |
| test.swift:89:15:89:22 | call to source() | test.swift:84:1:91:1 | arg[return] |
| test.swift:97:40:97:40 | [post] x | test.swift:98:19:98:19 | x |
| test.swift:104:41:104:41 | [post] x | test.swift:105:19:105:19 | x |
| test.swift:109:9:109:14 | arg | test.swift:110:12:110:12 | arg |
| test.swift:113:14:113:19 | arg | test.swift:114:19:114:19 | arg |
| test.swift:113:14:113:19 | arg | test.swift:114:19:114:19 | arg |
| test.swift:114:19:114:19 | arg | test.swift:109:9:109:14 | arg |
| test.swift:114:19:114:19 | arg | test.swift:114:12:114:22 | call to ... |
| test.swift:114:19:114:19 | arg | test.swift:114:12:114:22 | call to ... |
| test.swift:114:19:114:19 | arg | test.swift:123:10:123:13 | i |
| test.swift:118:18:118:25 | call to source() | test.swift:119:31:119:31 | x |
| test.swift:119:18:119:44 | call to forward(arg:lambda:) | test.swift:120:15:120:15 | y |
| test.swift:119:31:119:31 | x | test.swift:113:14:113:19 | arg |
| test.swift:119:31:119:31 | x | test.swift:119:18:119:44 | call to forward(arg:lambda:) |
| test.swift:122:18:125:6 | call to forward(arg:lambda:) | test.swift:126:15:126:15 | z |
| test.swift:122:31:122:38 | call to source() | test.swift:113:14:113:19 | arg |
| test.swift:122:31:122:38 | call to source() | test.swift:122:18:125:6 | call to forward(arg:lambda:) |
| test.swift:123:10:123:13 | i | test.swift:124:16:124:16 | i |
| test.swift:142:10:142:13 | i | test.swift:143:16:143:16 | i |
| test.swift:145:23:145:30 | call to source() | test.swift:142:10:142:13 | i |
| test.swift:145:23:145:30 | call to source() | test.swift:145:15:145:31 | call to ... |
| test.swift:149:16:149:23 | call to source() | test.swift:151:15:151:28 | call to ... |
| test.swift:149:16:149:23 | call to source() | test.swift:159:16:159:29 | call to ... |
| test.swift:154:10:154:13 | i | test.swift:155:19:155:19 | i |
| test.swift:157:16:157:23 | call to source() | test.swift:154:10:154:13 | i |
| test.swift:159:16:159:29 | call to ... | test.swift:154:10:154:13 | i |
| test.swift:163:7:163:7 | self [x] | file://:0:0:0:0 | self [x] |
| test.swift:163:7:163:7 | value | file://:0:0:0:0 | value |
| test.swift:169:12:169:22 | value | test.swift:170:9:170:9 | value |
| test.swift:170:5:170:5 | [post] self [x] | test.swift:169:3:171:3 | self[return] [x] |
| test.swift:170:9:170:9 | value | test.swift:163:7:163:7 | value |
| test.swift:170:9:170:9 | value | test.swift:170:5:170:5 | [post] self [x] |
| test.swift:173:8:173:8 | self [x] | test.swift:174:12:174:12 | self [x] |
| test.swift:174:12:174:12 | self [x] | test.swift:163:7:163:7 | self [x] |
| test.swift:174:12:174:12 | self [x] | test.swift:174:12:174:12 | .x |
| test.swift:180:3:180:3 | [post] a [x] | test.swift:181:13:181:13 | a [x] |
| test.swift:180:9:180:16 | call to source() | test.swift:163:7:163:7 | value |
| test.swift:180:9:180:16 | call to source() | test.swift:180:3:180:3 | [post] a [x] |
| test.swift:181:13:181:13 | a [x] | test.swift:163:7:163:7 | self [x] |
| test.swift:181:13:181:13 | a [x] | test.swift:181:13:181:15 | .x |
| test.swift:185:7:185:7 | self [a, x] | file://:0:0:0:0 | self [a, x] |
| test.swift:194:3:194:3 | [post] b [a, x] | test.swift:195:13:195:13 | b [a, x] |
| test.swift:194:3:194:5 | [post] getter for .a [x] | test.swift:194:3:194:3 | [post] b [a, x] |
| test.swift:194:11:194:18 | call to source() | test.swift:163:7:163:7 | value |
| test.swift:194:11:194:18 | call to source() | test.swift:194:3:194:5 | [post] getter for .a [x] |
| test.swift:195:13:195:13 | b [a, x] | test.swift:185:7:185:7 | self [a, x] |
| test.swift:195:13:195:13 | b [a, x] | test.swift:195:13:195:15 | .a [x] |
| test.swift:195:13:195:15 | .a [x] | test.swift:163:7:163:7 | self [x] |
| test.swift:195:13:195:15 | .a [x] | test.swift:195:13:195:17 | .x |
| test.swift:200:3:200:3 | [post] a [x] | test.swift:201:13:201:13 | a [x] |
| test.swift:200:9:200:16 | call to source() | test.swift:169:12:169:22 | value |
| test.swift:200:9:200:16 | call to source() | test.swift:200:3:200:3 | [post] a [x] |
| test.swift:201:13:201:13 | a [x] | test.swift:163:7:163:7 | self [x] |
| test.swift:201:13:201:13 | a [x] | test.swift:201:13:201:15 | .x |
| test.swift:206:3:206:3 | [post] a [x] | test.swift:207:13:207:13 | a [x] |
| test.swift:206:9:206:16 | call to source() | test.swift:163:7:163:7 | value |
| test.swift:206:9:206:16 | call to source() | test.swift:206:3:206:3 | [post] a [x] |
| test.swift:207:13:207:13 | a [x] | test.swift:173:8:173:8 | self [x] |
| test.swift:207:13:207:13 | a [x] | test.swift:207:13:207:19 | call to get() |
| test.swift:212:3:212:3 | [post] a [x] | test.swift:213:13:213:13 | a [x] |
| test.swift:212:9:212:16 | call to source() | test.swift:169:12:169:22 | value |
| test.swift:212:9:212:16 | call to source() | test.swift:212:3:212:3 | [post] a [x] |
| test.swift:213:13:213:13 | a [x] | test.swift:173:8:173:8 | self [x] |
| test.swift:213:13:213:13 | a [x] | test.swift:213:13:213:19 | call to get() |
| test.swift:218:3:218:3 | [post] b [a, x] | test.swift:219:13:219:13 | b [a, x] |
| test.swift:218:3:218:5 | [post] getter for .a [x] | test.swift:218:3:218:3 | [post] b [a, x] |
| test.swift:218:11:218:18 | call to source() | test.swift:169:12:169:22 | value |
| test.swift:218:11:218:18 | call to source() | test.swift:218:3:218:5 | [post] getter for .a [x] |
| test.swift:219:13:219:13 | b [a, x] | test.swift:185:7:185:7 | self [a, x] |
| test.swift:219:13:219:13 | b [a, x] | test.swift:219:13:219:15 | .a [x] |
| test.swift:219:13:219:15 | .a [x] | test.swift:163:7:163:7 | self [x] |
| test.swift:219:13:219:15 | .a [x] | test.swift:219:13:219:17 | .x |
| test.swift:225:14:225:21 | call to source() | test.swift:235:13:235:15 | .source_value |
| test.swift:225:14:225:21 | call to source() | test.swift:238:13:238:15 | .source_value |
| test.swift:259:12:259:19 | call to source() | test.swift:259:12:259:19 | call to source() [some:0] |
| test.swift:259:12:259:19 | call to source() | test.swift:263:13:263:28 | call to optionalSource() |
| test.swift:259:12:259:19 | call to source() | test.swift:536:13:536:28 | call to optionalSource() |
| test.swift:259:12:259:19 | call to source() | test.swift:563:13:563:28 | call to optionalSource() |
| test.swift:259:12:259:19 | call to source() [some:0] | test.swift:263:13:263:28 | call to optionalSource() [some:0] |
| test.swift:259:12:259:19 | call to source() [some:0] | test.swift:536:13:536:28 | call to optionalSource() [some:0] |
| test.swift:259:12:259:19 | call to source() [some:0] | test.swift:563:13:563:28 | call to optionalSource() [some:0] |
| test.swift:263:13:263:28 | call to optionalSource() | test.swift:265:15:265:15 | x |
| test.swift:263:13:263:28 | call to optionalSource() | test.swift:267:15:267:16 | ...! |
| test.swift:263:13:263:28 | call to optionalSource() | test.swift:271:15:271:16 | ...? |
| test.swift:263:13:263:28 | call to optionalSource() | test.swift:274:15:274:20 | ... ??(_:_:) ... |
| test.swift:263:13:263:28 | call to optionalSource() | test.swift:275:15:275:27 | ... ??(_:_:) ... |
| test.swift:263:13:263:28 | call to optionalSource() | test.swift:279:15:279:31 | ... ? ... : ... |
| test.swift:263:13:263:28 | call to optionalSource() | test.swift:280:15:280:38 | ... ? ... : ... |
| test.swift:263:13:263:28 | call to optionalSource() | test.swift:285:19:285:19 | z |
| test.swift:263:13:263:28 | call to optionalSource() | test.swift:291:16:291:17 | ...? |
| test.swift:263:13:263:28 | call to optionalSource() | test.swift:300:15:300:15 | z1 |
| test.swift:263:13:263:28 | call to optionalSource() | test.swift:303:15:303:16 | ...! |
| test.swift:263:13:263:28 | call to optionalSource() [some:0] | test.swift:267:15:267:15 | x [some:0] |
| test.swift:263:13:263:28 | call to optionalSource() [some:0] | test.swift:279:26:279:26 | x [some:0] |
| test.swift:263:13:263:28 | call to optionalSource() [some:0] | test.swift:280:26:280:26 | x [some:0] |
| test.swift:263:13:263:28 | call to optionalSource() [some:0] | test.swift:284:8:284:12 | let ...? [some:0] |
| test.swift:263:13:263:28 | call to optionalSource() [some:0] | test.swift:291:16:291:17 | ...? [some:0] |
| test.swift:263:13:263:28 | call to optionalSource() [some:0] | test.swift:298:11:298:15 | let ...? [some:0] |
| test.swift:263:13:263:28 | call to optionalSource() [some:0] | test.swift:303:15:303:15 | x [some:0] |
| test.swift:263:13:263:28 | call to optionalSource() [some:0] | test.swift:306:13:306:24 | .some(...) [some:0] |
| test.swift:263:13:263:28 | call to optionalSource() [some:0] | test.swift:314:10:314:21 | .some(...) [some:0] |
| test.swift:267:15:267:15 | x [some:0] | test.swift:267:15:267:16 | ...! |
| test.swift:270:15:270:22 | call to source() | test.swift:270:15:270:31 | call to signum() |
| test.swift:271:15:271:16 | ...? | test.swift:271:15:271:25 | call to signum() |
| test.swift:271:15:271:25 | call to signum() | test.swift:271:15:271:25 | OptionalEvaluationExpr |
| test.swift:275:20:275:27 | call to source() | test.swift:275:15:275:27 | ... ??(_:_:) ... |
| test.swift:277:20:277:27 | call to source() | test.swift:277:15:277:27 | ... ??(_:_:) ... |
| test.swift:279:26:279:26 | x [some:0] | test.swift:279:26:279:27 | ...! |
| test.swift:279:26:279:27 | ...! | test.swift:279:15:279:31 | ... ? ... : ... |
| test.swift:280:26:280:26 | x [some:0] | test.swift:280:26:280:27 | ...! |
| test.swift:280:26:280:27 | ...! | test.swift:280:15:280:38 | ... ? ... : ... |
| test.swift:280:31:280:38 | call to source() | test.swift:280:15:280:38 | ... ? ... : ... |
| test.swift:282:31:282:38 | call to source() | test.swift:282:15:282:38 | ... ? ... : ... |
| test.swift:284:8:284:12 | let ...? [some:0] | test.swift:284:12:284:12 | z |
| test.swift:284:12:284:12 | z | test.swift:285:19:285:19 | z |
| test.swift:291:8:291:12 | let ...? [some:0] | test.swift:291:12:291:12 | z |
| test.swift:291:12:291:12 | z | test.swift:292:19:292:19 | z |
| test.swift:291:16:291:17 | ...? | test.swift:291:16:291:26 | call to signum() |
| test.swift:291:16:291:17 | ...? [some:0] | test.swift:291:16:291:26 | call to signum() [some:0] |
| test.swift:291:16:291:26 | call to signum() | test.swift:291:16:291:26 | call to signum() [some:0] |
| test.swift:291:16:291:26 | call to signum() | test.swift:292:19:292:19 | z |
| test.swift:291:16:291:26 | call to signum() [some:0] | test.swift:291:8:291:12 | let ...? [some:0] |
| test.swift:298:11:298:15 | let ...? [some:0] | test.swift:298:15:298:15 | z1 |
| test.swift:298:15:298:15 | z1 | test.swift:300:15:300:15 | z1 |
| test.swift:303:15:303:15 | x [some:0] | test.swift:303:15:303:16 | ...! |
| test.swift:303:15:303:16 | ...! | test.swift:303:15:303:25 | call to signum() |
| test.swift:306:13:306:24 | .some(...) [some:0] | test.swift:306:23:306:23 | z |
| test.swift:306:23:306:23 | z | test.swift:307:19:307:19 | z |
| test.swift:314:10:314:21 | .some(...) [some:0] | test.swift:314:20:314:20 | z |
| test.swift:314:20:314:20 | z | test.swift:315:19:315:19 | z |
| test.swift:331:14:331:26 | (...) [Tuple element at index 1] | test.swift:335:15:335:15 | t1 [Tuple element at index 1] |
| test.swift:331:18:331:25 | call to source() | test.swift:331:14:331:26 | (...) [Tuple element at index 1] |
| test.swift:335:15:335:15 | t1 [Tuple element at index 1] | test.swift:335:15:335:18 | .1 |
| test.swift:343:5:343:5 | [post] t1 [Tuple element at index 0] | test.swift:346:15:346:15 | t1 [Tuple element at index 0] |
| test.swift:343:12:343:19 | call to source() | test.swift:343:5:343:5 | [post] t1 [Tuple element at index 0] |
| test.swift:346:15:346:15 | t1 [Tuple element at index 0] | test.swift:346:15:346:18 | .0 |
| test.swift:351:14:351:45 | (...) [Tuple element at index 0] | test.swift:353:9:353:17 | (...) [Tuple element at index 0] |
| test.swift:351:14:351:45 | (...) [Tuple element at index 0] | test.swift:356:15:356:15 | t1 [Tuple element at index 0] |
| test.swift:351:14:351:45 | (...) [Tuple element at index 0] | test.swift:360:15:360:15 | t2 [Tuple element at index 0] |
| test.swift:351:14:351:45 | (...) [Tuple element at index 1] | test.swift:353:9:353:17 | (...) [Tuple element at index 1] |
| test.swift:351:14:351:45 | (...) [Tuple element at index 1] | test.swift:357:15:357:15 | t1 [Tuple element at index 1] |
| test.swift:351:14:351:45 | (...) [Tuple element at index 1] | test.swift:361:15:361:15 | t2 [Tuple element at index 1] |
| test.swift:351:18:351:25 | call to source() | test.swift:351:14:351:45 | (...) [Tuple element at index 0] |
| test.swift:351:31:351:38 | call to source() | test.swift:351:14:351:45 | (...) [Tuple element at index 1] |
| test.swift:353:9:353:17 | (...) [Tuple element at index 0] | test.swift:353:10:353:10 | a |
| test.swift:353:9:353:17 | (...) [Tuple element at index 1] | test.swift:353:13:353:13 | b |
| test.swift:353:10:353:10 | a | test.swift:363:15:363:15 | a |
| test.swift:353:13:353:13 | b | test.swift:364:15:364:15 | b |
| test.swift:356:15:356:15 | t1 [Tuple element at index 0] | test.swift:356:15:356:18 | .0 |
| test.swift:357:15:357:15 | t1 [Tuple element at index 1] | test.swift:357:15:357:18 | .1 |
| test.swift:360:15:360:15 | t2 [Tuple element at index 0] | test.swift:360:15:360:18 | .0 |
| test.swift:361:15:361:15 | t2 [Tuple element at index 1] | test.swift:361:15:361:18 | .1 |
| test.swift:368:22:368:36 | t [Tuple element at index 1] | test.swift:369:13:369:13 | t [Tuple element at index 1] |
| test.swift:369:13:369:13 | t [Tuple element at index 1] | test.swift:369:13:369:15 | .1 |
| test.swift:369:13:369:15 | .1 | test.swift:369:12:369:19 | (...) [Tuple element at index 0] |
| test.swift:375:14:375:26 | (...) [Tuple element at index 1] | test.swift:376:30:376:30 | t1 [Tuple element at index 1] |
| test.swift:375:14:375:26 | (...) [Tuple element at index 1] | test.swift:377:30:377:30 | t1 [Tuple element at index 1] |
| test.swift:375:14:375:26 | (...) [Tuple element at index 1] | test.swift:380:15:380:15 | t1 [Tuple element at index 1] |
| test.swift:375:18:375:25 | call to source() | test.swift:375:14:375:26 | (...) [Tuple element at index 1] |
| test.swift:376:14:376:32 | call to tupleShiftLeft1(_:) [Tuple element at index 0] | test.swift:381:15:381:15 | t2 [Tuple element at index 0] |
| test.swift:376:30:376:30 | t1 [Tuple element at index 1] | test.swift:368:22:368:36 | t [Tuple element at index 1] |
| test.swift:376:30:376:30 | t1 [Tuple element at index 1] | test.swift:376:14:376:32 | call to tupleShiftLeft1(_:) [Tuple element at index 0] |
| test.swift:377:14:377:32 | call to tupleShiftLeft2(_:) [Tuple element at index 0] | test.swift:383:15:383:15 | t3 [Tuple element at index 0] |
| test.swift:377:30:377:30 | t1 [Tuple element at index 1] | test.swift:377:14:377:32 | call to tupleShiftLeft2(_:) [Tuple element at index 0] |
| test.swift:380:15:380:15 | t1 [Tuple element at index 1] | test.swift:380:15:380:18 | .1 |
| test.swift:381:15:381:15 | t2 [Tuple element at index 0] | test.swift:381:15:381:18 | .0 |
| test.swift:383:15:383:15 | t3 [Tuple element at index 0] | test.swift:383:15:383:18 | .0 |
| test.swift:394:16:394:21 | v | test.swift:394:61:394:61 | v |
| test.swift:394:61:394:61 | v | test.swift:394:45:394:62 | call to ... [mySingle:0] |
| test.swift:396:18:396:23 | v | test.swift:396:59:396:59 | v |
| test.swift:396:59:396:59 | v | test.swift:396:45:396:60 | call to ... [some:0] |
| test.swift:422:9:422:27 | call to ... [mySingle:0] | test.swift:427:10:427:25 | .mySingle(...) [mySingle:0] |
| test.swift:422:9:422:27 | call to ... [mySingle:0] | test.swift:436:13:436:28 | .mySingle(...) [mySingle:0] |
| test.swift:422:19:422:26 | call to source() | test.swift:422:9:422:27 | call to ... [mySingle:0] |
| test.swift:427:10:427:25 | .mySingle(...) [mySingle:0] | test.swift:427:24:427:24 | a |
| test.swift:427:24:427:24 | a | test.swift:428:19:428:19 | a |
| test.swift:436:13:436:28 | .mySingle(...) [mySingle:0] | test.swift:436:27:436:27 | x |
| test.swift:436:27:436:27 | x | test.swift:437:19:437:19 | x |
| test.swift:444:9:444:34 | call to ... [myPair:1] | test.swift:451:10:451:30 | .myPair(...) [myPair:1] |
| test.swift:444:9:444:34 | call to ... [myPair:1] | test.swift:461:13:461:33 | .myPair(...) [myPair:1] |
| test.swift:444:9:444:34 | call to ... [myPair:1] | test.swift:466:33:466:33 | a [myPair:1] |
| test.swift:444:9:444:34 | call to ... [myPair:1] | test.swift:495:13:495:13 | a [myPair:1] |
| test.swift:444:26:444:33 | call to source() | test.swift:444:9:444:34 | call to ... [myPair:1] |
| test.swift:451:10:451:30 | .myPair(...) [myPair:1] | test.swift:451:29:451:29 | b |
| test.swift:451:29:451:29 | b | test.swift:453:19:453:19 | b |
| test.swift:461:13:461:33 | .myPair(...) [myPair:1] | test.swift:461:32:461:32 | y |
| test.swift:461:32:461:32 | y | test.swift:463:19:463:19 | y |
| test.swift:466:21:466:34 | call to ... [myCons:1, myPair:1] | test.swift:476:14:476:38 | .myCons(...) [myCons:1, myPair:1] |
| test.swift:466:21:466:34 | call to ... [myCons:1, myPair:1] | test.swift:491:17:491:41 | .myCons(...) [myCons:1, myPair:1] |
| test.swift:466:21:466:34 | call to ... [myCons:1, myPair:1] | test.swift:495:16:495:16 | b [myCons:1, myPair:1] |
| test.swift:466:33:466:33 | a [myPair:1] | test.swift:466:21:466:34 | call to ... [myCons:1, myPair:1] |
| test.swift:476:14:476:38 | .myCons(...) [myCons:1, myPair:1] | test.swift:476:25:476:37 | .myPair(...) [myPair:1] |
| test.swift:476:25:476:37 | .myPair(...) [myPair:1] | test.swift:476:36:476:36 | c |
| test.swift:476:36:476:36 | c | test.swift:479:19:479:19 | c |
| test.swift:487:13:487:39 | .myPair(...) [myPair:0] | test.swift:487:31:487:31 | x |
| test.swift:487:31:487:31 | x | test.swift:488:19:488:19 | x |
| test.swift:487:43:487:62 | call to ... [myPair:0] | test.swift:487:13:487:39 | .myPair(...) [myPair:0] |
| test.swift:487:51:487:58 | call to source() | test.swift:487:43:487:62 | call to ... [myPair:0] |
| test.swift:491:17:491:41 | .myCons(...) [myCons:1, myPair:1] | test.swift:491:28:491:40 | .myPair(...) [myPair:1] |
| test.swift:491:28:491:40 | .myPair(...) [myPair:1] | test.swift:491:39:491:39 | c |
| test.swift:491:39:491:39 | c | test.swift:492:19:492:19 | c |
| test.swift:495:12:495:17 | (...) [Tuple element at index 0, myPair:1] | test.swift:496:14:496:55 | (...) [Tuple element at index 0, myPair:1] |
| test.swift:495:12:495:17 | (...) [Tuple element at index 1, myCons:1, myPair:1] | test.swift:496:14:496:55 | (...) [Tuple element at index 1, myCons:1, myPair:1] |
| test.swift:495:13:495:13 | a [myPair:1] | test.swift:495:12:495:17 | (...) [Tuple element at index 0, myPair:1] |
| test.swift:495:16:495:16 | b [myCons:1, myPair:1] | test.swift:495:12:495:17 | (...) [Tuple element at index 1, myCons:1, myPair:1] |
| test.swift:496:14:496:55 | (...) [Tuple element at index 0, myPair:1] | test.swift:496:15:496:27 | .myPair(...) [myPair:1] |
| test.swift:496:14:496:55 | (...) [Tuple element at index 1, myCons:1, myPair:1] | test.swift:496:30:496:54 | .myCons(...) [myCons:1, myPair:1] |
| test.swift:496:15:496:27 | .myPair(...) [myPair:1] | test.swift:496:26:496:26 | b |
| test.swift:496:26:496:26 | b | test.swift:498:19:498:19 | b |
| test.swift:496:30:496:54 | .myCons(...) [myCons:1, myPair:1] | test.swift:496:41:496:53 | .myPair(...) [myPair:1] |
| test.swift:496:41:496:53 | .myPair(...) [myPair:1] | test.swift:496:52:496:52 | e |
| test.swift:496:52:496:52 | e | test.swift:501:19:501:19 | e |
| test.swift:507:14:507:38 | call to ... [mySingle:0] | test.swift:513:13:513:35 | .mySingle(...) [mySingle:0] |
| test.swift:507:30:507:37 | call to source() | test.swift:507:14:507:38 | call to ... [mySingle:0] |
| test.swift:509:14:509:32 | call to mkMyEnum1(_:) [mySingle:0] | test.swift:515:13:515:35 | .mySingle(...) [mySingle:0] |
| test.swift:509:24:509:31 | call to source() | test.swift:394:16:394:21 | v |
| test.swift:509:24:509:31 | call to source() | test.swift:509:14:509:32 | call to mkMyEnum1(_:) [mySingle:0] |
| test.swift:511:14:511:32 | call to mkMyEnum2(_:) [mySingle:0] | test.swift:517:13:517:35 | .mySingle(...) [mySingle:0] |
| test.swift:511:24:511:31 | call to source() | test.swift:511:14:511:32 | call to mkMyEnum2(_:) [mySingle:0] |
| test.swift:513:13:513:35 | .mySingle(...) [mySingle:0] | test.swift:513:33:513:33 | d2 |
| test.swift:513:33:513:33 | d2 | test.swift:513:54:513:54 | d2 |
| test.swift:515:13:515:35 | .mySingle(...) [mySingle:0] | test.swift:515:33:515:33 | d4 |
| test.swift:515:33:515:33 | d4 | test.swift:515:54:515:54 | d4 |
| test.swift:517:13:517:35 | .mySingle(...) [mySingle:0] | test.swift:517:33:517:33 | d6 |
| test.swift:517:33:517:33 | d6 | test.swift:517:54:517:54 | d6 |
| test.swift:520:14:520:36 | call to ... [some:0] | test.swift:526:15:526:15 | e2 [some:0] |
| test.swift:520:28:520:35 | call to source() | test.swift:520:14:520:36 | call to ... [some:0] |
| test.swift:522:14:522:34 | call to mkOptional1(_:) [some:0] | test.swift:528:15:528:15 | e4 [some:0] |
| test.swift:522:26:522:33 | call to source() | test.swift:396:18:396:23 | v |
| test.swift:522:26:522:33 | call to source() | test.swift:522:14:522:34 | call to mkOptional1(_:) [some:0] |
| test.swift:524:14:524:34 | call to mkOptional2(_:) [some:0] | test.swift:530:15:530:15 | e6 [some:0] |
| test.swift:524:26:524:33 | call to source() | test.swift:524:14:524:34 | call to mkOptional2(_:) [some:0] |
| test.swift:526:15:526:15 | e2 [some:0] | test.swift:526:15:526:17 | ...! |
| test.swift:528:15:528:15 | e4 [some:0] | test.swift:528:15:528:17 | ...! |
| test.swift:530:15:530:15 | e6 [some:0] | test.swift:530:15:530:17 | ...! |
| test.swift:536:13:536:28 | call to optionalSource() | test.swift:539:19:539:19 | a |
| test.swift:536:13:536:28 | call to optionalSource() [some:0] | test.swift:538:8:538:12 | let ...? [some:0] |
| test.swift:536:13:536:28 | call to optionalSource() [some:0] | test.swift:543:19:543:19 | x [some:0] |
| test.swift:538:8:538:12 | let ...? [some:0] | test.swift:538:12:538:12 | a |
| test.swift:538:12:538:12 | a | test.swift:539:19:539:19 | a |
| test.swift:543:18:543:23 | (...) [Tuple element at index 0, some:0] | test.swift:545:10:545:37 | (...) [Tuple element at index 0, some:0] |
| test.swift:543:19:543:19 | x [some:0] | test.swift:543:18:543:23 | (...) [Tuple element at index 0, some:0] |
| test.swift:545:10:545:37 | (...) [Tuple element at index 0, some:0] | test.swift:545:11:545:22 | .some(...) [some:0] |
| test.swift:545:11:545:22 | .some(...) [some:0] | test.swift:545:21:545:21 | a |
| test.swift:545:21:545:21 | a | test.swift:546:19:546:19 | a |
| test.swift:559:9:559:9 | self [x, some:0] | file://:0:0:0:0 | self [x, some:0] |
| test.swift:559:9:559:9 | self [x] | file://:0:0:0:0 | self [x] |
| test.swift:559:9:559:9 | value | file://:0:0:0:0 | value |
| test.swift:559:9:559:9 | value [some:0] | file://:0:0:0:0 | value [some:0] |
| test.swift:563:13:563:28 | call to optionalSource() | test.swift:565:12:565:12 | x |
| test.swift:563:13:563:28 | call to optionalSource() [some:0] | test.swift:565:12:565:12 | x [some:0] |
| test.swift:565:5:565:5 | [post] cx [x, some:0] | test.swift:569:20:569:20 | cx [x, some:0] |
| test.swift:565:5:565:5 | [post] cx [x] | test.swift:569:20:569:20 | cx [x] |
| test.swift:565:12:565:12 | x | test.swift:559:9:559:9 | value |
| test.swift:565:12:565:12 | x | test.swift:565:5:565:5 | [post] cx [x] |
| test.swift:565:12:565:12 | x [some:0] | test.swift:559:9:559:9 | value [some:0] |
| test.swift:565:12:565:12 | x [some:0] | test.swift:565:5:565:5 | [post] cx [x, some:0] |
| test.swift:569:11:569:15 | let ...? [some:0] | test.swift:569:15:569:15 | z1 |
| test.swift:569:15:569:15 | z1 | test.swift:570:15:570:15 | z1 |
| test.swift:569:20:569:20 | cx [x, some:0] | test.swift:559:9:559:9 | self [x, some:0] |
| test.swift:569:20:569:20 | cx [x, some:0] | test.swift:569:20:569:23 | .x [some:0] |
| test.swift:569:20:569:20 | cx [x] | test.swift:559:9:559:9 | self [x] |
| test.swift:569:20:569:20 | cx [x] | test.swift:569:20:569:23 | .x |
| test.swift:569:20:569:23 | .x | test.swift:570:15:570:15 | z1 |
| test.swift:569:20:569:23 | .x [some:0] | test.swift:569:11:569:15 | let ...? [some:0] |
| test.swift:576:14:576:21 | call to source() | test.swift:576:13:576:21 | call to +(_:) |
| test.swift:585:9:585:9 | self [str] | file://:0:0:0:0 | self [str] |
| test.swift:586:10:586:13 | s | test.swift:587:13:587:13 | s |
| test.swift:587:7:587:7 | [post] self [str] | test.swift:586:5:588:5 | self[return] [str] |
| test.swift:587:13:587:13 | s | test.swift:587:7:587:7 | [post] self [str] |
| test.swift:592:17:595:5 | self[return] [str] | test.swift:600:13:600:41 | call to MyClass.init(contentsOfFile:) [str] |
| test.swift:593:7:593:7 | [post] self [str] | test.swift:592:17:595:5 | self[return] [str] |
| test.swift:593:7:593:7 | [post] self [str] | test.swift:594:17:594:17 | self [str] |
| test.swift:593:20:593:28 | call to source3() | test.swift:586:10:586:13 | s |
| test.swift:593:20:593:28 | call to source3() | test.swift:593:7:593:7 | [post] self [str] |
| test.swift:594:17:594:17 | self [str] | test.swift:594:17:594:17 | .str |
| test.swift:599:13:599:33 | call to MyClass.init(s:) [str] | test.swift:585:9:585:9 | self [str] |
| test.swift:599:13:599:33 | call to MyClass.init(s:) [str] | test.swift:599:13:599:35 | .str |
| test.swift:599:24:599:32 | call to source3() | test.swift:586:10:586:13 | s |
| test.swift:599:24:599:32 | call to source3() | test.swift:599:13:599:33 | call to MyClass.init(s:) [str] |
| test.swift:600:13:600:41 | call to MyClass.init(contentsOfFile:) [str] | test.swift:585:9:585:9 | self [str] |
| test.swift:600:13:600:41 | call to MyClass.init(contentsOfFile:) [str] | test.swift:600:13:600:43 | .str |
| test.swift:615:7:615:7 | self [x] | file://:0:0:0:0 | self [x] |
| test.swift:617:8:617:11 | x | test.swift:618:14:618:14 | x |
| test.swift:618:5:618:5 | [post] self [x] | test.swift:617:3:619:3 | self[return] [x] |
| test.swift:618:14:618:14 | x | test.swift:618:5:618:5 | [post] self [x] |
| test.swift:623:11:623:24 | call to S.init(x:) [x] | test.swift:625:13:625:13 | s [x] |
| test.swift:623:11:623:24 | call to S.init(x:) [x] | test.swift:628:13:628:13 | s [x] |
| test.swift:623:16:623:23 | call to source() | test.swift:617:8:617:11 | x |
| test.swift:623:16:623:23 | call to source() | test.swift:623:11:623:24 | call to S.init(x:) [x] |
| test.swift:624:11:624:14 | enter #keyPath(...) [x] | test.swift:624:14:624:14 | KeyPathComponent [x] |
| test.swift:624:14:624:14 | KeyPathComponent [x] | test.swift:624:11:624:14 | exit #keyPath(...) |
| test.swift:625:13:625:13 | s [x] | test.swift:624:11:624:14 | enter #keyPath(...) [x] |
| test.swift:625:13:625:13 | s [x] | test.swift:625:13:625:25 | \\...[...] |
| test.swift:627:36:627:38 | enter #keyPath(...) [x] | test.swift:627:38:627:38 | KeyPathComponent [x] |
| test.swift:627:38:627:38 | KeyPathComponent [x] | test.swift:627:36:627:38 | exit #keyPath(...) |
| test.swift:628:13:628:13 | s [x] | test.swift:627:36:627:38 | enter #keyPath(...) [x] |
| test.swift:628:13:628:13 | s [x] | test.swift:628:13:628:32 | \\...[...] |
| test.swift:632:7:632:7 | self [s, x] | file://:0:0:0:0 | self [s, x] |
| test.swift:634:8:634:11 | s [x] | test.swift:635:14:635:14 | s [x] |
| test.swift:635:5:635:5 | [post] self [s, x] | test.swift:634:3:636:3 | self[return] [s, x] |
| test.swift:635:14:635:14 | s [x] | test.swift:635:5:635:5 | [post] self [s, x] |
| test.swift:640:11:640:24 | call to S.init(x:) [x] | test.swift:641:18:641:18 | s [x] |
| test.swift:640:16:640:23 | call to source() | test.swift:617:8:617:11 | x |
| test.swift:640:16:640:23 | call to source() | test.swift:640:11:640:24 | call to S.init(x:) [x] |
| test.swift:641:12:641:19 | call to S2.init(s:) [s, x] | test.swift:643:13:643:13 | s2 [s, x] |
| test.swift:641:18:641:18 | s [x] | test.swift:634:8:634:11 | s [x] |
| test.swift:641:18:641:18 | s [x] | test.swift:641:12:641:19 | call to S2.init(s:) [s, x] |
| test.swift:642:11:642:17 | enter #keyPath(...) [s, x] | test.swift:642:15:642:15 | KeyPathComponent [s, x] |
| test.swift:642:15:642:15 | KeyPathComponent [s, x] | test.swift:642:17:642:17 | KeyPathComponent [x] |
| test.swift:642:17:642:17 | KeyPathComponent [x] | test.swift:642:11:642:17 | exit #keyPath(...) |
| test.swift:643:13:643:13 | s2 [s, x] | test.swift:642:11:642:17 | enter #keyPath(...) [s, x] |
| test.swift:643:13:643:13 | s2 [s, x] | test.swift:643:13:643:26 | \\...[...] |
| test.swift:647:17:647:26 | [...] [Collection element] | test.swift:649:15:649:15 | array [Collection element] |
| test.swift:647:18:647:25 | call to source() | test.swift:647:17:647:26 | [...] [Collection element] |
| test.swift:648:13:648:22 | enter #keyPath(...) [Collection element] | test.swift:648:20:648:22 | KeyPathComponent [Collection element] |
| test.swift:648:20:648:22 | KeyPathComponent [Collection element] | test.swift:648:13:648:22 | exit #keyPath(...) |
| test.swift:649:15:649:15 | array [Collection element] | test.swift:648:13:648:22 | enter #keyPath(...) [Collection element] |
| test.swift:649:15:649:15 | array [Collection element] | test.swift:649:15:649:31 | \\...[...] |
| test.swift:655:8:655:12 | s [some:0, x] | test.swift:656:14:656:14 | s [some:0, x] |
| test.swift:656:5:656:5 | [post] self [s, some:0, x] | test.swift:655:3:657:3 | self[return] [s, some:0, x] |
| test.swift:656:14:656:14 | s [some:0, x] | test.swift:656:5:656:5 | [post] self [s, some:0, x] |
| test.swift:661:13:661:26 | call to S.init(x:) [x] | test.swift:662:29:662:29 | s [x] |
| test.swift:661:18:661:25 | call to source() | test.swift:617:8:617:11 | x |
| test.swift:661:18:661:25 | call to source() | test.swift:661:13:661:26 | call to S.init(x:) [x] |
| test.swift:662:14:662:30 | call to S2_Optional.init(s:) [s, some:0, x] | test.swift:664:15:664:15 | s2 [s, some:0, x] |
| test.swift:662:29:662:29 | s [some:0, x] | test.swift:655:8:655:12 | s [some:0, x] |
| test.swift:662:29:662:29 | s [some:0, x] | test.swift:662:14:662:30 | call to S2_Optional.init(s:) [s, some:0, x] |
| test.swift:662:29:662:29 | s [x] | test.swift:662:29:662:29 | s [some:0, x] |
| test.swift:663:13:663:29 | enter #keyPath(...) [s, some:0, x] | test.swift:663:26:663:26 | KeyPathComponent [s, some:0, x] |
| test.swift:663:26:663:26 | KeyPathComponent [s, some:0, x] | test.swift:663:27:663:27 | KeyPathComponent [some:0, x] |
| test.swift:663:27:663:27 | KeyPathComponent [some:0, x] | test.swift:663:29:663:29 | KeyPathComponent [x] |
| test.swift:663:29:663:29 | KeyPathComponent [x] | file://:0:0:0:0 | KeyPathComponent |
| test.swift:664:15:664:15 | s2 [s, some:0, x] | test.swift:663:13:663:29 | enter #keyPath(...) [s, some:0, x] |
| test.swift:664:15:664:15 | s2 [s, some:0, x] | test.swift:664:15:664:28 | \\...[...] [some:0] |
| test.swift:664:15:664:28 | \\...[...] [some:0] | test.swift:664:15:664:29 | ...! |
| test.swift:668:13:668:20 | call to source() | test.swift:676:15:676:15 | y |
| test.swift:678:9:678:16 | call to source() | test.swift:680:11:680:11 | x |
| test.swift:678:9:678:16 | call to source() | test.swift:681:15:681:15 | x |
| test.swift:680:11:680:11 | x | test.swift:680:15:680:15 | [post] y |
| test.swift:680:15:680:15 | [post] y | test.swift:682:15:682:15 | y |
| test.swift:688:5:688:5 | [post] arr1 [Collection element] | test.swift:689:15:689:15 | arr1 [Collection element] |
| test.swift:688:15:688:22 | call to source() | test.swift:688:5:688:5 | [post] arr1 [Collection element] |
| test.swift:689:15:689:15 | arr1 [Collection element] | test.swift:689:15:689:21 | ...[...] |
| test.swift:692:16:692:25 | [...] [Collection element] | test.swift:693:15:693:15 | arr2 [Collection element] |
| test.swift:692:17:692:24 | call to source() | test.swift:692:16:692:25 | [...] [Collection element] |
| test.swift:693:15:693:15 | arr2 [Collection element] | test.swift:693:15:693:21 | ...[...] |
| test.swift:695:18:695:29 | [...] [Collection element, Collection element] | test.swift:697:15:697:15 | matrix [Collection element, Collection element] |
| test.swift:695:19:695:28 | [...] [Collection element] | test.swift:695:18:695:29 | [...] [Collection element, Collection element] |
| test.swift:695:20:695:27 | call to source() | test.swift:695:19:695:28 | [...] [Collection element] |
| test.swift:697:15:697:15 | matrix [Collection element, Collection element] | test.swift:697:15:697:23 | ...[...] [Collection element] |
| test.swift:697:15:697:23 | ...[...] [Collection element] | test.swift:697:15:697:26 | ...[...] |
| test.swift:700:5:700:5 | [post] matrix2 [Collection element, Collection element] | test.swift:701:15:701:15 | matrix2 [Collection element, Collection element] |
| test.swift:700:5:700:14 | [post] getter for ...[...] [Collection element] | test.swift:700:5:700:5 | [post] matrix2 [Collection element, Collection element] |
| test.swift:700:21:700:28 | call to source() | test.swift:700:5:700:14 | [post] getter for ...[...] [Collection element] |
| test.swift:701:15:701:15 | matrix2 [Collection element, Collection element] | test.swift:701:15:701:24 | ...[...] [Collection element] |
| test.swift:701:15:701:24 | ...[...] [Collection element] | test.swift:701:15:701:27 | ...[...] |
| test.swift:708:16:708:51 | call to Array<Element>.init(repeating:count:) [Collection element] | test.swift:709:15:709:15 | arr5 [Collection element] |
| test.swift:708:33:708:40 | call to source() | test.swift:708:16:708:51 | call to Array<Element>.init(repeating:count:) [Collection element] |
| test.swift:709:15:709:15 | arr5 [Collection element] | test.swift:709:15:709:21 | ...[...] |
| test.swift:712:5:712:5 | [post] arr6 [Collection element] | test.swift:713:15:713:15 | arr6 [Collection element] |
| test.swift:712:17:712:24 | call to source() | test.swift:712:5:712:5 | [post] arr6 [Collection element] |
| test.swift:713:15:713:15 | arr6 [Collection element] | test.swift:713:15:713:21 | ...[...] |
| test.swift:715:16:715:25 | [...] [Collection element] | test.swift:716:15:716:15 | arr7 [Collection element] |
| test.swift:715:17:715:24 | call to source() | test.swift:715:16:715:25 | [...] [Collection element] |
| test.swift:716:15:716:15 | arr7 [Collection element] | test.swift:716:15:716:34 | call to randomElement() [some:0] |
| test.swift:716:15:716:34 | call to randomElement() [some:0] | test.swift:716:15:716:35 | ...! |
| test.swift:722:5:722:5 | [post] set1 [Collection element] | test.swift:723:15:723:15 | set1 [Collection element] |
| test.swift:722:17:722:24 | call to source() | test.swift:722:5:722:5 | [post] set1 [Collection element] |
| test.swift:723:15:723:15 | set1 [Collection element] | test.swift:723:15:723:34 | call to randomElement() [some:0] |
| test.swift:723:15:723:34 | call to randomElement() [some:0] | test.swift:723:15:723:35 | ...! |
| test.swift:725:16:725:30 | call to Set<Element>.init(_:) [Collection element] | test.swift:726:15:726:15 | set2 [Collection element] |
| test.swift:725:20:725:29 | [...] [Collection element] | test.swift:725:16:725:30 | call to Set<Element>.init(_:) [Collection element] |
| test.swift:725:21:725:28 | call to source() | test.swift:725:20:725:29 | [...] [Collection element] |
| test.swift:726:15:726:15 | set2 [Collection element] | test.swift:726:15:726:34 | call to randomElement() [some:0] |
| test.swift:726:15:726:34 | call to randomElement() [some:0] | test.swift:726:15:726:35 | ...! |
| test.swift:731:9:731:9 | self [v2, some:0] | file://:0:0:0:0 | self [v2, some:0] |
| test.swift:731:9:731:9 | self [v2] | file://:0:0:0:0 | self [v2] |
| test.swift:731:9:731:9 | value | file://:0:0:0:0 | value |
| test.swift:731:9:731:9 | value [some:0] | file://:0:0:0:0 | value [some:0] |
| test.swift:732:9:732:9 | self [v3] | file://:0:0:0:0 | self [v3] |
| test.swift:732:9:732:9 | value | file://:0:0:0:0 | value |
| test.swift:742:5:742:5 | v1 [some:0] | test.swift:752:15:752:15 | v1 [some:0] |
| test.swift:742:11:742:18 | call to source() | test.swift:742:5:742:5 | v1 [some:0] |
| test.swift:743:10:743:17 | call to source() | test.swift:743:10:743:17 | call to source() [some:0] |
| test.swift:743:10:743:17 | call to source() | test.swift:753:15:753:17 | ...! |
| test.swift:743:10:743:17 | call to source() [some:0] | test.swift:753:15:753:15 | v2 [some:0] |
| test.swift:744:10:744:17 | call to source() | test.swift:754:15:754:15 | v3 |
| test.swift:746:5:746:5 | [post] mo1 [v2, some:0] | test.swift:747:5:747:5 | mo1 [v2, some:0] |
| test.swift:746:5:746:5 | [post] mo1 [v2] | test.swift:747:5:747:5 | mo1 [v2] |
| test.swift:746:14:746:21 | call to source() | test.swift:731:9:731:9 | value |
| test.swift:746:14:746:21 | call to source() | test.swift:746:5:746:5 | [post] mo1 [v2] |
| test.swift:746:14:746:21 | call to source() | test.swift:746:14:746:21 | call to source() [some:0] |
| test.swift:746:14:746:21 | call to source() [some:0] | test.swift:731:9:731:9 | value [some:0] |
| test.swift:746:14:746:21 | call to source() [some:0] | test.swift:746:5:746:5 | [post] mo1 [v2, some:0] |
| test.swift:747:5:747:5 | [post] mo1 [v3] | test.swift:757:15:757:15 | mo1 [v3] |
| test.swift:747:5:747:5 | mo1 [v2, some:0] | test.swift:756:15:756:15 | mo1 [v2, some:0] |
| test.swift:747:5:747:5 | mo1 [v2] | test.swift:756:15:756:15 | mo1 [v2] |
| test.swift:747:14:747:21 | call to source() | test.swift:732:9:732:9 | value |
| test.swift:747:14:747:21 | call to source() | test.swift:747:5:747:5 | [post] mo1 [v3] |
| test.swift:752:15:752:15 | v1 [some:0] | test.swift:752:15:752:17 | ...! |
| test.swift:753:15:753:15 | v2 [some:0] | test.swift:753:15:753:17 | ...! |
| test.swift:756:15:756:15 | mo1 [v2, some:0] | test.swift:731:9:731:9 | self [v2, some:0] |
| test.swift:756:15:756:15 | mo1 [v2, some:0] | test.swift:756:15:756:19 | .v2 [some:0] |
| test.swift:756:15:756:15 | mo1 [v2] | test.swift:731:9:731:9 | self [v2] |
| test.swift:756:15:756:15 | mo1 [v2] | test.swift:756:15:756:19 | .v2 |
| test.swift:756:15:756:19 | .v2 | test.swift:756:15:756:21 | ...! |
| test.swift:756:15:756:19 | .v2 [some:0] | test.swift:756:15:756:21 | ...! |
| test.swift:757:15:757:15 | mo1 [v3] | test.swift:732:9:732:9 | self [v3] |
| test.swift:757:15:757:15 | mo1 [v3] | test.swift:757:15:757:19 | .v3 |
| test.swift:764:13:764:26 | call to S.init(x:) [x] | test.swift:765:29:765:29 | s [x] |
| test.swift:764:18:764:25 | call to source() | test.swift:617:8:617:11 | x |
| test.swift:764:18:764:25 | call to source() | test.swift:764:13:764:26 | call to S.init(x:) [x] |
| test.swift:765:14:765:30 | call to S2_Optional.init(s:) [s, some:0, x] | test.swift:767:15:767:15 | s2 [s, some:0, x] |
| test.swift:765:29:765:29 | s [some:0, x] | test.swift:655:8:655:12 | s [some:0, x] |
| test.swift:765:29:765:29 | s [some:0, x] | test.swift:765:14:765:30 | call to S2_Optional.init(s:) [s, some:0, x] |
| test.swift:765:29:765:29 | s [x] | test.swift:765:29:765:29 | s [some:0, x] |
| test.swift:766:13:766:29 | enter #keyPath(...) [s, some:0, x] | test.swift:766:26:766:26 | KeyPathComponent [s, some:0, x] |
| test.swift:766:26:766:26 | KeyPathComponent [s, some:0, x] | test.swift:766:26:766:26 | KeyPathComponent [some:0, x] |
| test.swift:766:26:766:26 | KeyPathComponent [some:0, x] | test.swift:766:29:766:29 | KeyPathComponent [x] |
| test.swift:766:29:766:29 | KeyPathComponent [x] | test.swift:766:13:766:29 | exit #keyPath(...) |
| test.swift:767:15:767:15 | s2 [s, some:0, x] | test.swift:766:13:766:29 | enter #keyPath(...) [s, some:0, x] |
| test.swift:767:15:767:15 | s2 [s, some:0, x] | test.swift:767:15:767:28 | \\...[...] |
| test.swift:774:5:774:5 | [post] dict1 [Collection element, Tuple element at index 1] | test.swift:776:15:776:15 | dict1 [Collection element, Tuple element at index 1] |
| test.swift:774:5:774:12 | DictionarySubscriptNode [Tuple element at index 1] | test.swift:774:5:774:5 | [post] dict1 [Collection element, Tuple element at index 1] |
| test.swift:774:16:774:23 | call to source() | test.swift:774:5:774:12 | DictionarySubscriptNode [Tuple element at index 1] |
| test.swift:776:15:776:15 | dict1 [Collection element, Tuple element at index 1] | test.swift:776:15:776:22 | DictionarySubscriptNode [Tuple element at index 1] |
| test.swift:776:15:776:22 | DictionarySubscriptNode [Tuple element at index 1] | test.swift:776:15:776:22 | ...[...] |
| test.swift:778:17:778:29 | [...] [Collection element, Tuple element at index 0] | test.swift:781:25:781:25 | dict2 [Collection element, Tuple element at index 0] |
| test.swift:778:18:778:25 | call to source() | test.swift:778:18:778:28 | (...) [Tuple element at index 0] |
| test.swift:778:18:778:28 | (...) [Tuple element at index 0] | test.swift:778:17:778:29 | [...] [Collection element, Tuple element at index 0] |
| test.swift:781:5:781:5 | $generator [Collection element, Tuple element at index 0] | test.swift:781:5:781:5 | call to next() [some:0, Tuple element at index 0] |
| test.swift:781:5:781:5 | call to next() [some:0, Tuple element at index 0] | test.swift:781:9:781:20 | (...) [Tuple element at index 0] |
| test.swift:781:9:781:20 | (...) [Tuple element at index 0] | test.swift:781:10:781:10 | key |
| test.swift:781:10:781:10 | key | test.swift:782:19:782:19 | key |
| test.swift:781:25:781:25 | call to makeIterator() [Collection element, Tuple element at index 0] | test.swift:781:5:781:5 | $generator [Collection element, Tuple element at index 0] |
| test.swift:781:25:781:25 | dict2 [Collection element, Tuple element at index 0] | test.swift:781:25:781:25 | call to makeIterator() [Collection element, Tuple element at index 0] |
| test.swift:786:17:786:29 | [...] [Collection element, Tuple element at index 1] | test.swift:787:15:787:15 | dict3 [Collection element, Tuple element at index 1] |
| test.swift:786:17:786:29 | [...] [Collection element, Tuple element at index 1] | test.swift:789:5:789:5 | dict3 [Collection element, Tuple element at index 1] |
| test.swift:786:17:786:29 | [...] [Collection element, Tuple element at index 1] | test.swift:792:15:792:15 | dict3 [Collection element, Tuple element at index 1] |
| test.swift:786:17:786:29 | [...] [Collection element, Tuple element at index 1] | test.swift:794:25:794:25 | dict3 [Collection element, Tuple element at index 1] |
| test.swift:786:18:786:28 | (...) [Tuple element at index 1] | test.swift:786:17:786:29 | [...] [Collection element, Tuple element at index 1] |
| test.swift:786:21:786:28 | call to source() | test.swift:786:18:786:28 | (...) [Tuple element at index 1] |
| test.swift:787:15:787:15 | dict3 [Collection element, Tuple element at index 1] | test.swift:787:15:787:22 | DictionarySubscriptNode [Tuple element at index 1] |
| test.swift:787:15:787:22 | DictionarySubscriptNode [Tuple element at index 1] | test.swift:787:15:787:22 | ...[...] |
| test.swift:789:5:789:5 | [post] dict3 [Collection element, Tuple element at index 0] | test.swift:791:15:791:15 | dict3 [Collection element, Tuple element at index 0] |
| test.swift:789:5:789:5 | [post] dict3 [Collection element, Tuple element at index 0] | test.swift:794:25:794:25 | dict3 [Collection element, Tuple element at index 0] |
| test.swift:789:5:789:5 | [post] dict3 [Collection element, Tuple element at index 1] | test.swift:792:15:792:15 | dict3 [Collection element, Tuple element at index 1] |
| test.swift:789:5:789:5 | [post] dict3 [Collection element, Tuple element at index 1] | test.swift:794:25:794:25 | dict3 [Collection element, Tuple element at index 1] |
| test.swift:789:5:789:5 | dict3 [Collection element, Tuple element at index 1] | test.swift:789:5:789:19 | DictionarySubscriptNode [Tuple element at index 1] |
| test.swift:789:5:789:19 | DictionarySubscriptNode [Tuple element at index 0] | test.swift:789:5:789:5 | [post] dict3 [Collection element, Tuple element at index 0] |
| test.swift:789:5:789:19 | DictionarySubscriptNode [Tuple element at index 1] | test.swift:789:5:789:5 | [post] dict3 [Collection element, Tuple element at index 1] |
| test.swift:789:11:789:18 | call to source() | test.swift:789:5:789:19 | DictionarySubscriptNode [Tuple element at index 0] |
| test.swift:791:15:791:15 | dict3 [Collection element, Tuple element at index 0] | test.swift:791:15:791:35 | call to randomElement() [some:0, Tuple element at index 0] |
| test.swift:791:15:791:35 | call to randomElement() [some:0, Tuple element at index 0] | test.swift:791:15:791:36 | ...! [Tuple element at index 0] |
| test.swift:791:15:791:36 | ...! [Tuple element at index 0] | test.swift:791:15:791:38 | .0 |
| test.swift:792:15:792:15 | dict3 [Collection element, Tuple element at index 1] | test.swift:792:15:792:35 | call to randomElement() [some:0, Tuple element at index 1] |
| test.swift:792:15:792:35 | call to randomElement() [some:0, Tuple element at index 1] | test.swift:792:15:792:36 | ...! [Tuple element at index 1] |
| test.swift:792:15:792:36 | ...! [Tuple element at index 1] | test.swift:792:15:792:38 | .1 |
| test.swift:794:5:794:5 | $generator [Collection element, Tuple element at index 0] | test.swift:794:5:794:5 | call to next() [some:0, Tuple element at index 0] |
| test.swift:794:5:794:5 | $generator [Collection element, Tuple element at index 1] | test.swift:794:5:794:5 | call to next() [some:0, Tuple element at index 1] |
| test.swift:794:5:794:5 | call to next() [some:0, Tuple element at index 0] | test.swift:794:9:794:20 | (...) [Tuple element at index 0] |
| test.swift:794:5:794:5 | call to next() [some:0, Tuple element at index 1] | test.swift:794:9:794:20 | (...) [Tuple element at index 1] |
| test.swift:794:9:794:20 | (...) [Tuple element at index 0] | test.swift:794:10:794:10 | key |
| test.swift:794:9:794:20 | (...) [Tuple element at index 1] | test.swift:794:15:794:15 | value |
| test.swift:794:10:794:10 | key | test.swift:795:19:795:19 | key |
| test.swift:794:15:794:15 | value | test.swift:796:19:796:19 | value |
| test.swift:794:25:794:25 | call to makeIterator() [Collection element, Tuple element at index 0] | test.swift:794:5:794:5 | $generator [Collection element, Tuple element at index 0] |
| test.swift:794:25:794:25 | call to makeIterator() [Collection element, Tuple element at index 1] | test.swift:794:5:794:5 | $generator [Collection element, Tuple element at index 1] |
| test.swift:794:25:794:25 | dict3 [Collection element, Tuple element at index 0] | test.swift:794:25:794:25 | call to makeIterator() [Collection element, Tuple element at index 0] |
| test.swift:794:25:794:25 | dict3 [Collection element, Tuple element at index 1] | test.swift:794:25:794:25 | call to makeIterator() [Collection element, Tuple element at index 1] |
| test.swift:799:17:799:28 | [...] [Collection element, Tuple element at index 1] | test.swift:800:15:800:15 | dict4 [Collection element, Tuple element at index 1] |
| test.swift:799:17:799:28 | [...] [Collection element, Tuple element at index 1] | test.swift:801:15:801:15 | dict4 [Collection element, Tuple element at index 1] |
| test.swift:799:17:799:28 | [...] [Collection element, Tuple element at index 1] | test.swift:803:15:803:15 | dict4 [Collection element, Tuple element at index 1] |
| test.swift:799:18:799:27 | (...) [Tuple element at index 1] | test.swift:799:17:799:28 | [...] [Collection element, Tuple element at index 1] |
| test.swift:799:20:799:27 | call to source() | test.swift:799:18:799:27 | (...) [Tuple element at index 1] |
| test.swift:800:15:800:15 | [post] dict4 [Collection element, Tuple element at index 0] | test.swift:802:15:802:15 | dict4 [Collection element, Tuple element at index 0] |
| test.swift:800:15:800:15 | dict4 [Collection element, Tuple element at index 1] | test.swift:800:15:800:52 | call to updateValue(_:forKey:) [some:0] |
| test.swift:800:15:800:52 | call to updateValue(_:forKey:) [some:0] | test.swift:800:15:800:53 | ...! |
| test.swift:800:44:800:51 | call to source() | test.swift:800:15:800:15 | [post] dict4 [Collection element, Tuple element at index 0] |
| test.swift:801:15:801:15 | [post] dict4 [Collection element, Tuple element at index 1] | test.swift:803:15:803:15 | dict4 [Collection element, Tuple element at index 1] |
| test.swift:801:15:801:15 | dict4 [Collection element, Tuple element at index 1] | test.swift:801:15:801:52 | call to updateValue(_:forKey:) [some:0] |
| test.swift:801:15:801:52 | call to updateValue(_:forKey:) [some:0] | test.swift:801:15:801:53 | ...! |
| test.swift:801:33:801:40 | call to source() | test.swift:801:15:801:15 | [post] dict4 [Collection element, Tuple element at index 1] |
| test.swift:802:15:802:15 | dict4 [Collection element, Tuple element at index 0] | test.swift:802:15:802:35 | call to randomElement() [some:0, Tuple element at index 0] |
| test.swift:802:15:802:35 | call to randomElement() [some:0, Tuple element at index 0] | test.swift:802:15:802:36 | ...! [Tuple element at index 0] |
| test.swift:802:15:802:36 | ...! [Tuple element at index 0] | test.swift:802:15:802:38 | .0 |
| test.swift:803:15:803:15 | dict4 [Collection element, Tuple element at index 1] | test.swift:803:15:803:35 | call to randomElement() [some:0, Tuple element at index 1] |
| test.swift:803:15:803:35 | call to randomElement() [some:0, Tuple element at index 1] | test.swift:803:15:803:36 | ...! [Tuple element at index 1] |
| test.swift:803:15:803:36 | ...! [Tuple element at index 1] | test.swift:803:15:803:38 | .1 |
| test.swift:809:8:809:13 | v | test.swift:810:14:810:14 | v |
| test.swift:810:5:810:5 | [post] self [v] | test.swift:809:3:811:3 | self[return] [v] |
| test.swift:810:14:810:14 | v | test.swift:810:5:810:5 | [post] self [v] |
| test.swift:813:8:813:8 | self [v] | test.swift:813:31:813:31 | self [v] |
| test.swift:813:31:813:31 | self [v] | test.swift:813:31:813:31 | .v |
| test.swift:813:31:813:31 | self [v] | test.swift:815:7:815:7 | self [v] |
| test.swift:815:7:815:7 | self [v] | file://:0:0:0:0 | self [v] |
| test.swift:815:7:815:7 | value | file://:0:0:0:0 | value |
| test.swift:819:14:819:25 | call to S3.init(_:) [v] | test.swift:822:15:822:15 | s1 [v] |
| test.swift:819:14:819:25 | call to S3.init(_:) [v] | test.swift:824:15:824:15 | s1 [v] |
| test.swift:819:17:819:24 | call to source() | test.swift:809:8:809:13 | v |
| test.swift:819:17:819:24 | call to source() | test.swift:819:14:819:25 | call to S3.init(_:) [v] |
| test.swift:822:15:822:15 | s1 [v] | test.swift:815:7:815:7 | self [v] |
| test.swift:822:15:822:15 | s1 [v] | test.swift:822:15:822:18 | .v |
| test.swift:824:15:824:15 | s1 [v] | test.swift:813:8:813:8 | self [v] |
| test.swift:824:15:824:15 | s1 [v] | test.swift:824:15:824:23 | call to getv() |
| test.swift:828:5:828:5 | [post] s2 [v] | test.swift:831:15:831:15 | s2 [v] |
| test.swift:828:5:828:5 | [post] s2 [v] | test.swift:833:15:833:15 | s2 [v] |
| test.swift:828:12:828:19 | call to source() | test.swift:815:7:815:7 | value |
| test.swift:828:12:828:19 | call to source() | test.swift:828:5:828:5 | [post] s2 [v] |
| test.swift:831:15:831:15 | s2 [v] | test.swift:815:7:815:7 | self [v] |
| test.swift:831:15:831:15 | s2 [v] | test.swift:831:15:831:18 | .v |
| test.swift:833:15:833:15 | s2 [v] | test.swift:813:8:813:8 | self [v] |
| test.swift:833:15:833:15 | s2 [v] | test.swift:833:15:833:23 | call to getv() |
| test.swift:839:11:839:17 | [post] exit #keyPath(...) | test.swift:839:17:839:17 | [post] KeyPathComponent [x] |
| test.swift:839:15:839:15 | [post] KeyPathComponent [s, x] | test.swift:839:11:839:17 | [post] enter #keyPath(...) [s, x] |
| test.swift:839:17:839:17 | [post] KeyPathComponent [x] | test.swift:839:15:839:15 | [post] KeyPathComponent [s, x] |
| test.swift:840:3:840:3 | [post] s2 [s, x] | test.swift:841:13:841:13 | s2 [s, x] |
| test.swift:840:3:840:16 | \\...[...] | test.swift:839:11:839:17 | [post] exit #keyPath(...) |
| test.swift:840:3:840:16 | \\...[...] | test.swift:840:3:840:3 | [post] s2 [s, x] |
| test.swift:840:20:840:27 | call to source() | test.swift:840:3:840:16 | \\...[...] |
| test.swift:841:13:841:13 | s2 [s, x] | test.swift:632:7:632:7 | self [s, x] |
| test.swift:841:13:841:13 | s2 [s, x] | test.swift:841:13:841:16 | .s [x] |
| test.swift:841:13:841:16 | .s [x] | test.swift:615:7:615:7 | self [x] |
| test.swift:841:13:841:16 | .s [x] | test.swift:841:13:841:18 | .x |
| test.swift:844:19:844:28 | args [Collection element] | test.swift:846:15:846:15 | args [Collection element] |
| test.swift:846:15:846:15 | args [Collection element] | test.swift:846:15:846:21 | ...[...] |
| test.swift:849:19:849:24 | v | test.swift:850:15:850:15 | v |
| test.swift:856:29:856:40 | args [Collection element] | test.swift:859:15:859:15 | args [Collection element] |
| test.swift:856:29:856:40 | args [Collection element] | test.swift:860:15:860:15 | args [Collection element] |
| test.swift:856:29:856:40 | args [Collection element] | test.swift:862:16:862:16 | args [Collection element] |
| test.swift:856:29:856:40 | args [Collection element] | test.swift:867:15:867:15 | args [Collection element] |
| test.swift:859:15:859:15 | args [Collection element] | test.swift:859:15:859:21 | ...[...] |
| test.swift:860:15:860:15 | args [Collection element] | test.swift:860:15:860:21 | ...[...] |
| test.swift:862:5:862:5 | $arg$generator [Collection element] | test.swift:862:5:862:5 | call to next() [some:0] |
| test.swift:862:5:862:5 | call to next() [some:0] | test.swift:862:9:862:9 | arg |
| test.swift:862:9:862:9 | arg | test.swift:863:19:863:19 | arg |
| test.swift:862:16:862:16 | args [Collection element] | test.swift:862:16:862:16 | call to makeIterator() [Collection element] |
| test.swift:862:16:862:16 | call to makeIterator() [Collection element] | test.swift:862:5:862:5 | $arg$generator [Collection element] |
| test.swift:866:21:866:29 | enter #keyPath(...) [Collection element] | test.swift:866:27:866:29 | KeyPathComponent [Collection element] |
| test.swift:866:27:866:29 | KeyPathComponent [Collection element] | test.swift:866:21:866:29 | exit #keyPath(...) |
| test.swift:867:15:867:15 | args [Collection element] | test.swift:866:21:866:29 | enter #keyPath(...) [Collection element] |
| test.swift:867:15:867:15 | args [Collection element] | test.swift:867:15:867:38 | \\...[...] |
| test.swift:871:24:871:31 | [...] [Collection element] | test.swift:844:19:844:28 | args [Collection element] |
| test.swift:871:24:871:31 | [...] [Collection element] | test.swift:871:24:871:31 | [...] [Collection element] |
| test.swift:871:24:871:31 | call to source() | test.swift:871:24:871:31 | [...] [Collection element] |
| test.swift:872:18:872:25 | call to source() | test.swift:849:19:849:24 | v |
| test.swift:873:21:873:31 | [...] [Collection element] | test.swift:856:29:856:40 | args [Collection element] |
| test.swift:873:21:873:31 | [...] [Collection element] | test.swift:873:21:873:31 | [...] [Collection element] |
| test.swift:873:24:873:31 | call to source() | test.swift:873:21:873:31 | [...] [Collection element] |
<<<<<<< HEAD
| test.swift:881:19:881:26 | call to source() | test.swift:877:13:877:18 | call to ... |
=======
| test.swift:877:16:877:30 | call to Set<Element>.init(_:) [Collection element] | test.swift:879:17:879:17 | set1 [Collection element] |
| test.swift:877:16:877:30 | call to Set<Element>.init(_:) [Collection element] | test.swift:883:21:883:21 | set1 [Collection element] |
| test.swift:877:20:877:29 | [...] [Collection element] | test.swift:877:16:877:30 | call to Set<Element>.init(_:) [Collection element] |
| test.swift:877:21:877:28 | call to source() | test.swift:877:20:877:29 | [...] [Collection element] |
| test.swift:879:5:879:5 | $elem$generator [Collection element] | test.swift:879:5:879:5 | call to next() [some:0] |
| test.swift:879:5:879:5 | call to next() [some:0] | test.swift:879:9:879:9 | elem |
| test.swift:879:9:879:9 | elem | test.swift:880:19:880:19 | elem |
| test.swift:879:17:879:17 | call to makeIterator() [Collection element] | test.swift:879:5:879:5 | $elem$generator [Collection element] |
| test.swift:879:17:879:17 | set1 [Collection element] | test.swift:879:17:879:17 | call to makeIterator() [Collection element] |
| test.swift:883:21:883:21 | set1 [Collection element] | test.swift:883:21:883:39 | call to makeIterator() [Collection element] |
| test.swift:883:21:883:39 | call to makeIterator() [Collection element] | test.swift:884:15:884:15 | generator [Collection element] |
| test.swift:884:15:884:15 | generator [Collection element] | test.swift:884:15:884:30 | call to next() [some:0] |
| test.swift:884:15:884:30 | call to next() [some:0] | test.swift:884:15:884:31 | ...! |
>>>>>>> 8af72773
nodes
| file://:0:0:0:0 | .a [x] | semmle.label | .a [x] |
| file://:0:0:0:0 | .s [x] | semmle.label | .s [x] |
| file://:0:0:0:0 | .str | semmle.label | .str |
| file://:0:0:0:0 | .v | semmle.label | .v |
| file://:0:0:0:0 | .v2 | semmle.label | .v2 |
| file://:0:0:0:0 | .v2 [some:0] | semmle.label | .v2 [some:0] |
| file://:0:0:0:0 | .v3 | semmle.label | .v3 |
| file://:0:0:0:0 | .x | semmle.label | .x |
| file://:0:0:0:0 | .x | semmle.label | .x |
| file://:0:0:0:0 | .x | semmle.label | .x |
| file://:0:0:0:0 | .x [some:0] | semmle.label | .x [some:0] |
| file://:0:0:0:0 | KeyPathComponent | semmle.label | KeyPathComponent |
| file://:0:0:0:0 | [post] self [v2, some:0] | semmle.label | [post] self [v2, some:0] |
| file://:0:0:0:0 | [post] self [v2] | semmle.label | [post] self [v2] |
| file://:0:0:0:0 | [post] self [v3] | semmle.label | [post] self [v3] |
| file://:0:0:0:0 | [post] self [v] | semmle.label | [post] self [v] |
| file://:0:0:0:0 | [post] self [x, some:0] | semmle.label | [post] self [x, some:0] |
| file://:0:0:0:0 | [post] self [x] | semmle.label | [post] self [x] |
| file://:0:0:0:0 | [post] self [x] | semmle.label | [post] self [x] |
| file://:0:0:0:0 | self [a, x] | semmle.label | self [a, x] |
| file://:0:0:0:0 | self [s, x] | semmle.label | self [s, x] |
| file://:0:0:0:0 | self [str] | semmle.label | self [str] |
| file://:0:0:0:0 | self [v2, some:0] | semmle.label | self [v2, some:0] |
| file://:0:0:0:0 | self [v2] | semmle.label | self [v2] |
| file://:0:0:0:0 | self [v3] | semmle.label | self [v3] |
| file://:0:0:0:0 | self [v] | semmle.label | self [v] |
| file://:0:0:0:0 | self [x, some:0] | semmle.label | self [x, some:0] |
| file://:0:0:0:0 | self [x] | semmle.label | self [x] |
| file://:0:0:0:0 | self [x] | semmle.label | self [x] |
| file://:0:0:0:0 | self [x] | semmle.label | self [x] |
| file://:0:0:0:0 | value | semmle.label | value |
| file://:0:0:0:0 | value | semmle.label | value |
| file://:0:0:0:0 | value | semmle.label | value |
| file://:0:0:0:0 | value | semmle.label | value |
| file://:0:0:0:0 | value | semmle.label | value |
| file://:0:0:0:0 | value [some:0] | semmle.label | value [some:0] |
| file://:0:0:0:0 | value [some:0] | semmle.label | value [some:0] |
| test.swift:6:19:6:26 | call to source() | semmle.label | call to source() |
| test.swift:7:15:7:15 | t1 | semmle.label | t1 |
| test.swift:9:15:9:15 | t1 | semmle.label | t1 |
| test.swift:10:15:10:15 | t2 | semmle.label | t2 |
| test.swift:25:20:25:27 | call to source() | semmle.label | call to source() |
| test.swift:26:26:26:33 | call to source() | semmle.label | call to source() |
| test.swift:29:18:29:21 | x | semmle.label | x |
| test.swift:29:26:29:29 | y | semmle.label | y |
| test.swift:30:15:30:15 | x | semmle.label | x |
| test.swift:31:15:31:15 | y | semmle.label | y |
| test.swift:35:12:35:19 | call to source() | semmle.label | call to source() |
| test.swift:39:15:39:29 | call to callee_source() | semmle.label | call to callee_source() |
| test.swift:43:19:43:26 | call to source() | semmle.label | call to source() |
| test.swift:50:15:50:15 | t | semmle.label | t |
| test.swift:53:1:56:1 | arg[return] | semmle.label | arg[return] |
| test.swift:54:11:54:18 | call to source() | semmle.label | call to source() |
| test.swift:61:23:61:23 | [post] x | semmle.label | [post] x |
| test.swift:62:15:62:15 | x | semmle.label | x |
| test.swift:65:1:70:1 | arg2[return] | semmle.label | arg2[return] |
| test.swift:65:16:65:28 | arg1 | semmle.label | arg1 |
| test.swift:73:18:73:25 | call to source() | semmle.label | call to source() |
| test.swift:75:22:75:22 | x | semmle.label | x |
| test.swift:75:32:75:32 | [post] y | semmle.label | [post] y |
| test.swift:76:15:76:15 | x | semmle.label | x |
| test.swift:77:15:77:15 | y | semmle.label | y |
| test.swift:80:1:82:1 | arg[return] | semmle.label | arg[return] |
| test.swift:81:11:81:18 | call to source() | semmle.label | call to source() |
| test.swift:84:1:91:1 | arg[return] | semmle.label | arg[return] |
| test.swift:86:15:86:22 | call to source() | semmle.label | call to source() |
| test.swift:89:15:89:22 | call to source() | semmle.label | call to source() |
| test.swift:97:40:97:40 | [post] x | semmle.label | [post] x |
| test.swift:98:19:98:19 | x | semmle.label | x |
| test.swift:104:41:104:41 | [post] x | semmle.label | [post] x |
| test.swift:105:19:105:19 | x | semmle.label | x |
| test.swift:109:9:109:14 | arg | semmle.label | arg |
| test.swift:110:12:110:12 | arg | semmle.label | arg |
| test.swift:113:14:113:19 | arg | semmle.label | arg |
| test.swift:113:14:113:19 | arg | semmle.label | arg |
| test.swift:114:12:114:22 | call to ... | semmle.label | call to ... |
| test.swift:114:12:114:22 | call to ... | semmle.label | call to ... |
| test.swift:114:19:114:19 | arg | semmle.label | arg |
| test.swift:114:19:114:19 | arg | semmle.label | arg |
| test.swift:118:18:118:25 | call to source() | semmle.label | call to source() |
| test.swift:119:18:119:44 | call to forward(arg:lambda:) | semmle.label | call to forward(arg:lambda:) |
| test.swift:119:31:119:31 | x | semmle.label | x |
| test.swift:120:15:120:15 | y | semmle.label | y |
| test.swift:122:18:125:6 | call to forward(arg:lambda:) | semmle.label | call to forward(arg:lambda:) |
| test.swift:122:31:122:38 | call to source() | semmle.label | call to source() |
| test.swift:123:10:123:13 | i | semmle.label | i |
| test.swift:124:16:124:16 | i | semmle.label | i |
| test.swift:126:15:126:15 | z | semmle.label | z |
| test.swift:138:19:138:26 | call to source() | semmle.label | call to source() |
| test.swift:142:10:142:13 | i | semmle.label | i |
| test.swift:143:16:143:16 | i | semmle.label | i |
| test.swift:145:15:145:31 | call to ... | semmle.label | call to ... |
| test.swift:145:23:145:30 | call to source() | semmle.label | call to source() |
| test.swift:149:16:149:23 | call to source() | semmle.label | call to source() |
| test.swift:151:15:151:28 | call to ... | semmle.label | call to ... |
| test.swift:154:10:154:13 | i | semmle.label | i |
| test.swift:155:19:155:19 | i | semmle.label | i |
| test.swift:157:16:157:23 | call to source() | semmle.label | call to source() |
| test.swift:159:16:159:29 | call to ... | semmle.label | call to ... |
| test.swift:163:7:163:7 | self [x] | semmle.label | self [x] |
| test.swift:163:7:163:7 | value | semmle.label | value |
| test.swift:169:3:171:3 | self[return] [x] | semmle.label | self[return] [x] |
| test.swift:169:12:169:22 | value | semmle.label | value |
| test.swift:170:5:170:5 | [post] self [x] | semmle.label | [post] self [x] |
| test.swift:170:9:170:9 | value | semmle.label | value |
| test.swift:173:8:173:8 | self [x] | semmle.label | self [x] |
| test.swift:174:12:174:12 | .x | semmle.label | .x |
| test.swift:174:12:174:12 | self [x] | semmle.label | self [x] |
| test.swift:180:3:180:3 | [post] a [x] | semmle.label | [post] a [x] |
| test.swift:180:9:180:16 | call to source() | semmle.label | call to source() |
| test.swift:181:13:181:13 | a [x] | semmle.label | a [x] |
| test.swift:181:13:181:15 | .x | semmle.label | .x |
| test.swift:185:7:185:7 | self [a, x] | semmle.label | self [a, x] |
| test.swift:194:3:194:3 | [post] b [a, x] | semmle.label | [post] b [a, x] |
| test.swift:194:3:194:5 | [post] getter for .a [x] | semmle.label | [post] getter for .a [x] |
| test.swift:194:11:194:18 | call to source() | semmle.label | call to source() |
| test.swift:195:13:195:13 | b [a, x] | semmle.label | b [a, x] |
| test.swift:195:13:195:15 | .a [x] | semmle.label | .a [x] |
| test.swift:195:13:195:17 | .x | semmle.label | .x |
| test.swift:200:3:200:3 | [post] a [x] | semmle.label | [post] a [x] |
| test.swift:200:9:200:16 | call to source() | semmle.label | call to source() |
| test.swift:201:13:201:13 | a [x] | semmle.label | a [x] |
| test.swift:201:13:201:15 | .x | semmle.label | .x |
| test.swift:206:3:206:3 | [post] a [x] | semmle.label | [post] a [x] |
| test.swift:206:9:206:16 | call to source() | semmle.label | call to source() |
| test.swift:207:13:207:13 | a [x] | semmle.label | a [x] |
| test.swift:207:13:207:19 | call to get() | semmle.label | call to get() |
| test.swift:212:3:212:3 | [post] a [x] | semmle.label | [post] a [x] |
| test.swift:212:9:212:16 | call to source() | semmle.label | call to source() |
| test.swift:213:13:213:13 | a [x] | semmle.label | a [x] |
| test.swift:213:13:213:19 | call to get() | semmle.label | call to get() |
| test.swift:218:3:218:3 | [post] b [a, x] | semmle.label | [post] b [a, x] |
| test.swift:218:3:218:5 | [post] getter for .a [x] | semmle.label | [post] getter for .a [x] |
| test.swift:218:11:218:18 | call to source() | semmle.label | call to source() |
| test.swift:219:13:219:13 | b [a, x] | semmle.label | b [a, x] |
| test.swift:219:13:219:15 | .a [x] | semmle.label | .a [x] |
| test.swift:219:13:219:17 | .x | semmle.label | .x |
| test.swift:225:14:225:21 | call to source() | semmle.label | call to source() |
| test.swift:235:13:235:15 | .source_value | semmle.label | .source_value |
| test.swift:238:13:238:15 | .source_value | semmle.label | .source_value |
| test.swift:259:12:259:19 | call to source() | semmle.label | call to source() |
| test.swift:259:12:259:19 | call to source() [some:0] | semmle.label | call to source() [some:0] |
| test.swift:263:13:263:28 | call to optionalSource() | semmle.label | call to optionalSource() |
| test.swift:263:13:263:28 | call to optionalSource() [some:0] | semmle.label | call to optionalSource() [some:0] |
| test.swift:265:15:265:15 | x | semmle.label | x |
| test.swift:267:15:267:15 | x [some:0] | semmle.label | x [some:0] |
| test.swift:267:15:267:16 | ...! | semmle.label | ...! |
| test.swift:270:15:270:22 | call to source() | semmle.label | call to source() |
| test.swift:270:15:270:31 | call to signum() | semmle.label | call to signum() |
| test.swift:271:15:271:16 | ...? | semmle.label | ...? |
| test.swift:271:15:271:25 | OptionalEvaluationExpr | semmle.label | OptionalEvaluationExpr |
| test.swift:271:15:271:25 | call to signum() | semmle.label | call to signum() |
| test.swift:274:15:274:20 | ... ??(_:_:) ... | semmle.label | ... ??(_:_:) ... |
| test.swift:275:15:275:27 | ... ??(_:_:) ... | semmle.label | ... ??(_:_:) ... |
| test.swift:275:20:275:27 | call to source() | semmle.label | call to source() |
| test.swift:277:15:277:27 | ... ??(_:_:) ... | semmle.label | ... ??(_:_:) ... |
| test.swift:277:20:277:27 | call to source() | semmle.label | call to source() |
| test.swift:279:15:279:31 | ... ? ... : ... | semmle.label | ... ? ... : ... |
| test.swift:279:26:279:26 | x [some:0] | semmle.label | x [some:0] |
| test.swift:279:26:279:27 | ...! | semmle.label | ...! |
| test.swift:280:15:280:38 | ... ? ... : ... | semmle.label | ... ? ... : ... |
| test.swift:280:26:280:26 | x [some:0] | semmle.label | x [some:0] |
| test.swift:280:26:280:27 | ...! | semmle.label | ...! |
| test.swift:280:31:280:38 | call to source() | semmle.label | call to source() |
| test.swift:282:15:282:38 | ... ? ... : ... | semmle.label | ... ? ... : ... |
| test.swift:282:31:282:38 | call to source() | semmle.label | call to source() |
| test.swift:284:8:284:12 | let ...? [some:0] | semmle.label | let ...? [some:0] |
| test.swift:284:12:284:12 | z | semmle.label | z |
| test.swift:285:19:285:19 | z | semmle.label | z |
| test.swift:291:8:291:12 | let ...? [some:0] | semmle.label | let ...? [some:0] |
| test.swift:291:12:291:12 | z | semmle.label | z |
| test.swift:291:16:291:17 | ...? | semmle.label | ...? |
| test.swift:291:16:291:17 | ...? [some:0] | semmle.label | ...? [some:0] |
| test.swift:291:16:291:26 | call to signum() | semmle.label | call to signum() |
| test.swift:291:16:291:26 | call to signum() [some:0] | semmle.label | call to signum() [some:0] |
| test.swift:292:19:292:19 | z | semmle.label | z |
| test.swift:298:11:298:15 | let ...? [some:0] | semmle.label | let ...? [some:0] |
| test.swift:298:15:298:15 | z1 | semmle.label | z1 |
| test.swift:300:15:300:15 | z1 | semmle.label | z1 |
| test.swift:303:15:303:15 | x [some:0] | semmle.label | x [some:0] |
| test.swift:303:15:303:16 | ...! | semmle.label | ...! |
| test.swift:303:15:303:25 | call to signum() | semmle.label | call to signum() |
| test.swift:306:13:306:24 | .some(...) [some:0] | semmle.label | .some(...) [some:0] |
| test.swift:306:23:306:23 | z | semmle.label | z |
| test.swift:307:19:307:19 | z | semmle.label | z |
| test.swift:314:10:314:21 | .some(...) [some:0] | semmle.label | .some(...) [some:0] |
| test.swift:314:20:314:20 | z | semmle.label | z |
| test.swift:315:19:315:19 | z | semmle.label | z |
| test.swift:331:14:331:26 | (...) [Tuple element at index 1] | semmle.label | (...) [Tuple element at index 1] |
| test.swift:331:18:331:25 | call to source() | semmle.label | call to source() |
| test.swift:335:15:335:15 | t1 [Tuple element at index 1] | semmle.label | t1 [Tuple element at index 1] |
| test.swift:335:15:335:18 | .1 | semmle.label | .1 |
| test.swift:343:5:343:5 | [post] t1 [Tuple element at index 0] | semmle.label | [post] t1 [Tuple element at index 0] |
| test.swift:343:12:343:19 | call to source() | semmle.label | call to source() |
| test.swift:346:15:346:15 | t1 [Tuple element at index 0] | semmle.label | t1 [Tuple element at index 0] |
| test.swift:346:15:346:18 | .0 | semmle.label | .0 |
| test.swift:351:14:351:45 | (...) [Tuple element at index 0] | semmle.label | (...) [Tuple element at index 0] |
| test.swift:351:14:351:45 | (...) [Tuple element at index 1] | semmle.label | (...) [Tuple element at index 1] |
| test.swift:351:18:351:25 | call to source() | semmle.label | call to source() |
| test.swift:351:31:351:38 | call to source() | semmle.label | call to source() |
| test.swift:353:9:353:17 | (...) [Tuple element at index 0] | semmle.label | (...) [Tuple element at index 0] |
| test.swift:353:9:353:17 | (...) [Tuple element at index 1] | semmle.label | (...) [Tuple element at index 1] |
| test.swift:353:10:353:10 | a | semmle.label | a |
| test.swift:353:13:353:13 | b | semmle.label | b |
| test.swift:356:15:356:15 | t1 [Tuple element at index 0] | semmle.label | t1 [Tuple element at index 0] |
| test.swift:356:15:356:18 | .0 | semmle.label | .0 |
| test.swift:357:15:357:15 | t1 [Tuple element at index 1] | semmle.label | t1 [Tuple element at index 1] |
| test.swift:357:15:357:18 | .1 | semmle.label | .1 |
| test.swift:360:15:360:15 | t2 [Tuple element at index 0] | semmle.label | t2 [Tuple element at index 0] |
| test.swift:360:15:360:18 | .0 | semmle.label | .0 |
| test.swift:361:15:361:15 | t2 [Tuple element at index 1] | semmle.label | t2 [Tuple element at index 1] |
| test.swift:361:15:361:18 | .1 | semmle.label | .1 |
| test.swift:363:15:363:15 | a | semmle.label | a |
| test.swift:364:15:364:15 | b | semmle.label | b |
| test.swift:368:22:368:36 | t [Tuple element at index 1] | semmle.label | t [Tuple element at index 1] |
| test.swift:369:12:369:19 | (...) [Tuple element at index 0] | semmle.label | (...) [Tuple element at index 0] |
| test.swift:369:13:369:13 | t [Tuple element at index 1] | semmle.label | t [Tuple element at index 1] |
| test.swift:369:13:369:15 | .1 | semmle.label | .1 |
| test.swift:375:14:375:26 | (...) [Tuple element at index 1] | semmle.label | (...) [Tuple element at index 1] |
| test.swift:375:18:375:25 | call to source() | semmle.label | call to source() |
| test.swift:376:14:376:32 | call to tupleShiftLeft1(_:) [Tuple element at index 0] | semmle.label | call to tupleShiftLeft1(_:) [Tuple element at index 0] |
| test.swift:376:30:376:30 | t1 [Tuple element at index 1] | semmle.label | t1 [Tuple element at index 1] |
| test.swift:377:14:377:32 | call to tupleShiftLeft2(_:) [Tuple element at index 0] | semmle.label | call to tupleShiftLeft2(_:) [Tuple element at index 0] |
| test.swift:377:30:377:30 | t1 [Tuple element at index 1] | semmle.label | t1 [Tuple element at index 1] |
| test.swift:380:15:380:15 | t1 [Tuple element at index 1] | semmle.label | t1 [Tuple element at index 1] |
| test.swift:380:15:380:18 | .1 | semmle.label | .1 |
| test.swift:381:15:381:15 | t2 [Tuple element at index 0] | semmle.label | t2 [Tuple element at index 0] |
| test.swift:381:15:381:18 | .0 | semmle.label | .0 |
| test.swift:383:15:383:15 | t3 [Tuple element at index 0] | semmle.label | t3 [Tuple element at index 0] |
| test.swift:383:15:383:18 | .0 | semmle.label | .0 |
| test.swift:394:16:394:21 | v | semmle.label | v |
| test.swift:394:45:394:62 | call to ... [mySingle:0] | semmle.label | call to ... [mySingle:0] |
| test.swift:394:61:394:61 | v | semmle.label | v |
| test.swift:396:18:396:23 | v | semmle.label | v |
| test.swift:396:45:396:60 | call to ... [some:0] | semmle.label | call to ... [some:0] |
| test.swift:396:59:396:59 | v | semmle.label | v |
| test.swift:422:9:422:27 | call to ... [mySingle:0] | semmle.label | call to ... [mySingle:0] |
| test.swift:422:19:422:26 | call to source() | semmle.label | call to source() |
| test.swift:427:10:427:25 | .mySingle(...) [mySingle:0] | semmle.label | .mySingle(...) [mySingle:0] |
| test.swift:427:24:427:24 | a | semmle.label | a |
| test.swift:428:19:428:19 | a | semmle.label | a |
| test.swift:436:13:436:28 | .mySingle(...) [mySingle:0] | semmle.label | .mySingle(...) [mySingle:0] |
| test.swift:436:27:436:27 | x | semmle.label | x |
| test.swift:437:19:437:19 | x | semmle.label | x |
| test.swift:444:9:444:34 | call to ... [myPair:1] | semmle.label | call to ... [myPair:1] |
| test.swift:444:26:444:33 | call to source() | semmle.label | call to source() |
| test.swift:451:10:451:30 | .myPair(...) [myPair:1] | semmle.label | .myPair(...) [myPair:1] |
| test.swift:451:29:451:29 | b | semmle.label | b |
| test.swift:453:19:453:19 | b | semmle.label | b |
| test.swift:461:13:461:33 | .myPair(...) [myPair:1] | semmle.label | .myPair(...) [myPair:1] |
| test.swift:461:32:461:32 | y | semmle.label | y |
| test.swift:463:19:463:19 | y | semmle.label | y |
| test.swift:466:21:466:34 | call to ... [myCons:1, myPair:1] | semmle.label | call to ... [myCons:1, myPair:1] |
| test.swift:466:33:466:33 | a [myPair:1] | semmle.label | a [myPair:1] |
| test.swift:476:14:476:38 | .myCons(...) [myCons:1, myPair:1] | semmle.label | .myCons(...) [myCons:1, myPair:1] |
| test.swift:476:25:476:37 | .myPair(...) [myPair:1] | semmle.label | .myPair(...) [myPair:1] |
| test.swift:476:36:476:36 | c | semmle.label | c |
| test.swift:479:19:479:19 | c | semmle.label | c |
| test.swift:487:13:487:39 | .myPair(...) [myPair:0] | semmle.label | .myPair(...) [myPair:0] |
| test.swift:487:31:487:31 | x | semmle.label | x |
| test.swift:487:43:487:62 | call to ... [myPair:0] | semmle.label | call to ... [myPair:0] |
| test.swift:487:51:487:58 | call to source() | semmle.label | call to source() |
| test.swift:488:19:488:19 | x | semmle.label | x |
| test.swift:491:17:491:41 | .myCons(...) [myCons:1, myPair:1] | semmle.label | .myCons(...) [myCons:1, myPair:1] |
| test.swift:491:28:491:40 | .myPair(...) [myPair:1] | semmle.label | .myPair(...) [myPair:1] |
| test.swift:491:39:491:39 | c | semmle.label | c |
| test.swift:492:19:492:19 | c | semmle.label | c |
| test.swift:495:12:495:17 | (...) [Tuple element at index 0, myPair:1] | semmle.label | (...) [Tuple element at index 0, myPair:1] |
| test.swift:495:12:495:17 | (...) [Tuple element at index 1, myCons:1, myPair:1] | semmle.label | (...) [Tuple element at index 1, myCons:1, myPair:1] |
| test.swift:495:13:495:13 | a [myPair:1] | semmle.label | a [myPair:1] |
| test.swift:495:16:495:16 | b [myCons:1, myPair:1] | semmle.label | b [myCons:1, myPair:1] |
| test.swift:496:14:496:55 | (...) [Tuple element at index 0, myPair:1] | semmle.label | (...) [Tuple element at index 0, myPair:1] |
| test.swift:496:14:496:55 | (...) [Tuple element at index 1, myCons:1, myPair:1] | semmle.label | (...) [Tuple element at index 1, myCons:1, myPair:1] |
| test.swift:496:15:496:27 | .myPair(...) [myPair:1] | semmle.label | .myPair(...) [myPair:1] |
| test.swift:496:26:496:26 | b | semmle.label | b |
| test.swift:496:30:496:54 | .myCons(...) [myCons:1, myPair:1] | semmle.label | .myCons(...) [myCons:1, myPair:1] |
| test.swift:496:41:496:53 | .myPair(...) [myPair:1] | semmle.label | .myPair(...) [myPair:1] |
| test.swift:496:52:496:52 | e | semmle.label | e |
| test.swift:498:19:498:19 | b | semmle.label | b |
| test.swift:501:19:501:19 | e | semmle.label | e |
| test.swift:507:14:507:38 | call to ... [mySingle:0] | semmle.label | call to ... [mySingle:0] |
| test.swift:507:30:507:37 | call to source() | semmle.label | call to source() |
| test.swift:509:14:509:32 | call to mkMyEnum1(_:) [mySingle:0] | semmle.label | call to mkMyEnum1(_:) [mySingle:0] |
| test.swift:509:24:509:31 | call to source() | semmle.label | call to source() |
| test.swift:511:14:511:32 | call to mkMyEnum2(_:) [mySingle:0] | semmle.label | call to mkMyEnum2(_:) [mySingle:0] |
| test.swift:511:24:511:31 | call to source() | semmle.label | call to source() |
| test.swift:513:13:513:35 | .mySingle(...) [mySingle:0] | semmle.label | .mySingle(...) [mySingle:0] |
| test.swift:513:33:513:33 | d2 | semmle.label | d2 |
| test.swift:513:54:513:54 | d2 | semmle.label | d2 |
| test.swift:515:13:515:35 | .mySingle(...) [mySingle:0] | semmle.label | .mySingle(...) [mySingle:0] |
| test.swift:515:33:515:33 | d4 | semmle.label | d4 |
| test.swift:515:54:515:54 | d4 | semmle.label | d4 |
| test.swift:517:13:517:35 | .mySingle(...) [mySingle:0] | semmle.label | .mySingle(...) [mySingle:0] |
| test.swift:517:33:517:33 | d6 | semmle.label | d6 |
| test.swift:517:54:517:54 | d6 | semmle.label | d6 |
| test.swift:520:14:520:36 | call to ... [some:0] | semmle.label | call to ... [some:0] |
| test.swift:520:28:520:35 | call to source() | semmle.label | call to source() |
| test.swift:522:14:522:34 | call to mkOptional1(_:) [some:0] | semmle.label | call to mkOptional1(_:) [some:0] |
| test.swift:522:26:522:33 | call to source() | semmle.label | call to source() |
| test.swift:524:14:524:34 | call to mkOptional2(_:) [some:0] | semmle.label | call to mkOptional2(_:) [some:0] |
| test.swift:524:26:524:33 | call to source() | semmle.label | call to source() |
| test.swift:526:15:526:15 | e2 [some:0] | semmle.label | e2 [some:0] |
| test.swift:526:15:526:17 | ...! | semmle.label | ...! |
| test.swift:528:15:528:15 | e4 [some:0] | semmle.label | e4 [some:0] |
| test.swift:528:15:528:17 | ...! | semmle.label | ...! |
| test.swift:530:15:530:15 | e6 [some:0] | semmle.label | e6 [some:0] |
| test.swift:530:15:530:17 | ...! | semmle.label | ...! |
| test.swift:536:13:536:28 | call to optionalSource() | semmle.label | call to optionalSource() |
| test.swift:536:13:536:28 | call to optionalSource() [some:0] | semmle.label | call to optionalSource() [some:0] |
| test.swift:538:8:538:12 | let ...? [some:0] | semmle.label | let ...? [some:0] |
| test.swift:538:12:538:12 | a | semmle.label | a |
| test.swift:539:19:539:19 | a | semmle.label | a |
| test.swift:543:18:543:23 | (...) [Tuple element at index 0, some:0] | semmle.label | (...) [Tuple element at index 0, some:0] |
| test.swift:543:19:543:19 | x [some:0] | semmle.label | x [some:0] |
| test.swift:545:10:545:37 | (...) [Tuple element at index 0, some:0] | semmle.label | (...) [Tuple element at index 0, some:0] |
| test.swift:545:11:545:22 | .some(...) [some:0] | semmle.label | .some(...) [some:0] |
| test.swift:545:21:545:21 | a | semmle.label | a |
| test.swift:546:19:546:19 | a | semmle.label | a |
| test.swift:559:9:559:9 | self [x, some:0] | semmle.label | self [x, some:0] |
| test.swift:559:9:559:9 | self [x] | semmle.label | self [x] |
| test.swift:559:9:559:9 | value | semmle.label | value |
| test.swift:559:9:559:9 | value [some:0] | semmle.label | value [some:0] |
| test.swift:563:13:563:28 | call to optionalSource() | semmle.label | call to optionalSource() |
| test.swift:563:13:563:28 | call to optionalSource() [some:0] | semmle.label | call to optionalSource() [some:0] |
| test.swift:565:5:565:5 | [post] cx [x, some:0] | semmle.label | [post] cx [x, some:0] |
| test.swift:565:5:565:5 | [post] cx [x] | semmle.label | [post] cx [x] |
| test.swift:565:12:565:12 | x | semmle.label | x |
| test.swift:565:12:565:12 | x [some:0] | semmle.label | x [some:0] |
| test.swift:569:11:569:15 | let ...? [some:0] | semmle.label | let ...? [some:0] |
| test.swift:569:15:569:15 | z1 | semmle.label | z1 |
| test.swift:569:20:569:20 | cx [x, some:0] | semmle.label | cx [x, some:0] |
| test.swift:569:20:569:20 | cx [x] | semmle.label | cx [x] |
| test.swift:569:20:569:23 | .x | semmle.label | .x |
| test.swift:569:20:569:23 | .x [some:0] | semmle.label | .x [some:0] |
| test.swift:570:15:570:15 | z1 | semmle.label | z1 |
| test.swift:576:13:576:21 | call to +(_:) | semmle.label | call to +(_:) |
| test.swift:576:14:576:21 | call to source() | semmle.label | call to source() |
| test.swift:577:14:577:21 | call to source() | semmle.label | call to source() |
| test.swift:585:9:585:9 | self [str] | semmle.label | self [str] |
| test.swift:586:5:588:5 | self[return] [str] | semmle.label | self[return] [str] |
| test.swift:586:10:586:13 | s | semmle.label | s |
| test.swift:587:7:587:7 | [post] self [str] | semmle.label | [post] self [str] |
| test.swift:587:13:587:13 | s | semmle.label | s |
| test.swift:592:17:595:5 | self[return] [str] | semmle.label | self[return] [str] |
| test.swift:593:7:593:7 | [post] self [str] | semmle.label | [post] self [str] |
| test.swift:593:20:593:28 | call to source3() | semmle.label | call to source3() |
| test.swift:594:17:594:17 | .str | semmle.label | .str |
| test.swift:594:17:594:17 | self [str] | semmle.label | self [str] |
| test.swift:599:13:599:33 | call to MyClass.init(s:) [str] | semmle.label | call to MyClass.init(s:) [str] |
| test.swift:599:13:599:35 | .str | semmle.label | .str |
| test.swift:599:24:599:32 | call to source3() | semmle.label | call to source3() |
| test.swift:600:13:600:41 | call to MyClass.init(contentsOfFile:) [str] | semmle.label | call to MyClass.init(contentsOfFile:) [str] |
| test.swift:600:13:600:43 | .str | semmle.label | .str |
| test.swift:615:7:615:7 | self [x] | semmle.label | self [x] |
| test.swift:617:3:619:3 | self[return] [x] | semmle.label | self[return] [x] |
| test.swift:617:8:617:11 | x | semmle.label | x |
| test.swift:618:5:618:5 | [post] self [x] | semmle.label | [post] self [x] |
| test.swift:618:14:618:14 | x | semmle.label | x |
| test.swift:623:11:623:24 | call to S.init(x:) [x] | semmle.label | call to S.init(x:) [x] |
| test.swift:623:16:623:23 | call to source() | semmle.label | call to source() |
| test.swift:624:11:624:14 | enter #keyPath(...) [x] | semmle.label | enter #keyPath(...) [x] |
| test.swift:624:11:624:14 | exit #keyPath(...) | semmle.label | exit #keyPath(...) |
| test.swift:624:14:624:14 | KeyPathComponent [x] | semmle.label | KeyPathComponent [x] |
| test.swift:625:13:625:13 | s [x] | semmle.label | s [x] |
| test.swift:625:13:625:25 | \\...[...] | semmle.label | \\...[...] |
| test.swift:627:36:627:38 | enter #keyPath(...) [x] | semmle.label | enter #keyPath(...) [x] |
| test.swift:627:36:627:38 | exit #keyPath(...) | semmle.label | exit #keyPath(...) |
| test.swift:627:38:627:38 | KeyPathComponent [x] | semmle.label | KeyPathComponent [x] |
| test.swift:628:13:628:13 | s [x] | semmle.label | s [x] |
| test.swift:628:13:628:32 | \\...[...] | semmle.label | \\...[...] |
| test.swift:632:7:632:7 | self [s, x] | semmle.label | self [s, x] |
| test.swift:634:3:636:3 | self[return] [s, x] | semmle.label | self[return] [s, x] |
| test.swift:634:8:634:11 | s [x] | semmle.label | s [x] |
| test.swift:635:5:635:5 | [post] self [s, x] | semmle.label | [post] self [s, x] |
| test.swift:635:14:635:14 | s [x] | semmle.label | s [x] |
| test.swift:640:11:640:24 | call to S.init(x:) [x] | semmle.label | call to S.init(x:) [x] |
| test.swift:640:16:640:23 | call to source() | semmle.label | call to source() |
| test.swift:641:12:641:19 | call to S2.init(s:) [s, x] | semmle.label | call to S2.init(s:) [s, x] |
| test.swift:641:18:641:18 | s [x] | semmle.label | s [x] |
| test.swift:642:11:642:17 | enter #keyPath(...) [s, x] | semmle.label | enter #keyPath(...) [s, x] |
| test.swift:642:11:642:17 | exit #keyPath(...) | semmle.label | exit #keyPath(...) |
| test.swift:642:15:642:15 | KeyPathComponent [s, x] | semmle.label | KeyPathComponent [s, x] |
| test.swift:642:17:642:17 | KeyPathComponent [x] | semmle.label | KeyPathComponent [x] |
| test.swift:643:13:643:13 | s2 [s, x] | semmle.label | s2 [s, x] |
| test.swift:643:13:643:26 | \\...[...] | semmle.label | \\...[...] |
| test.swift:647:17:647:26 | [...] [Collection element] | semmle.label | [...] [Collection element] |
| test.swift:647:18:647:25 | call to source() | semmle.label | call to source() |
| test.swift:648:13:648:22 | enter #keyPath(...) [Collection element] | semmle.label | enter #keyPath(...) [Collection element] |
| test.swift:648:13:648:22 | exit #keyPath(...) | semmle.label | exit #keyPath(...) |
| test.swift:648:20:648:22 | KeyPathComponent [Collection element] | semmle.label | KeyPathComponent [Collection element] |
| test.swift:649:15:649:15 | array [Collection element] | semmle.label | array [Collection element] |
| test.swift:649:15:649:31 | \\...[...] | semmle.label | \\...[...] |
| test.swift:655:3:657:3 | self[return] [s, some:0, x] | semmle.label | self[return] [s, some:0, x] |
| test.swift:655:8:655:12 | s [some:0, x] | semmle.label | s [some:0, x] |
| test.swift:656:5:656:5 | [post] self [s, some:0, x] | semmle.label | [post] self [s, some:0, x] |
| test.swift:656:14:656:14 | s [some:0, x] | semmle.label | s [some:0, x] |
| test.swift:661:13:661:26 | call to S.init(x:) [x] | semmle.label | call to S.init(x:) [x] |
| test.swift:661:18:661:25 | call to source() | semmle.label | call to source() |
| test.swift:662:14:662:30 | call to S2_Optional.init(s:) [s, some:0, x] | semmle.label | call to S2_Optional.init(s:) [s, some:0, x] |
| test.swift:662:29:662:29 | s [some:0, x] | semmle.label | s [some:0, x] |
| test.swift:662:29:662:29 | s [x] | semmle.label | s [x] |
| test.swift:663:13:663:29 | enter #keyPath(...) [s, some:0, x] | semmle.label | enter #keyPath(...) [s, some:0, x] |
| test.swift:663:13:663:29 | exit #keyPath(...) [some:0] | semmle.label | exit #keyPath(...) [some:0] |
| test.swift:663:26:663:26 | KeyPathComponent [s, some:0, x] | semmle.label | KeyPathComponent [s, some:0, x] |
| test.swift:663:27:663:27 | KeyPathComponent [some:0, x] | semmle.label | KeyPathComponent [some:0, x] |
| test.swift:663:29:663:29 | KeyPathComponent [x] | semmle.label | KeyPathComponent [x] |
| test.swift:664:15:664:15 | s2 [s, some:0, x] | semmle.label | s2 [s, some:0, x] |
| test.swift:664:15:664:28 | \\...[...] [some:0] | semmle.label | \\...[...] [some:0] |
| test.swift:664:15:664:29 | ...! | semmle.label | ...! |
| test.swift:668:13:668:20 | call to source() | semmle.label | call to source() |
| test.swift:676:15:676:15 | y | semmle.label | y |
| test.swift:678:9:678:16 | call to source() | semmle.label | call to source() |
| test.swift:680:11:680:11 | x | semmle.label | x |
| test.swift:680:15:680:15 | [post] y | semmle.label | [post] y |
| test.swift:681:15:681:15 | x | semmle.label | x |
| test.swift:682:15:682:15 | y | semmle.label | y |
| test.swift:688:5:688:5 | [post] arr1 [Collection element] | semmle.label | [post] arr1 [Collection element] |
| test.swift:688:15:688:22 | call to source() | semmle.label | call to source() |
| test.swift:689:15:689:15 | arr1 [Collection element] | semmle.label | arr1 [Collection element] |
| test.swift:689:15:689:21 | ...[...] | semmle.label | ...[...] |
| test.swift:692:16:692:25 | [...] [Collection element] | semmle.label | [...] [Collection element] |
| test.swift:692:17:692:24 | call to source() | semmle.label | call to source() |
| test.swift:693:15:693:15 | arr2 [Collection element] | semmle.label | arr2 [Collection element] |
| test.swift:693:15:693:21 | ...[...] | semmle.label | ...[...] |
| test.swift:695:18:695:29 | [...] [Collection element, Collection element] | semmle.label | [...] [Collection element, Collection element] |
| test.swift:695:19:695:28 | [...] [Collection element] | semmle.label | [...] [Collection element] |
| test.swift:695:20:695:27 | call to source() | semmle.label | call to source() |
| test.swift:697:15:697:15 | matrix [Collection element, Collection element] | semmle.label | matrix [Collection element, Collection element] |
| test.swift:697:15:697:23 | ...[...] [Collection element] | semmle.label | ...[...] [Collection element] |
| test.swift:697:15:697:26 | ...[...] | semmle.label | ...[...] |
| test.swift:700:5:700:5 | [post] matrix2 [Collection element, Collection element] | semmle.label | [post] matrix2 [Collection element, Collection element] |
| test.swift:700:5:700:14 | [post] getter for ...[...] [Collection element] | semmle.label | [post] getter for ...[...] [Collection element] |
| test.swift:700:21:700:28 | call to source() | semmle.label | call to source() |
| test.swift:701:15:701:15 | matrix2 [Collection element, Collection element] | semmle.label | matrix2 [Collection element, Collection element] |
| test.swift:701:15:701:24 | ...[...] [Collection element] | semmle.label | ...[...] [Collection element] |
| test.swift:701:15:701:27 | ...[...] | semmle.label | ...[...] |
| test.swift:708:16:708:51 | call to Array<Element>.init(repeating:count:) [Collection element] | semmle.label | call to Array<Element>.init(repeating:count:) [Collection element] |
| test.swift:708:33:708:40 | call to source() | semmle.label | call to source() |
| test.swift:709:15:709:15 | arr5 [Collection element] | semmle.label | arr5 [Collection element] |
| test.swift:709:15:709:21 | ...[...] | semmle.label | ...[...] |
| test.swift:712:5:712:5 | [post] arr6 [Collection element] | semmle.label | [post] arr6 [Collection element] |
| test.swift:712:17:712:24 | call to source() | semmle.label | call to source() |
| test.swift:713:15:713:15 | arr6 [Collection element] | semmle.label | arr6 [Collection element] |
| test.swift:713:15:713:21 | ...[...] | semmle.label | ...[...] |
| test.swift:715:16:715:25 | [...] [Collection element] | semmle.label | [...] [Collection element] |
| test.swift:715:17:715:24 | call to source() | semmle.label | call to source() |
| test.swift:716:15:716:15 | arr7 [Collection element] | semmle.label | arr7 [Collection element] |
| test.swift:716:15:716:34 | call to randomElement() [some:0] | semmle.label | call to randomElement() [some:0] |
| test.swift:716:15:716:35 | ...! | semmle.label | ...! |
| test.swift:722:5:722:5 | [post] set1 [Collection element] | semmle.label | [post] set1 [Collection element] |
| test.swift:722:17:722:24 | call to source() | semmle.label | call to source() |
| test.swift:723:15:723:15 | set1 [Collection element] | semmle.label | set1 [Collection element] |
| test.swift:723:15:723:34 | call to randomElement() [some:0] | semmle.label | call to randomElement() [some:0] |
| test.swift:723:15:723:35 | ...! | semmle.label | ...! |
| test.swift:725:16:725:30 | call to Set<Element>.init(_:) [Collection element] | semmle.label | call to Set<Element>.init(_:) [Collection element] |
| test.swift:725:20:725:29 | [...] [Collection element] | semmle.label | [...] [Collection element] |
| test.swift:725:21:725:28 | call to source() | semmle.label | call to source() |
| test.swift:726:15:726:15 | set2 [Collection element] | semmle.label | set2 [Collection element] |
| test.swift:726:15:726:34 | call to randomElement() [some:0] | semmle.label | call to randomElement() [some:0] |
| test.swift:726:15:726:35 | ...! | semmle.label | ...! |
| test.swift:731:9:731:9 | self [v2, some:0] | semmle.label | self [v2, some:0] |
| test.swift:731:9:731:9 | self [v2] | semmle.label | self [v2] |
| test.swift:731:9:731:9 | value | semmle.label | value |
| test.swift:731:9:731:9 | value [some:0] | semmle.label | value [some:0] |
| test.swift:732:9:732:9 | self [v3] | semmle.label | self [v3] |
| test.swift:732:9:732:9 | value | semmle.label | value |
| test.swift:742:5:742:5 | v1 [some:0] | semmle.label | v1 [some:0] |
| test.swift:742:11:742:18 | call to source() | semmle.label | call to source() |
| test.swift:743:10:743:17 | call to source() | semmle.label | call to source() |
| test.swift:743:10:743:17 | call to source() [some:0] | semmle.label | call to source() [some:0] |
| test.swift:744:10:744:17 | call to source() | semmle.label | call to source() |
| test.swift:746:5:746:5 | [post] mo1 [v2, some:0] | semmle.label | [post] mo1 [v2, some:0] |
| test.swift:746:5:746:5 | [post] mo1 [v2] | semmle.label | [post] mo1 [v2] |
| test.swift:746:14:746:21 | call to source() | semmle.label | call to source() |
| test.swift:746:14:746:21 | call to source() [some:0] | semmle.label | call to source() [some:0] |
| test.swift:747:5:747:5 | [post] mo1 [v3] | semmle.label | [post] mo1 [v3] |
| test.swift:747:5:747:5 | mo1 [v2, some:0] | semmle.label | mo1 [v2, some:0] |
| test.swift:747:5:747:5 | mo1 [v2] | semmle.label | mo1 [v2] |
| test.swift:747:14:747:21 | call to source() | semmle.label | call to source() |
| test.swift:752:15:752:15 | v1 [some:0] | semmle.label | v1 [some:0] |
| test.swift:752:15:752:17 | ...! | semmle.label | ...! |
| test.swift:753:15:753:15 | v2 [some:0] | semmle.label | v2 [some:0] |
| test.swift:753:15:753:17 | ...! | semmle.label | ...! |
| test.swift:754:15:754:15 | v3 | semmle.label | v3 |
| test.swift:756:15:756:15 | mo1 [v2, some:0] | semmle.label | mo1 [v2, some:0] |
| test.swift:756:15:756:15 | mo1 [v2] | semmle.label | mo1 [v2] |
| test.swift:756:15:756:19 | .v2 | semmle.label | .v2 |
| test.swift:756:15:756:19 | .v2 [some:0] | semmle.label | .v2 [some:0] |
| test.swift:756:15:756:21 | ...! | semmle.label | ...! |
| test.swift:757:15:757:15 | mo1 [v3] | semmle.label | mo1 [v3] |
| test.swift:757:15:757:19 | .v3 | semmle.label | .v3 |
| test.swift:764:13:764:26 | call to S.init(x:) [x] | semmle.label | call to S.init(x:) [x] |
| test.swift:764:18:764:25 | call to source() | semmle.label | call to source() |
| test.swift:765:14:765:30 | call to S2_Optional.init(s:) [s, some:0, x] | semmle.label | call to S2_Optional.init(s:) [s, some:0, x] |
| test.swift:765:29:765:29 | s [some:0, x] | semmle.label | s [some:0, x] |
| test.swift:765:29:765:29 | s [x] | semmle.label | s [x] |
| test.swift:766:13:766:29 | enter #keyPath(...) [s, some:0, x] | semmle.label | enter #keyPath(...) [s, some:0, x] |
| test.swift:766:13:766:29 | exit #keyPath(...) | semmle.label | exit #keyPath(...) |
| test.swift:766:26:766:26 | KeyPathComponent [s, some:0, x] | semmle.label | KeyPathComponent [s, some:0, x] |
| test.swift:766:26:766:26 | KeyPathComponent [some:0, x] | semmle.label | KeyPathComponent [some:0, x] |
| test.swift:766:29:766:29 | KeyPathComponent [x] | semmle.label | KeyPathComponent [x] |
| test.swift:767:15:767:15 | s2 [s, some:0, x] | semmle.label | s2 [s, some:0, x] |
| test.swift:767:15:767:28 | \\...[...] | semmle.label | \\...[...] |
| test.swift:774:5:774:5 | [post] dict1 [Collection element, Tuple element at index 1] | semmle.label | [post] dict1 [Collection element, Tuple element at index 1] |
| test.swift:774:5:774:12 | DictionarySubscriptNode [Tuple element at index 1] | semmle.label | DictionarySubscriptNode [Tuple element at index 1] |
| test.swift:774:16:774:23 | call to source() | semmle.label | call to source() |
| test.swift:776:15:776:15 | dict1 [Collection element, Tuple element at index 1] | semmle.label | dict1 [Collection element, Tuple element at index 1] |
| test.swift:776:15:776:22 | ...[...] | semmle.label | ...[...] |
| test.swift:776:15:776:22 | DictionarySubscriptNode [Tuple element at index 1] | semmle.label | DictionarySubscriptNode [Tuple element at index 1] |
| test.swift:778:17:778:29 | [...] [Collection element, Tuple element at index 0] | semmle.label | [...] [Collection element, Tuple element at index 0] |
| test.swift:778:18:778:25 | call to source() | semmle.label | call to source() |
| test.swift:778:18:778:28 | (...) [Tuple element at index 0] | semmle.label | (...) [Tuple element at index 0] |
| test.swift:781:5:781:5 | $generator [Collection element, Tuple element at index 0] | semmle.label | $generator [Collection element, Tuple element at index 0] |
| test.swift:781:5:781:5 | call to next() [some:0, Tuple element at index 0] | semmle.label | call to next() [some:0, Tuple element at index 0] |
| test.swift:781:9:781:20 | (...) [Tuple element at index 0] | semmle.label | (...) [Tuple element at index 0] |
| test.swift:781:10:781:10 | key | semmle.label | key |
| test.swift:781:25:781:25 | call to makeIterator() [Collection element, Tuple element at index 0] | semmle.label | call to makeIterator() [Collection element, Tuple element at index 0] |
| test.swift:781:25:781:25 | dict2 [Collection element, Tuple element at index 0] | semmle.label | dict2 [Collection element, Tuple element at index 0] |
| test.swift:782:19:782:19 | key | semmle.label | key |
| test.swift:786:17:786:29 | [...] [Collection element, Tuple element at index 1] | semmle.label | [...] [Collection element, Tuple element at index 1] |
| test.swift:786:18:786:28 | (...) [Tuple element at index 1] | semmle.label | (...) [Tuple element at index 1] |
| test.swift:786:21:786:28 | call to source() | semmle.label | call to source() |
| test.swift:787:15:787:15 | dict3 [Collection element, Tuple element at index 1] | semmle.label | dict3 [Collection element, Tuple element at index 1] |
| test.swift:787:15:787:22 | ...[...] | semmle.label | ...[...] |
| test.swift:787:15:787:22 | DictionarySubscriptNode [Tuple element at index 1] | semmle.label | DictionarySubscriptNode [Tuple element at index 1] |
| test.swift:789:5:789:5 | [post] dict3 [Collection element, Tuple element at index 0] | semmle.label | [post] dict3 [Collection element, Tuple element at index 0] |
| test.swift:789:5:789:5 | [post] dict3 [Collection element, Tuple element at index 1] | semmle.label | [post] dict3 [Collection element, Tuple element at index 1] |
| test.swift:789:5:789:5 | dict3 [Collection element, Tuple element at index 1] | semmle.label | dict3 [Collection element, Tuple element at index 1] |
| test.swift:789:5:789:19 | DictionarySubscriptNode [Tuple element at index 0] | semmle.label | DictionarySubscriptNode [Tuple element at index 0] |
| test.swift:789:5:789:19 | DictionarySubscriptNode [Tuple element at index 1] | semmle.label | DictionarySubscriptNode [Tuple element at index 1] |
| test.swift:789:11:789:18 | call to source() | semmle.label | call to source() |
| test.swift:791:15:791:15 | dict3 [Collection element, Tuple element at index 0] | semmle.label | dict3 [Collection element, Tuple element at index 0] |
| test.swift:791:15:791:35 | call to randomElement() [some:0, Tuple element at index 0] | semmle.label | call to randomElement() [some:0, Tuple element at index 0] |
| test.swift:791:15:791:36 | ...! [Tuple element at index 0] | semmle.label | ...! [Tuple element at index 0] |
| test.swift:791:15:791:38 | .0 | semmle.label | .0 |
| test.swift:792:15:792:15 | dict3 [Collection element, Tuple element at index 1] | semmle.label | dict3 [Collection element, Tuple element at index 1] |
| test.swift:792:15:792:35 | call to randomElement() [some:0, Tuple element at index 1] | semmle.label | call to randomElement() [some:0, Tuple element at index 1] |
| test.swift:792:15:792:36 | ...! [Tuple element at index 1] | semmle.label | ...! [Tuple element at index 1] |
| test.swift:792:15:792:38 | .1 | semmle.label | .1 |
| test.swift:794:5:794:5 | $generator [Collection element, Tuple element at index 0] | semmle.label | $generator [Collection element, Tuple element at index 0] |
| test.swift:794:5:794:5 | $generator [Collection element, Tuple element at index 1] | semmle.label | $generator [Collection element, Tuple element at index 1] |
| test.swift:794:5:794:5 | call to next() [some:0, Tuple element at index 0] | semmle.label | call to next() [some:0, Tuple element at index 0] |
| test.swift:794:5:794:5 | call to next() [some:0, Tuple element at index 1] | semmle.label | call to next() [some:0, Tuple element at index 1] |
| test.swift:794:9:794:20 | (...) [Tuple element at index 0] | semmle.label | (...) [Tuple element at index 0] |
| test.swift:794:9:794:20 | (...) [Tuple element at index 1] | semmle.label | (...) [Tuple element at index 1] |
| test.swift:794:10:794:10 | key | semmle.label | key |
| test.swift:794:15:794:15 | value | semmle.label | value |
| test.swift:794:25:794:25 | call to makeIterator() [Collection element, Tuple element at index 0] | semmle.label | call to makeIterator() [Collection element, Tuple element at index 0] |
| test.swift:794:25:794:25 | call to makeIterator() [Collection element, Tuple element at index 1] | semmle.label | call to makeIterator() [Collection element, Tuple element at index 1] |
| test.swift:794:25:794:25 | dict3 [Collection element, Tuple element at index 0] | semmle.label | dict3 [Collection element, Tuple element at index 0] |
| test.swift:794:25:794:25 | dict3 [Collection element, Tuple element at index 1] | semmle.label | dict3 [Collection element, Tuple element at index 1] |
| test.swift:795:19:795:19 | key | semmle.label | key |
| test.swift:796:19:796:19 | value | semmle.label | value |
| test.swift:799:17:799:28 | [...] [Collection element, Tuple element at index 1] | semmle.label | [...] [Collection element, Tuple element at index 1] |
| test.swift:799:18:799:27 | (...) [Tuple element at index 1] | semmle.label | (...) [Tuple element at index 1] |
| test.swift:799:20:799:27 | call to source() | semmle.label | call to source() |
| test.swift:800:15:800:15 | [post] dict4 [Collection element, Tuple element at index 0] | semmle.label | [post] dict4 [Collection element, Tuple element at index 0] |
| test.swift:800:15:800:15 | dict4 [Collection element, Tuple element at index 1] | semmle.label | dict4 [Collection element, Tuple element at index 1] |
| test.swift:800:15:800:52 | call to updateValue(_:forKey:) [some:0] | semmle.label | call to updateValue(_:forKey:) [some:0] |
| test.swift:800:15:800:53 | ...! | semmle.label | ...! |
| test.swift:800:44:800:51 | call to source() | semmle.label | call to source() |
| test.swift:801:15:801:15 | [post] dict4 [Collection element, Tuple element at index 1] | semmle.label | [post] dict4 [Collection element, Tuple element at index 1] |
| test.swift:801:15:801:15 | dict4 [Collection element, Tuple element at index 1] | semmle.label | dict4 [Collection element, Tuple element at index 1] |
| test.swift:801:15:801:52 | call to updateValue(_:forKey:) [some:0] | semmle.label | call to updateValue(_:forKey:) [some:0] |
| test.swift:801:15:801:53 | ...! | semmle.label | ...! |
| test.swift:801:33:801:40 | call to source() | semmle.label | call to source() |
| test.swift:802:15:802:15 | dict4 [Collection element, Tuple element at index 0] | semmle.label | dict4 [Collection element, Tuple element at index 0] |
| test.swift:802:15:802:35 | call to randomElement() [some:0, Tuple element at index 0] | semmle.label | call to randomElement() [some:0, Tuple element at index 0] |
| test.swift:802:15:802:36 | ...! [Tuple element at index 0] | semmle.label | ...! [Tuple element at index 0] |
| test.swift:802:15:802:38 | .0 | semmle.label | .0 |
| test.swift:803:15:803:15 | dict4 [Collection element, Tuple element at index 1] | semmle.label | dict4 [Collection element, Tuple element at index 1] |
| test.swift:803:15:803:35 | call to randomElement() [some:0, Tuple element at index 1] | semmle.label | call to randomElement() [some:0, Tuple element at index 1] |
| test.swift:803:15:803:36 | ...! [Tuple element at index 1] | semmle.label | ...! [Tuple element at index 1] |
| test.swift:803:15:803:38 | .1 | semmle.label | .1 |
| test.swift:809:3:811:3 | self[return] [v] | semmle.label | self[return] [v] |
| test.swift:809:8:809:13 | v | semmle.label | v |
| test.swift:810:5:810:5 | [post] self [v] | semmle.label | [post] self [v] |
| test.swift:810:14:810:14 | v | semmle.label | v |
| test.swift:813:8:813:8 | self [v] | semmle.label | self [v] |
| test.swift:813:31:813:31 | .v | semmle.label | .v |
| test.swift:813:31:813:31 | self [v] | semmle.label | self [v] |
| test.swift:815:7:815:7 | self [v] | semmle.label | self [v] |
| test.swift:815:7:815:7 | value | semmle.label | value |
| test.swift:819:14:819:25 | call to S3.init(_:) [v] | semmle.label | call to S3.init(_:) [v] |
| test.swift:819:17:819:24 | call to source() | semmle.label | call to source() |
| test.swift:822:15:822:15 | s1 [v] | semmle.label | s1 [v] |
| test.swift:822:15:822:18 | .v | semmle.label | .v |
| test.swift:824:15:824:15 | s1 [v] | semmle.label | s1 [v] |
| test.swift:824:15:824:23 | call to getv() | semmle.label | call to getv() |
| test.swift:828:5:828:5 | [post] s2 [v] | semmle.label | [post] s2 [v] |
| test.swift:828:12:828:19 | call to source() | semmle.label | call to source() |
| test.swift:831:15:831:15 | s2 [v] | semmle.label | s2 [v] |
| test.swift:831:15:831:18 | .v | semmle.label | .v |
| test.swift:833:15:833:15 | s2 [v] | semmle.label | s2 [v] |
| test.swift:833:15:833:23 | call to getv() | semmle.label | call to getv() |
| test.swift:839:11:839:17 | [post] enter #keyPath(...) [s, x] | semmle.label | [post] enter #keyPath(...) [s, x] |
| test.swift:839:11:839:17 | [post] exit #keyPath(...) | semmle.label | [post] exit #keyPath(...) |
| test.swift:839:15:839:15 | [post] KeyPathComponent [s, x] | semmle.label | [post] KeyPathComponent [s, x] |
| test.swift:839:17:839:17 | [post] KeyPathComponent [x] | semmle.label | [post] KeyPathComponent [x] |
| test.swift:840:3:840:3 | [post] s2 [s, x] | semmle.label | [post] s2 [s, x] |
| test.swift:840:3:840:16 | \\...[...] | semmle.label | \\...[...] |
| test.swift:840:20:840:27 | call to source() | semmle.label | call to source() |
| test.swift:841:13:841:13 | s2 [s, x] | semmle.label | s2 [s, x] |
| test.swift:841:13:841:16 | .s [x] | semmle.label | .s [x] |
| test.swift:841:13:841:18 | .x | semmle.label | .x |
| test.swift:844:19:844:28 | args [Collection element] | semmle.label | args [Collection element] |
| test.swift:846:15:846:15 | args [Collection element] | semmle.label | args [Collection element] |
| test.swift:846:15:846:21 | ...[...] | semmle.label | ...[...] |
| test.swift:849:19:849:24 | v | semmle.label | v |
| test.swift:850:15:850:15 | v | semmle.label | v |
| test.swift:856:29:856:40 | args [Collection element] | semmle.label | args [Collection element] |
| test.swift:859:15:859:15 | args [Collection element] | semmle.label | args [Collection element] |
| test.swift:859:15:859:21 | ...[...] | semmle.label | ...[...] |
| test.swift:860:15:860:15 | args [Collection element] | semmle.label | args [Collection element] |
| test.swift:860:15:860:21 | ...[...] | semmle.label | ...[...] |
| test.swift:862:5:862:5 | $arg$generator [Collection element] | semmle.label | $arg$generator [Collection element] |
| test.swift:862:5:862:5 | call to next() [some:0] | semmle.label | call to next() [some:0] |
| test.swift:862:9:862:9 | arg | semmle.label | arg |
| test.swift:862:16:862:16 | args [Collection element] | semmle.label | args [Collection element] |
| test.swift:862:16:862:16 | call to makeIterator() [Collection element] | semmle.label | call to makeIterator() [Collection element] |
| test.swift:863:19:863:19 | arg | semmle.label | arg |
| test.swift:866:21:866:29 | enter #keyPath(...) [Collection element] | semmle.label | enter #keyPath(...) [Collection element] |
| test.swift:866:21:866:29 | exit #keyPath(...) | semmle.label | exit #keyPath(...) |
| test.swift:866:27:866:29 | KeyPathComponent [Collection element] | semmle.label | KeyPathComponent [Collection element] |
| test.swift:867:15:867:15 | args [Collection element] | semmle.label | args [Collection element] |
| test.swift:867:15:867:38 | \\...[...] | semmle.label | \\...[...] |
| test.swift:871:24:871:31 | [...] [Collection element] | semmle.label | [...] [Collection element] |
| test.swift:871:24:871:31 | [...] [Collection element] | semmle.label | [...] [Collection element] |
| test.swift:871:24:871:31 | call to source() | semmle.label | call to source() |
| test.swift:872:18:872:25 | call to source() | semmle.label | call to source() |
| test.swift:873:21:873:31 | [...] [Collection element] | semmle.label | [...] [Collection element] |
| test.swift:873:21:873:31 | [...] [Collection element] | semmle.label | [...] [Collection element] |
| test.swift:873:24:873:31 | call to source() | semmle.label | call to source() |
<<<<<<< HEAD
| test.swift:877:13:877:18 | call to ... | semmle.label | call to ... |
| test.swift:881:19:881:26 | call to source() | semmle.label | call to source() |
=======
| test.swift:877:16:877:30 | call to Set<Element>.init(_:) [Collection element] | semmle.label | call to Set<Element>.init(_:) [Collection element] |
| test.swift:877:20:877:29 | [...] [Collection element] | semmle.label | [...] [Collection element] |
| test.swift:877:21:877:28 | call to source() | semmle.label | call to source() |
| test.swift:879:5:879:5 | $elem$generator [Collection element] | semmle.label | $elem$generator [Collection element] |
| test.swift:879:5:879:5 | call to next() [some:0] | semmle.label | call to next() [some:0] |
| test.swift:879:9:879:9 | elem | semmle.label | elem |
| test.swift:879:17:879:17 | call to makeIterator() [Collection element] | semmle.label | call to makeIterator() [Collection element] |
| test.swift:879:17:879:17 | set1 [Collection element] | semmle.label | set1 [Collection element] |
| test.swift:880:19:880:19 | elem | semmle.label | elem |
| test.swift:883:21:883:21 | set1 [Collection element] | semmle.label | set1 [Collection element] |
| test.swift:883:21:883:39 | call to makeIterator() [Collection element] | semmle.label | call to makeIterator() [Collection element] |
| test.swift:884:15:884:15 | generator [Collection element] | semmle.label | generator [Collection element] |
| test.swift:884:15:884:30 | call to next() [some:0] | semmle.label | call to next() [some:0] |
| test.swift:884:15:884:31 | ...! | semmle.label | ...! |
>>>>>>> 8af72773
subpaths
| test.swift:75:22:75:22 | x | test.swift:65:16:65:28 | arg1 | test.swift:65:1:70:1 | arg2[return] | test.swift:75:32:75:32 | [post] y |
| test.swift:114:19:114:19 | arg | test.swift:109:9:109:14 | arg | test.swift:110:12:110:12 | arg | test.swift:114:12:114:22 | call to ... |
| test.swift:114:19:114:19 | arg | test.swift:123:10:123:13 | i | test.swift:124:16:124:16 | i | test.swift:114:12:114:22 | call to ... |
| test.swift:119:31:119:31 | x | test.swift:113:14:113:19 | arg | test.swift:114:12:114:22 | call to ... | test.swift:119:18:119:44 | call to forward(arg:lambda:) |
| test.swift:122:31:122:38 | call to source() | test.swift:113:14:113:19 | arg | test.swift:114:12:114:22 | call to ... | test.swift:122:18:125:6 | call to forward(arg:lambda:) |
| test.swift:145:23:145:30 | call to source() | test.swift:142:10:142:13 | i | test.swift:143:16:143:16 | i | test.swift:145:15:145:31 | call to ... |
| test.swift:170:9:170:9 | value | test.swift:163:7:163:7 | value | file://:0:0:0:0 | [post] self [x] | test.swift:170:5:170:5 | [post] self [x] |
| test.swift:174:12:174:12 | self [x] | test.swift:163:7:163:7 | self [x] | file://:0:0:0:0 | .x | test.swift:174:12:174:12 | .x |
| test.swift:180:9:180:16 | call to source() | test.swift:163:7:163:7 | value | file://:0:0:0:0 | [post] self [x] | test.swift:180:3:180:3 | [post] a [x] |
| test.swift:181:13:181:13 | a [x] | test.swift:163:7:163:7 | self [x] | file://:0:0:0:0 | .x | test.swift:181:13:181:15 | .x |
| test.swift:194:11:194:18 | call to source() | test.swift:163:7:163:7 | value | file://:0:0:0:0 | [post] self [x] | test.swift:194:3:194:5 | [post] getter for .a [x] |
| test.swift:195:13:195:13 | b [a, x] | test.swift:185:7:185:7 | self [a, x] | file://:0:0:0:0 | .a [x] | test.swift:195:13:195:15 | .a [x] |
| test.swift:195:13:195:15 | .a [x] | test.swift:163:7:163:7 | self [x] | file://:0:0:0:0 | .x | test.swift:195:13:195:17 | .x |
| test.swift:200:9:200:16 | call to source() | test.swift:169:12:169:22 | value | test.swift:169:3:171:3 | self[return] [x] | test.swift:200:3:200:3 | [post] a [x] |
| test.swift:200:9:200:16 | call to source() | test.swift:169:12:169:22 | value | test.swift:170:5:170:5 | [post] self [x] | test.swift:200:3:200:3 | [post] a [x] |
| test.swift:201:13:201:13 | a [x] | test.swift:163:7:163:7 | self [x] | file://:0:0:0:0 | .x | test.swift:201:13:201:15 | .x |
| test.swift:206:9:206:16 | call to source() | test.swift:163:7:163:7 | value | file://:0:0:0:0 | [post] self [x] | test.swift:206:3:206:3 | [post] a [x] |
| test.swift:207:13:207:13 | a [x] | test.swift:173:8:173:8 | self [x] | test.swift:174:12:174:12 | .x | test.swift:207:13:207:19 | call to get() |
| test.swift:212:9:212:16 | call to source() | test.swift:169:12:169:22 | value | test.swift:169:3:171:3 | self[return] [x] | test.swift:212:3:212:3 | [post] a [x] |
| test.swift:212:9:212:16 | call to source() | test.swift:169:12:169:22 | value | test.swift:170:5:170:5 | [post] self [x] | test.swift:212:3:212:3 | [post] a [x] |
| test.swift:213:13:213:13 | a [x] | test.swift:173:8:173:8 | self [x] | test.swift:174:12:174:12 | .x | test.swift:213:13:213:19 | call to get() |
| test.swift:218:11:218:18 | call to source() | test.swift:169:12:169:22 | value | test.swift:169:3:171:3 | self[return] [x] | test.swift:218:3:218:5 | [post] getter for .a [x] |
| test.swift:218:11:218:18 | call to source() | test.swift:169:12:169:22 | value | test.swift:170:5:170:5 | [post] self [x] | test.swift:218:3:218:5 | [post] getter for .a [x] |
| test.swift:219:13:219:13 | b [a, x] | test.swift:185:7:185:7 | self [a, x] | file://:0:0:0:0 | .a [x] | test.swift:219:13:219:15 | .a [x] |
| test.swift:219:13:219:15 | .a [x] | test.swift:163:7:163:7 | self [x] | file://:0:0:0:0 | .x | test.swift:219:13:219:17 | .x |
| test.swift:376:30:376:30 | t1 [Tuple element at index 1] | test.swift:368:22:368:36 | t [Tuple element at index 1] | test.swift:369:12:369:19 | (...) [Tuple element at index 0] | test.swift:376:14:376:32 | call to tupleShiftLeft1(_:) [Tuple element at index 0] |
| test.swift:509:24:509:31 | call to source() | test.swift:394:16:394:21 | v | test.swift:394:45:394:62 | call to ... [mySingle:0] | test.swift:509:14:509:32 | call to mkMyEnum1(_:) [mySingle:0] |
| test.swift:522:26:522:33 | call to source() | test.swift:396:18:396:23 | v | test.swift:396:45:396:60 | call to ... [some:0] | test.swift:522:14:522:34 | call to mkOptional1(_:) [some:0] |
| test.swift:565:12:565:12 | x | test.swift:559:9:559:9 | value | file://:0:0:0:0 | [post] self [x] | test.swift:565:5:565:5 | [post] cx [x] |
| test.swift:565:12:565:12 | x [some:0] | test.swift:559:9:559:9 | value [some:0] | file://:0:0:0:0 | [post] self [x, some:0] | test.swift:565:5:565:5 | [post] cx [x, some:0] |
| test.swift:569:20:569:20 | cx [x, some:0] | test.swift:559:9:559:9 | self [x, some:0] | file://:0:0:0:0 | .x [some:0] | test.swift:569:20:569:23 | .x [some:0] |
| test.swift:569:20:569:20 | cx [x] | test.swift:559:9:559:9 | self [x] | file://:0:0:0:0 | .x | test.swift:569:20:569:23 | .x |
| test.swift:593:20:593:28 | call to source3() | test.swift:586:10:586:13 | s | test.swift:587:7:587:7 | [post] self [str] | test.swift:593:7:593:7 | [post] self [str] |
| test.swift:599:13:599:33 | call to MyClass.init(s:) [str] | test.swift:585:9:585:9 | self [str] | file://:0:0:0:0 | .str | test.swift:599:13:599:35 | .str |
| test.swift:599:24:599:32 | call to source3() | test.swift:586:10:586:13 | s | test.swift:586:5:588:5 | self[return] [str] | test.swift:599:13:599:33 | call to MyClass.init(s:) [str] |
| test.swift:600:13:600:41 | call to MyClass.init(contentsOfFile:) [str] | test.swift:585:9:585:9 | self [str] | file://:0:0:0:0 | .str | test.swift:600:13:600:43 | .str |
| test.swift:623:16:623:23 | call to source() | test.swift:617:8:617:11 | x | test.swift:617:3:619:3 | self[return] [x] | test.swift:623:11:623:24 | call to S.init(x:) [x] |
| test.swift:625:13:625:13 | s [x] | test.swift:624:11:624:14 | enter #keyPath(...) [x] | test.swift:624:11:624:14 | exit #keyPath(...) | test.swift:625:13:625:25 | \\...[...] |
| test.swift:628:13:628:13 | s [x] | test.swift:627:36:627:38 | enter #keyPath(...) [x] | test.swift:627:36:627:38 | exit #keyPath(...) | test.swift:628:13:628:32 | \\...[...] |
| test.swift:640:16:640:23 | call to source() | test.swift:617:8:617:11 | x | test.swift:617:3:619:3 | self[return] [x] | test.swift:640:11:640:24 | call to S.init(x:) [x] |
| test.swift:641:18:641:18 | s [x] | test.swift:634:8:634:11 | s [x] | test.swift:634:3:636:3 | self[return] [s, x] | test.swift:641:12:641:19 | call to S2.init(s:) [s, x] |
| test.swift:643:13:643:13 | s2 [s, x] | test.swift:642:11:642:17 | enter #keyPath(...) [s, x] | test.swift:642:11:642:17 | exit #keyPath(...) | test.swift:643:13:643:26 | \\...[...] |
| test.swift:649:15:649:15 | array [Collection element] | test.swift:648:13:648:22 | enter #keyPath(...) [Collection element] | test.swift:648:13:648:22 | exit #keyPath(...) | test.swift:649:15:649:31 | \\...[...] |
| test.swift:661:18:661:25 | call to source() | test.swift:617:8:617:11 | x | test.swift:617:3:619:3 | self[return] [x] | test.swift:661:13:661:26 | call to S.init(x:) [x] |
| test.swift:662:29:662:29 | s [some:0, x] | test.swift:655:8:655:12 | s [some:0, x] | test.swift:655:3:657:3 | self[return] [s, some:0, x] | test.swift:662:14:662:30 | call to S2_Optional.init(s:) [s, some:0, x] |
| test.swift:664:15:664:15 | s2 [s, some:0, x] | test.swift:663:13:663:29 | enter #keyPath(...) [s, some:0, x] | test.swift:663:13:663:29 | exit #keyPath(...) [some:0] | test.swift:664:15:664:28 | \\...[...] [some:0] |
| test.swift:746:14:746:21 | call to source() | test.swift:731:9:731:9 | value | file://:0:0:0:0 | [post] self [v2] | test.swift:746:5:746:5 | [post] mo1 [v2] |
| test.swift:746:14:746:21 | call to source() [some:0] | test.swift:731:9:731:9 | value [some:0] | file://:0:0:0:0 | [post] self [v2, some:0] | test.swift:746:5:746:5 | [post] mo1 [v2, some:0] |
| test.swift:747:14:747:21 | call to source() | test.swift:732:9:732:9 | value | file://:0:0:0:0 | [post] self [v3] | test.swift:747:5:747:5 | [post] mo1 [v3] |
| test.swift:756:15:756:15 | mo1 [v2, some:0] | test.swift:731:9:731:9 | self [v2, some:0] | file://:0:0:0:0 | .v2 [some:0] | test.swift:756:15:756:19 | .v2 [some:0] |
| test.swift:756:15:756:15 | mo1 [v2] | test.swift:731:9:731:9 | self [v2] | file://:0:0:0:0 | .v2 | test.swift:756:15:756:19 | .v2 |
| test.swift:757:15:757:15 | mo1 [v3] | test.swift:732:9:732:9 | self [v3] | file://:0:0:0:0 | .v3 | test.swift:757:15:757:19 | .v3 |
| test.swift:764:18:764:25 | call to source() | test.swift:617:8:617:11 | x | test.swift:617:3:619:3 | self[return] [x] | test.swift:764:13:764:26 | call to S.init(x:) [x] |
| test.swift:765:29:765:29 | s [some:0, x] | test.swift:655:8:655:12 | s [some:0, x] | test.swift:655:3:657:3 | self[return] [s, some:0, x] | test.swift:765:14:765:30 | call to S2_Optional.init(s:) [s, some:0, x] |
| test.swift:767:15:767:15 | s2 [s, some:0, x] | test.swift:766:13:766:29 | enter #keyPath(...) [s, some:0, x] | test.swift:766:13:766:29 | exit #keyPath(...) | test.swift:767:15:767:28 | \\...[...] |
| test.swift:813:31:813:31 | self [v] | test.swift:815:7:815:7 | self [v] | file://:0:0:0:0 | .v | test.swift:813:31:813:31 | .v |
| test.swift:819:17:819:24 | call to source() | test.swift:809:8:809:13 | v | test.swift:809:3:811:3 | self[return] [v] | test.swift:819:14:819:25 | call to S3.init(_:) [v] |
| test.swift:822:15:822:15 | s1 [v] | test.swift:815:7:815:7 | self [v] | file://:0:0:0:0 | .v | test.swift:822:15:822:18 | .v |
| test.swift:824:15:824:15 | s1 [v] | test.swift:813:8:813:8 | self [v] | test.swift:813:31:813:31 | .v | test.swift:824:15:824:23 | call to getv() |
| test.swift:828:12:828:19 | call to source() | test.swift:815:7:815:7 | value | file://:0:0:0:0 | [post] self [v] | test.swift:828:5:828:5 | [post] s2 [v] |
| test.swift:831:15:831:15 | s2 [v] | test.swift:815:7:815:7 | self [v] | file://:0:0:0:0 | .v | test.swift:831:15:831:18 | .v |
| test.swift:833:15:833:15 | s2 [v] | test.swift:813:8:813:8 | self [v] | test.swift:813:31:813:31 | .v | test.swift:833:15:833:23 | call to getv() |
| test.swift:840:3:840:16 | \\...[...] | test.swift:839:11:839:17 | [post] exit #keyPath(...) | test.swift:839:11:839:17 | [post] enter #keyPath(...) [s, x] | test.swift:840:3:840:3 | [post] s2 [s, x] |
| test.swift:840:3:840:16 | \\...[...] | test.swift:839:11:839:17 | [post] exit #keyPath(...) | test.swift:839:15:839:15 | [post] KeyPathComponent [s, x] | test.swift:840:3:840:3 | [post] s2 [s, x] |
| test.swift:841:13:841:13 | s2 [s, x] | test.swift:632:7:632:7 | self [s, x] | file://:0:0:0:0 | .s [x] | test.swift:841:13:841:16 | .s [x] |
| test.swift:841:13:841:16 | .s [x] | test.swift:615:7:615:7 | self [x] | file://:0:0:0:0 | .x | test.swift:841:13:841:18 | .x |
| test.swift:867:15:867:15 | args [Collection element] | test.swift:866:21:866:29 | enter #keyPath(...) [Collection element] | test.swift:866:21:866:29 | exit #keyPath(...) | test.swift:867:15:867:38 | \\...[...] |
#select
| test.swift:7:15:7:15 | t1 | test.swift:6:19:6:26 | call to source() | test.swift:7:15:7:15 | t1 | result |
| test.swift:9:15:9:15 | t1 | test.swift:6:19:6:26 | call to source() | test.swift:9:15:9:15 | t1 | result |
| test.swift:10:15:10:15 | t2 | test.swift:6:19:6:26 | call to source() | test.swift:10:15:10:15 | t2 | result |
| test.swift:30:15:30:15 | x | test.swift:25:20:25:27 | call to source() | test.swift:30:15:30:15 | x | result |
| test.swift:31:15:31:15 | y | test.swift:26:26:26:33 | call to source() | test.swift:31:15:31:15 | y | result |
| test.swift:39:15:39:29 | call to callee_source() | test.swift:35:12:35:19 | call to source() | test.swift:39:15:39:29 | call to callee_source() | result |
| test.swift:50:15:50:15 | t | test.swift:43:19:43:26 | call to source() | test.swift:50:15:50:15 | t | result |
| test.swift:62:15:62:15 | x | test.swift:54:11:54:18 | call to source() | test.swift:62:15:62:15 | x | result |
| test.swift:76:15:76:15 | x | test.swift:73:18:73:25 | call to source() | test.swift:76:15:76:15 | x | result |
| test.swift:77:15:77:15 | y | test.swift:73:18:73:25 | call to source() | test.swift:77:15:77:15 | y | result |
| test.swift:98:19:98:19 | x | test.swift:81:11:81:18 | call to source() | test.swift:98:19:98:19 | x | result |
| test.swift:105:19:105:19 | x | test.swift:86:15:86:22 | call to source() | test.swift:105:19:105:19 | x | result |
| test.swift:105:19:105:19 | x | test.swift:89:15:89:22 | call to source() | test.swift:105:19:105:19 | x | result |
| test.swift:120:15:120:15 | y | test.swift:118:18:118:25 | call to source() | test.swift:120:15:120:15 | y | result |
| test.swift:126:15:126:15 | z | test.swift:122:31:122:38 | call to source() | test.swift:126:15:126:15 | z | result |
| test.swift:138:19:138:26 | call to source() | test.swift:138:19:138:26 | call to source() | test.swift:138:19:138:26 | call to source() | result |
| test.swift:145:15:145:31 | call to ... | test.swift:145:23:145:30 | call to source() | test.swift:145:15:145:31 | call to ... | result |
| test.swift:151:15:151:28 | call to ... | test.swift:149:16:149:23 | call to source() | test.swift:151:15:151:28 | call to ... | result |
| test.swift:155:19:155:19 | i | test.swift:149:16:149:23 | call to source() | test.swift:155:19:155:19 | i | result |
| test.swift:155:19:155:19 | i | test.swift:157:16:157:23 | call to source() | test.swift:155:19:155:19 | i | result |
| test.swift:181:13:181:15 | .x | test.swift:180:9:180:16 | call to source() | test.swift:181:13:181:15 | .x | result |
| test.swift:195:13:195:17 | .x | test.swift:194:11:194:18 | call to source() | test.swift:195:13:195:17 | .x | result |
| test.swift:201:13:201:15 | .x | test.swift:200:9:200:16 | call to source() | test.swift:201:13:201:15 | .x | result |
| test.swift:207:13:207:19 | call to get() | test.swift:206:9:206:16 | call to source() | test.swift:207:13:207:19 | call to get() | result |
| test.swift:213:13:213:19 | call to get() | test.swift:212:9:212:16 | call to source() | test.swift:213:13:213:19 | call to get() | result |
| test.swift:219:13:219:17 | .x | test.swift:218:11:218:18 | call to source() | test.swift:219:13:219:17 | .x | result |
| test.swift:235:13:235:15 | .source_value | test.swift:225:14:225:21 | call to source() | test.swift:235:13:235:15 | .source_value | result |
| test.swift:238:13:238:15 | .source_value | test.swift:225:14:225:21 | call to source() | test.swift:238:13:238:15 | .source_value | result |
| test.swift:265:15:265:15 | x | test.swift:259:12:259:19 | call to source() | test.swift:265:15:265:15 | x | result |
| test.swift:267:15:267:16 | ...! | test.swift:259:12:259:19 | call to source() | test.swift:267:15:267:16 | ...! | result |
| test.swift:270:15:270:31 | call to signum() | test.swift:270:15:270:22 | call to source() | test.swift:270:15:270:31 | call to signum() | result |
| test.swift:271:15:271:25 | OptionalEvaluationExpr | test.swift:259:12:259:19 | call to source() | test.swift:271:15:271:25 | OptionalEvaluationExpr | result |
| test.swift:274:15:274:20 | ... ??(_:_:) ... | test.swift:259:12:259:19 | call to source() | test.swift:274:15:274:20 | ... ??(_:_:) ... | result |
| test.swift:275:15:275:27 | ... ??(_:_:) ... | test.swift:259:12:259:19 | call to source() | test.swift:275:15:275:27 | ... ??(_:_:) ... | result |
| test.swift:275:15:275:27 | ... ??(_:_:) ... | test.swift:275:20:275:27 | call to source() | test.swift:275:15:275:27 | ... ??(_:_:) ... | result |
| test.swift:277:15:277:27 | ... ??(_:_:) ... | test.swift:277:20:277:27 | call to source() | test.swift:277:15:277:27 | ... ??(_:_:) ... | result |
| test.swift:279:15:279:31 | ... ? ... : ... | test.swift:259:12:259:19 | call to source() | test.swift:279:15:279:31 | ... ? ... : ... | result |
| test.swift:280:15:280:38 | ... ? ... : ... | test.swift:259:12:259:19 | call to source() | test.swift:280:15:280:38 | ... ? ... : ... | result |
| test.swift:280:15:280:38 | ... ? ... : ... | test.swift:280:31:280:38 | call to source() | test.swift:280:15:280:38 | ... ? ... : ... | result |
| test.swift:282:15:282:38 | ... ? ... : ... | test.swift:282:31:282:38 | call to source() | test.swift:282:15:282:38 | ... ? ... : ... | result |
| test.swift:285:19:285:19 | z | test.swift:259:12:259:19 | call to source() | test.swift:285:19:285:19 | z | result |
| test.swift:292:19:292:19 | z | test.swift:259:12:259:19 | call to source() | test.swift:292:19:292:19 | z | result |
| test.swift:300:15:300:15 | z1 | test.swift:259:12:259:19 | call to source() | test.swift:300:15:300:15 | z1 | result |
| test.swift:303:15:303:25 | call to signum() | test.swift:259:12:259:19 | call to source() | test.swift:303:15:303:25 | call to signum() | result |
| test.swift:307:19:307:19 | z | test.swift:259:12:259:19 | call to source() | test.swift:307:19:307:19 | z | result |
| test.swift:315:19:315:19 | z | test.swift:259:12:259:19 | call to source() | test.swift:315:19:315:19 | z | result |
| test.swift:335:15:335:18 | .1 | test.swift:331:18:331:25 | call to source() | test.swift:335:15:335:18 | .1 | result |
| test.swift:346:15:346:18 | .0 | test.swift:343:12:343:19 | call to source() | test.swift:346:15:346:18 | .0 | result |
| test.swift:356:15:356:18 | .0 | test.swift:351:18:351:25 | call to source() | test.swift:356:15:356:18 | .0 | result |
| test.swift:357:15:357:18 | .1 | test.swift:351:31:351:38 | call to source() | test.swift:357:15:357:18 | .1 | result |
| test.swift:360:15:360:18 | .0 | test.swift:351:18:351:25 | call to source() | test.swift:360:15:360:18 | .0 | result |
| test.swift:361:15:361:18 | .1 | test.swift:351:31:351:38 | call to source() | test.swift:361:15:361:18 | .1 | result |
| test.swift:363:15:363:15 | a | test.swift:351:18:351:25 | call to source() | test.swift:363:15:363:15 | a | result |
| test.swift:364:15:364:15 | b | test.swift:351:31:351:38 | call to source() | test.swift:364:15:364:15 | b | result |
| test.swift:380:15:380:18 | .1 | test.swift:375:18:375:25 | call to source() | test.swift:380:15:380:18 | .1 | result |
| test.swift:381:15:381:18 | .0 | test.swift:375:18:375:25 | call to source() | test.swift:381:15:381:18 | .0 | result |
| test.swift:383:15:383:18 | .0 | test.swift:375:18:375:25 | call to source() | test.swift:383:15:383:18 | .0 | result |
| test.swift:428:19:428:19 | a | test.swift:422:19:422:26 | call to source() | test.swift:428:19:428:19 | a | result |
| test.swift:437:19:437:19 | x | test.swift:422:19:422:26 | call to source() | test.swift:437:19:437:19 | x | result |
| test.swift:453:19:453:19 | b | test.swift:444:26:444:33 | call to source() | test.swift:453:19:453:19 | b | result |
| test.swift:463:19:463:19 | y | test.swift:444:26:444:33 | call to source() | test.swift:463:19:463:19 | y | result |
| test.swift:479:19:479:19 | c | test.swift:444:26:444:33 | call to source() | test.swift:479:19:479:19 | c | result |
| test.swift:488:19:488:19 | x | test.swift:487:51:487:58 | call to source() | test.swift:488:19:488:19 | x | result |
| test.swift:492:19:492:19 | c | test.swift:444:26:444:33 | call to source() | test.swift:492:19:492:19 | c | result |
| test.swift:498:19:498:19 | b | test.swift:444:26:444:33 | call to source() | test.swift:498:19:498:19 | b | result |
| test.swift:501:19:501:19 | e | test.swift:444:26:444:33 | call to source() | test.swift:501:19:501:19 | e | result |
| test.swift:513:54:513:54 | d2 | test.swift:507:30:507:37 | call to source() | test.swift:513:54:513:54 | d2 | result |
| test.swift:515:54:515:54 | d4 | test.swift:509:24:509:31 | call to source() | test.swift:515:54:515:54 | d4 | result |
| test.swift:517:54:517:54 | d6 | test.swift:511:24:511:31 | call to source() | test.swift:517:54:517:54 | d6 | result |
| test.swift:526:15:526:17 | ...! | test.swift:520:28:520:35 | call to source() | test.swift:526:15:526:17 | ...! | result |
| test.swift:528:15:528:17 | ...! | test.swift:522:26:522:33 | call to source() | test.swift:528:15:528:17 | ...! | result |
| test.swift:530:15:530:17 | ...! | test.swift:524:26:524:33 | call to source() | test.swift:530:15:530:17 | ...! | result |
| test.swift:539:19:539:19 | a | test.swift:259:12:259:19 | call to source() | test.swift:539:19:539:19 | a | result |
| test.swift:546:19:546:19 | a | test.swift:259:12:259:19 | call to source() | test.swift:546:19:546:19 | a | result |
| test.swift:570:15:570:15 | z1 | test.swift:259:12:259:19 | call to source() | test.swift:570:15:570:15 | z1 | result |
| test.swift:576:13:576:21 | call to +(_:) | test.swift:576:14:576:21 | call to source() | test.swift:576:13:576:21 | call to +(_:) | result |
| test.swift:577:14:577:21 | call to source() | test.swift:577:14:577:21 | call to source() | test.swift:577:14:577:21 | call to source() | result |
| test.swift:594:17:594:17 | .str | test.swift:593:20:593:28 | call to source3() | test.swift:594:17:594:17 | .str | result |
| test.swift:599:13:599:35 | .str | test.swift:599:24:599:32 | call to source3() | test.swift:599:13:599:35 | .str | result |
| test.swift:600:13:600:43 | .str | test.swift:593:20:593:28 | call to source3() | test.swift:600:13:600:43 | .str | result |
| test.swift:625:13:625:25 | \\...[...] | test.swift:623:16:623:23 | call to source() | test.swift:625:13:625:25 | \\...[...] | result |
| test.swift:628:13:628:32 | \\...[...] | test.swift:623:16:623:23 | call to source() | test.swift:628:13:628:32 | \\...[...] | result |
| test.swift:643:13:643:26 | \\...[...] | test.swift:640:16:640:23 | call to source() | test.swift:643:13:643:26 | \\...[...] | result |
| test.swift:649:15:649:31 | \\...[...] | test.swift:647:18:647:25 | call to source() | test.swift:649:15:649:31 | \\...[...] | result |
| test.swift:664:15:664:29 | ...! | test.swift:661:18:661:25 | call to source() | test.swift:664:15:664:29 | ...! | result |
| test.swift:676:15:676:15 | y | test.swift:668:13:668:20 | call to source() | test.swift:676:15:676:15 | y | result |
| test.swift:681:15:681:15 | x | test.swift:678:9:678:16 | call to source() | test.swift:681:15:681:15 | x | result |
| test.swift:682:15:682:15 | y | test.swift:678:9:678:16 | call to source() | test.swift:682:15:682:15 | y | result |
| test.swift:689:15:689:21 | ...[...] | test.swift:688:15:688:22 | call to source() | test.swift:689:15:689:21 | ...[...] | result |
| test.swift:693:15:693:21 | ...[...] | test.swift:692:17:692:24 | call to source() | test.swift:693:15:693:21 | ...[...] | result |
| test.swift:697:15:697:26 | ...[...] | test.swift:695:20:695:27 | call to source() | test.swift:697:15:697:26 | ...[...] | result |
| test.swift:701:15:701:27 | ...[...] | test.swift:700:21:700:28 | call to source() | test.swift:701:15:701:27 | ...[...] | result |
| test.swift:709:15:709:21 | ...[...] | test.swift:708:33:708:40 | call to source() | test.swift:709:15:709:21 | ...[...] | result |
| test.swift:713:15:713:21 | ...[...] | test.swift:712:17:712:24 | call to source() | test.swift:713:15:713:21 | ...[...] | result |
| test.swift:716:15:716:35 | ...! | test.swift:715:17:715:24 | call to source() | test.swift:716:15:716:35 | ...! | result |
| test.swift:723:15:723:35 | ...! | test.swift:722:17:722:24 | call to source() | test.swift:723:15:723:35 | ...! | result |
| test.swift:726:15:726:35 | ...! | test.swift:725:21:725:28 | call to source() | test.swift:726:15:726:35 | ...! | result |
| test.swift:752:15:752:17 | ...! | test.swift:742:11:742:18 | call to source() | test.swift:752:15:752:17 | ...! | result |
| test.swift:753:15:753:17 | ...! | test.swift:743:10:743:17 | call to source() | test.swift:753:15:753:17 | ...! | result |
| test.swift:754:15:754:15 | v3 | test.swift:744:10:744:17 | call to source() | test.swift:754:15:754:15 | v3 | result |
| test.swift:756:15:756:21 | ...! | test.swift:746:14:746:21 | call to source() | test.swift:756:15:756:21 | ...! | result |
| test.swift:757:15:757:19 | .v3 | test.swift:747:14:747:21 | call to source() | test.swift:757:15:757:19 | .v3 | result |
| test.swift:767:15:767:28 | \\...[...] | test.swift:764:18:764:25 | call to source() | test.swift:767:15:767:28 | \\...[...] | result |
| test.swift:776:15:776:22 | ...[...] | test.swift:774:16:774:23 | call to source() | test.swift:776:15:776:22 | ...[...] | result |
| test.swift:782:19:782:19 | key | test.swift:778:18:778:25 | call to source() | test.swift:782:19:782:19 | key | result |
| test.swift:787:15:787:22 | ...[...] | test.swift:786:21:786:28 | call to source() | test.swift:787:15:787:22 | ...[...] | result |
| test.swift:791:15:791:38 | .0 | test.swift:789:11:789:18 | call to source() | test.swift:791:15:791:38 | .0 | result |
| test.swift:792:15:792:38 | .1 | test.swift:786:21:786:28 | call to source() | test.swift:792:15:792:38 | .1 | result |
| test.swift:795:19:795:19 | key | test.swift:789:11:789:18 | call to source() | test.swift:795:19:795:19 | key | result |
| test.swift:796:19:796:19 | value | test.swift:786:21:786:28 | call to source() | test.swift:796:19:796:19 | value | result |
| test.swift:800:15:800:53 | ...! | test.swift:799:20:799:27 | call to source() | test.swift:800:15:800:53 | ...! | result |
| test.swift:801:15:801:53 | ...! | test.swift:799:20:799:27 | call to source() | test.swift:801:15:801:53 | ...! | result |
| test.swift:802:15:802:38 | .0 | test.swift:800:44:800:51 | call to source() | test.swift:802:15:802:38 | .0 | result |
| test.swift:803:15:803:38 | .1 | test.swift:799:20:799:27 | call to source() | test.swift:803:15:803:38 | .1 | result |
| test.swift:803:15:803:38 | .1 | test.swift:801:33:801:40 | call to source() | test.swift:803:15:803:38 | .1 | result |
| test.swift:822:15:822:18 | .v | test.swift:819:17:819:24 | call to source() | test.swift:822:15:822:18 | .v | result |
| test.swift:824:15:824:23 | call to getv() | test.swift:819:17:819:24 | call to source() | test.swift:824:15:824:23 | call to getv() | result |
| test.swift:831:15:831:18 | .v | test.swift:828:12:828:19 | call to source() | test.swift:831:15:831:18 | .v | result |
| test.swift:833:15:833:23 | call to getv() | test.swift:828:12:828:19 | call to source() | test.swift:833:15:833:23 | call to getv() | result |
| test.swift:841:13:841:18 | .x | test.swift:840:20:840:27 | call to source() | test.swift:841:13:841:18 | .x | result |
| test.swift:846:15:846:21 | ...[...] | test.swift:871:24:871:31 | call to source() | test.swift:846:15:846:21 | ...[...] | result |
| test.swift:850:15:850:15 | v | test.swift:872:18:872:25 | call to source() | test.swift:850:15:850:15 | v | result |
| test.swift:859:15:859:21 | ...[...] | test.swift:873:24:873:31 | call to source() | test.swift:859:15:859:21 | ...[...] | result |
| test.swift:860:15:860:21 | ...[...] | test.swift:873:24:873:31 | call to source() | test.swift:860:15:860:21 | ...[...] | result |
<<<<<<< HEAD
| test.swift:867:15:867:38 | \\...[...] | test.swift:873:24:873:31 | call to source() | test.swift:867:15:867:38 | \\...[...] | result |
| test.swift:877:13:877:18 | call to ... | test.swift:881:19:881:26 | call to source() | test.swift:877:13:877:18 | call to ... | result |
=======
| test.swift:863:19:863:19 | arg | test.swift:873:24:873:31 | call to source() | test.swift:863:19:863:19 | arg | result |
| test.swift:867:15:867:38 | \\...[...] | test.swift:873:24:873:31 | call to source() | test.swift:867:15:867:38 | \\...[...] | result |
| test.swift:880:19:880:19 | elem | test.swift:877:21:877:28 | call to source() | test.swift:880:19:880:19 | elem | result |
| test.swift:884:15:884:31 | ...! | test.swift:877:21:877:28 | call to source() | test.swift:884:15:884:31 | ...! | result |
>>>>>>> 8af72773
<|MERGE_RESOLUTION|>--- conflicted
+++ resolved
@@ -471,11 +471,11 @@
 | test.swift:778:17:778:29 | [...] [Collection element, Tuple element at index 0] | test.swift:781:25:781:25 | dict2 [Collection element, Tuple element at index 0] |
 | test.swift:778:18:778:25 | call to source() | test.swift:778:18:778:28 | (...) [Tuple element at index 0] |
 | test.swift:778:18:778:28 | (...) [Tuple element at index 0] | test.swift:778:17:778:29 | [...] [Collection element, Tuple element at index 0] |
-| test.swift:781:5:781:5 | $generator [Collection element, Tuple element at index 0] | test.swift:781:5:781:5 | call to next() [some:0, Tuple element at index 0] |
-| test.swift:781:5:781:5 | call to next() [some:0, Tuple element at index 0] | test.swift:781:9:781:20 | (...) [Tuple element at index 0] |
+| test.swift:781:5:784:5 | $generator [Collection element, Tuple element at index 0] | test.swift:781:5:784:5 | call to next() [some:0, Tuple element at index 0] |
+| test.swift:781:5:784:5 | call to next() [some:0, Tuple element at index 0] | test.swift:781:9:781:20 | (...) [Tuple element at index 0] |
 | test.swift:781:9:781:20 | (...) [Tuple element at index 0] | test.swift:781:10:781:10 | key |
 | test.swift:781:10:781:10 | key | test.swift:782:19:782:19 | key |
-| test.swift:781:25:781:25 | call to makeIterator() [Collection element, Tuple element at index 0] | test.swift:781:5:781:5 | $generator [Collection element, Tuple element at index 0] |
+| test.swift:781:25:781:25 | call to makeIterator() [Collection element, Tuple element at index 0] | test.swift:781:5:784:5 | $generator [Collection element, Tuple element at index 0] |
 | test.swift:781:25:781:25 | dict2 [Collection element, Tuple element at index 0] | test.swift:781:25:781:25 | call to makeIterator() [Collection element, Tuple element at index 0] |
 | test.swift:786:17:786:29 | [...] [Collection element, Tuple element at index 1] | test.swift:787:15:787:15 | dict3 [Collection element, Tuple element at index 1] |
 | test.swift:786:17:786:29 | [...] [Collection element, Tuple element at index 1] | test.swift:789:5:789:5 | dict3 [Collection element, Tuple element at index 1] |
@@ -499,16 +499,16 @@
 | test.swift:792:15:792:15 | dict3 [Collection element, Tuple element at index 1] | test.swift:792:15:792:35 | call to randomElement() [some:0, Tuple element at index 1] |
 | test.swift:792:15:792:35 | call to randomElement() [some:0, Tuple element at index 1] | test.swift:792:15:792:36 | ...! [Tuple element at index 1] |
 | test.swift:792:15:792:36 | ...! [Tuple element at index 1] | test.swift:792:15:792:38 | .1 |
-| test.swift:794:5:794:5 | $generator [Collection element, Tuple element at index 0] | test.swift:794:5:794:5 | call to next() [some:0, Tuple element at index 0] |
-| test.swift:794:5:794:5 | $generator [Collection element, Tuple element at index 1] | test.swift:794:5:794:5 | call to next() [some:0, Tuple element at index 1] |
-| test.swift:794:5:794:5 | call to next() [some:0, Tuple element at index 0] | test.swift:794:9:794:20 | (...) [Tuple element at index 0] |
-| test.swift:794:5:794:5 | call to next() [some:0, Tuple element at index 1] | test.swift:794:9:794:20 | (...) [Tuple element at index 1] |
+| test.swift:794:5:797:5 | $generator [Collection element, Tuple element at index 0] | test.swift:794:5:797:5 | call to next() [some:0, Tuple element at index 0] |
+| test.swift:794:5:797:5 | $generator [Collection element, Tuple element at index 1] | test.swift:794:5:797:5 | call to next() [some:0, Tuple element at index 1] |
+| test.swift:794:5:797:5 | call to next() [some:0, Tuple element at index 0] | test.swift:794:9:794:20 | (...) [Tuple element at index 0] |
+| test.swift:794:5:797:5 | call to next() [some:0, Tuple element at index 1] | test.swift:794:9:794:20 | (...) [Tuple element at index 1] |
 | test.swift:794:9:794:20 | (...) [Tuple element at index 0] | test.swift:794:10:794:10 | key |
 | test.swift:794:9:794:20 | (...) [Tuple element at index 1] | test.swift:794:15:794:15 | value |
 | test.swift:794:10:794:10 | key | test.swift:795:19:795:19 | key |
 | test.swift:794:15:794:15 | value | test.swift:796:19:796:19 | value |
-| test.swift:794:25:794:25 | call to makeIterator() [Collection element, Tuple element at index 0] | test.swift:794:5:794:5 | $generator [Collection element, Tuple element at index 0] |
-| test.swift:794:25:794:25 | call to makeIterator() [Collection element, Tuple element at index 1] | test.swift:794:5:794:5 | $generator [Collection element, Tuple element at index 1] |
+| test.swift:794:25:794:25 | call to makeIterator() [Collection element, Tuple element at index 0] | test.swift:794:5:797:5 | $generator [Collection element, Tuple element at index 0] |
+| test.swift:794:25:794:25 | call to makeIterator() [Collection element, Tuple element at index 1] | test.swift:794:5:797:5 | $generator [Collection element, Tuple element at index 1] |
 | test.swift:794:25:794:25 | dict3 [Collection element, Tuple element at index 0] | test.swift:794:25:794:25 | call to makeIterator() [Collection element, Tuple element at index 0] |
 | test.swift:794:25:794:25 | dict3 [Collection element, Tuple element at index 1] | test.swift:794:25:794:25 | call to makeIterator() [Collection element, Tuple element at index 1] |
 | test.swift:799:17:799:28 | [...] [Collection element, Tuple element at index 1] | test.swift:800:15:800:15 | dict4 [Collection element, Tuple element at index 1] |
@@ -574,11 +574,11 @@
 | test.swift:856:29:856:40 | args [Collection element] | test.swift:867:15:867:15 | args [Collection element] |
 | test.swift:859:15:859:15 | args [Collection element] | test.swift:859:15:859:21 | ...[...] |
 | test.swift:860:15:860:15 | args [Collection element] | test.swift:860:15:860:21 | ...[...] |
-| test.swift:862:5:862:5 | $arg$generator [Collection element] | test.swift:862:5:862:5 | call to next() [some:0] |
-| test.swift:862:5:862:5 | call to next() [some:0] | test.swift:862:9:862:9 | arg |
+| test.swift:862:5:864:5 | $arg$generator [Collection element] | test.swift:862:5:864:5 | call to next() [some:0] |
+| test.swift:862:5:864:5 | call to next() [some:0] | test.swift:862:9:862:9 | arg |
 | test.swift:862:9:862:9 | arg | test.swift:863:19:863:19 | arg |
 | test.swift:862:16:862:16 | args [Collection element] | test.swift:862:16:862:16 | call to makeIterator() [Collection element] |
-| test.swift:862:16:862:16 | call to makeIterator() [Collection element] | test.swift:862:5:862:5 | $arg$generator [Collection element] |
+| test.swift:862:16:862:16 | call to makeIterator() [Collection element] | test.swift:862:5:864:5 | $arg$generator [Collection element] |
 | test.swift:866:21:866:29 | enter #keyPath(...) [Collection element] | test.swift:866:27:866:29 | KeyPathComponent [Collection element] |
 | test.swift:866:27:866:29 | KeyPathComponent [Collection element] | test.swift:866:21:866:29 | exit #keyPath(...) |
 | test.swift:867:15:867:15 | args [Collection element] | test.swift:866:21:866:29 | enter #keyPath(...) [Collection element] |
@@ -590,23 +590,20 @@
 | test.swift:873:21:873:31 | [...] [Collection element] | test.swift:856:29:856:40 | args [Collection element] |
 | test.swift:873:21:873:31 | [...] [Collection element] | test.swift:873:21:873:31 | [...] [Collection element] |
 | test.swift:873:24:873:31 | call to source() | test.swift:873:21:873:31 | [...] [Collection element] |
-<<<<<<< HEAD
-| test.swift:881:19:881:26 | call to source() | test.swift:877:13:877:18 | call to ... |
-=======
 | test.swift:877:16:877:30 | call to Set<Element>.init(_:) [Collection element] | test.swift:879:17:879:17 | set1 [Collection element] |
 | test.swift:877:16:877:30 | call to Set<Element>.init(_:) [Collection element] | test.swift:883:21:883:21 | set1 [Collection element] |
 | test.swift:877:20:877:29 | [...] [Collection element] | test.swift:877:16:877:30 | call to Set<Element>.init(_:) [Collection element] |
 | test.swift:877:21:877:28 | call to source() | test.swift:877:20:877:29 | [...] [Collection element] |
-| test.swift:879:5:879:5 | $elem$generator [Collection element] | test.swift:879:5:879:5 | call to next() [some:0] |
-| test.swift:879:5:879:5 | call to next() [some:0] | test.swift:879:9:879:9 | elem |
+| test.swift:879:5:881:5 | $elem$generator [Collection element] | test.swift:879:5:881:5 | call to next() [some:0] |
+| test.swift:879:5:881:5 | call to next() [some:0] | test.swift:879:9:879:9 | elem |
 | test.swift:879:9:879:9 | elem | test.swift:880:19:880:19 | elem |
-| test.swift:879:17:879:17 | call to makeIterator() [Collection element] | test.swift:879:5:879:5 | $elem$generator [Collection element] |
+| test.swift:879:17:879:17 | call to makeIterator() [Collection element] | test.swift:879:5:881:5 | $elem$generator [Collection element] |
 | test.swift:879:17:879:17 | set1 [Collection element] | test.swift:879:17:879:17 | call to makeIterator() [Collection element] |
 | test.swift:883:21:883:21 | set1 [Collection element] | test.swift:883:21:883:39 | call to makeIterator() [Collection element] |
 | test.swift:883:21:883:39 | call to makeIterator() [Collection element] | test.swift:884:15:884:15 | generator [Collection element] |
 | test.swift:884:15:884:15 | generator [Collection element] | test.swift:884:15:884:30 | call to next() [some:0] |
 | test.swift:884:15:884:30 | call to next() [some:0] | test.swift:884:15:884:31 | ...! |
->>>>>>> 8af72773
+| test.swift:908:19:908:26 | call to source() | test.swift:904:13:904:18 | call to ... |
 nodes
 | file://:0:0:0:0 | .a [x] | semmle.label | .a [x] |
 | file://:0:0:0:0 | .s [x] | semmle.label | .s [x] |
@@ -1120,8 +1117,8 @@
 | test.swift:778:17:778:29 | [...] [Collection element, Tuple element at index 0] | semmle.label | [...] [Collection element, Tuple element at index 0] |
 | test.swift:778:18:778:25 | call to source() | semmle.label | call to source() |
 | test.swift:778:18:778:28 | (...) [Tuple element at index 0] | semmle.label | (...) [Tuple element at index 0] |
-| test.swift:781:5:781:5 | $generator [Collection element, Tuple element at index 0] | semmle.label | $generator [Collection element, Tuple element at index 0] |
-| test.swift:781:5:781:5 | call to next() [some:0, Tuple element at index 0] | semmle.label | call to next() [some:0, Tuple element at index 0] |
+| test.swift:781:5:784:5 | $generator [Collection element, Tuple element at index 0] | semmle.label | $generator [Collection element, Tuple element at index 0] |
+| test.swift:781:5:784:5 | call to next() [some:0, Tuple element at index 0] | semmle.label | call to next() [some:0, Tuple element at index 0] |
 | test.swift:781:9:781:20 | (...) [Tuple element at index 0] | semmle.label | (...) [Tuple element at index 0] |
 | test.swift:781:10:781:10 | key | semmle.label | key |
 | test.swift:781:25:781:25 | call to makeIterator() [Collection element, Tuple element at index 0] | semmle.label | call to makeIterator() [Collection element, Tuple element at index 0] |
@@ -1147,10 +1144,10 @@
 | test.swift:792:15:792:35 | call to randomElement() [some:0, Tuple element at index 1] | semmle.label | call to randomElement() [some:0, Tuple element at index 1] |
 | test.swift:792:15:792:36 | ...! [Tuple element at index 1] | semmle.label | ...! [Tuple element at index 1] |
 | test.swift:792:15:792:38 | .1 | semmle.label | .1 |
-| test.swift:794:5:794:5 | $generator [Collection element, Tuple element at index 0] | semmle.label | $generator [Collection element, Tuple element at index 0] |
-| test.swift:794:5:794:5 | $generator [Collection element, Tuple element at index 1] | semmle.label | $generator [Collection element, Tuple element at index 1] |
-| test.swift:794:5:794:5 | call to next() [some:0, Tuple element at index 0] | semmle.label | call to next() [some:0, Tuple element at index 0] |
-| test.swift:794:5:794:5 | call to next() [some:0, Tuple element at index 1] | semmle.label | call to next() [some:0, Tuple element at index 1] |
+| test.swift:794:5:797:5 | $generator [Collection element, Tuple element at index 0] | semmle.label | $generator [Collection element, Tuple element at index 0] |
+| test.swift:794:5:797:5 | $generator [Collection element, Tuple element at index 1] | semmle.label | $generator [Collection element, Tuple element at index 1] |
+| test.swift:794:5:797:5 | call to next() [some:0, Tuple element at index 0] | semmle.label | call to next() [some:0, Tuple element at index 0] |
+| test.swift:794:5:797:5 | call to next() [some:0, Tuple element at index 1] | semmle.label | call to next() [some:0, Tuple element at index 1] |
 | test.swift:794:9:794:20 | (...) [Tuple element at index 0] | semmle.label | (...) [Tuple element at index 0] |
 | test.swift:794:9:794:20 | (...) [Tuple element at index 1] | semmle.label | (...) [Tuple element at index 1] |
 | test.swift:794:10:794:10 | key | semmle.label | key |
@@ -1223,8 +1220,8 @@
 | test.swift:859:15:859:21 | ...[...] | semmle.label | ...[...] |
 | test.swift:860:15:860:15 | args [Collection element] | semmle.label | args [Collection element] |
 | test.swift:860:15:860:21 | ...[...] | semmle.label | ...[...] |
-| test.swift:862:5:862:5 | $arg$generator [Collection element] | semmle.label | $arg$generator [Collection element] |
-| test.swift:862:5:862:5 | call to next() [some:0] | semmle.label | call to next() [some:0] |
+| test.swift:862:5:864:5 | $arg$generator [Collection element] | semmle.label | $arg$generator [Collection element] |
+| test.swift:862:5:864:5 | call to next() [some:0] | semmle.label | call to next() [some:0] |
 | test.swift:862:9:862:9 | arg | semmle.label | arg |
 | test.swift:862:16:862:16 | args [Collection element] | semmle.label | args [Collection element] |
 | test.swift:862:16:862:16 | call to makeIterator() [Collection element] | semmle.label | call to makeIterator() [Collection element] |
@@ -1241,15 +1238,11 @@
 | test.swift:873:21:873:31 | [...] [Collection element] | semmle.label | [...] [Collection element] |
 | test.swift:873:21:873:31 | [...] [Collection element] | semmle.label | [...] [Collection element] |
 | test.swift:873:24:873:31 | call to source() | semmle.label | call to source() |
-<<<<<<< HEAD
-| test.swift:877:13:877:18 | call to ... | semmle.label | call to ... |
-| test.swift:881:19:881:26 | call to source() | semmle.label | call to source() |
-=======
 | test.swift:877:16:877:30 | call to Set<Element>.init(_:) [Collection element] | semmle.label | call to Set<Element>.init(_:) [Collection element] |
 | test.swift:877:20:877:29 | [...] [Collection element] | semmle.label | [...] [Collection element] |
 | test.swift:877:21:877:28 | call to source() | semmle.label | call to source() |
-| test.swift:879:5:879:5 | $elem$generator [Collection element] | semmle.label | $elem$generator [Collection element] |
-| test.swift:879:5:879:5 | call to next() [some:0] | semmle.label | call to next() [some:0] |
+| test.swift:879:5:881:5 | $elem$generator [Collection element] | semmle.label | $elem$generator [Collection element] |
+| test.swift:879:5:881:5 | call to next() [some:0] | semmle.label | call to next() [some:0] |
 | test.swift:879:9:879:9 | elem | semmle.label | elem |
 | test.swift:879:17:879:17 | call to makeIterator() [Collection element] | semmle.label | call to makeIterator() [Collection element] |
 | test.swift:879:17:879:17 | set1 [Collection element] | semmle.label | set1 [Collection element] |
@@ -1259,7 +1252,8 @@
 | test.swift:884:15:884:15 | generator [Collection element] | semmle.label | generator [Collection element] |
 | test.swift:884:15:884:30 | call to next() [some:0] | semmle.label | call to next() [some:0] |
 | test.swift:884:15:884:31 | ...! | semmle.label | ...! |
->>>>>>> 8af72773
+| test.swift:904:13:904:18 | call to ... | semmle.label | call to ... |
+| test.swift:908:19:908:26 | call to source() | semmle.label | call to source() |
 subpaths
 | test.swift:75:22:75:22 | x | test.swift:65:16:65:28 | arg1 | test.swift:65:1:70:1 | arg2[return] | test.swift:75:32:75:32 | [post] y |
 | test.swift:114:19:114:19 | arg | test.swift:109:9:109:14 | arg | test.swift:110:12:110:12 | arg | test.swift:114:12:114:22 | call to ... |
@@ -1453,12 +1447,8 @@
 | test.swift:850:15:850:15 | v | test.swift:872:18:872:25 | call to source() | test.swift:850:15:850:15 | v | result |
 | test.swift:859:15:859:21 | ...[...] | test.swift:873:24:873:31 | call to source() | test.swift:859:15:859:21 | ...[...] | result |
 | test.swift:860:15:860:21 | ...[...] | test.swift:873:24:873:31 | call to source() | test.swift:860:15:860:21 | ...[...] | result |
-<<<<<<< HEAD
-| test.swift:867:15:867:38 | \\...[...] | test.swift:873:24:873:31 | call to source() | test.swift:867:15:867:38 | \\...[...] | result |
-| test.swift:877:13:877:18 | call to ... | test.swift:881:19:881:26 | call to source() | test.swift:877:13:877:18 | call to ... | result |
-=======
 | test.swift:863:19:863:19 | arg | test.swift:873:24:873:31 | call to source() | test.swift:863:19:863:19 | arg | result |
 | test.swift:867:15:867:38 | \\...[...] | test.swift:873:24:873:31 | call to source() | test.swift:867:15:867:38 | \\...[...] | result |
 | test.swift:880:19:880:19 | elem | test.swift:877:21:877:28 | call to source() | test.swift:880:19:880:19 | elem | result |
 | test.swift:884:15:884:31 | ...! | test.swift:877:21:877:28 | call to source() | test.swift:884:15:884:31 | ...! | result |
->>>>>>> 8af72773
+| test.swift:904:13:904:18 | call to ... | test.swift:908:19:908:26 | call to source() | test.swift:904:13:904:18 | call to ... | result |