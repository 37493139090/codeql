--- conflicted
+++ resolved
@@ -947,11 +947,6 @@
 | test.swift:766:9:766:9 | f | test.swift:766:9:766:9 | SSA def(f) |
 | test.swift:766:13:766:29 | #keyPath(...) | test.swift:766:9:766:9 | f |
 | test.swift:766:13:766:29 | enter #keyPath(...) | test.swift:766:26:766:26 | KeyPathComponent |
-<<<<<<< HEAD
-| test.swift:774:30:774:33 | SSA def(x) | test.swift:775:12:775:12 | x |
-| test.swift:774:30:774:33 | x | test.swift:774:30:774:33 | SSA def(x) |
-| test.swift:775:12:775:21 | call to source() | test.swift:775:12:775:21 | OpenExistentialExpr |
-=======
 | test.swift:766:26:766:26 | [post] KeyPathComponent | test.swift:766:13:766:29 | [post] enter #keyPath(...) |
 | test.swift:771:9:771:9 | SSA def(dict1) | test.swift:772:15:772:15 | dict1 |
 | test.swift:771:9:771:9 | dict1 | test.swift:771:9:771:9 | SSA def(dict1) |
@@ -1092,4 +1087,6 @@
 | test.swift:871:24:871:31 | [...] | test.swift:871:24:871:31 | [...] |
 | test.swift:872:28:872:31 | [...] | test.swift:872:28:872:31 | [...] |
 | test.swift:873:21:873:31 | [...] | test.swift:873:21:873:31 | [...] |
->>>>>>> 39499142
+| test.swift:880:30:880:33 | SSA def(x) | test.swift:881:12:881:12 | x |
+| test.swift:880:30:880:33 | x | test.swift:880:30:880:33 | SSA def(x) |
+| test.swift:881:12:881:21 | call to source() | test.swift:881:12:881:21 | OpenExistentialExpr |