edges
| data.swift:25:2:25:26 | [summary param] 0 in Data.init(_:) :  | file://:0:0:0:0 | [summary] to write: return (return) in Data.init(_:) :  |
| data.swift:26:2:26:66 | [summary param] 0 in Data.init(base64Encoded:options:) :  | file://:0:0:0:0 | [summary] to write: return (return) in Data.init(base64Encoded:options:) :  |
| data.swift:27:2:27:61 | [summary param] 0 in Data.init(buffer:) :  | file://:0:0:0:0 | [summary] to write: return (return) in Data.init(buffer:) :  |
| data.swift:28:2:28:62 | [summary param] 0 in Data.init(buffer:) :  | file://:0:0:0:0 | [summary] to write: return (return) in Data.init(buffer:) :  |
| data.swift:29:2:29:45 | [summary param] 0 in Data.init(bytes:count:) :  | file://:0:0:0:0 | [summary] to write: return (return) in Data.init(bytes:count:) :  |
| data.swift:30:2:30:82 | [summary param] 0 in Data.init(bytesNoCopy:count:deallocator:) :  | file://:0:0:0:0 | [summary] to write: return (return) in Data.init(bytesNoCopy:count:deallocator:) :  |
| data.swift:31:2:31:50 | [summary param] 0 in Data.init(contentsOf:options:) :  | file://:0:0:0:0 | [summary] to write: return (return) in Data.init(contentsOf:options:) :  |
| data.swift:32:2:32:29 | [summary param] 0 in Data.init(referencing:) :  | file://:0:0:0:0 | [summary] to write: return (return) in Data.init(referencing:) :  |
| data.swift:33:2:33:24 | [summary param] 0 in append(_:) :  | file://:0:0:0:0 | [summary] to write: argument this in append(_:) :  |
| data.swift:34:2:34:25 | [summary param] 0 in append(_:) :  | file://:0:0:0:0 | [summary] to write: argument this in append(_:) :  |
| data.swift:35:2:35:63 | [summary param] 0 in append(_:) :  | file://:0:0:0:0 | [summary] to write: argument this in append(_:) :  |
| data.swift:36:2:36:52 | [summary param] 0 in append(_:count:) :  | file://:0:0:0:0 | [summary] to write: argument this in append(_:count:) :  |
| data.swift:37:2:37:36 | [summary param] 0 in append(contentsOf:) :  | file://:0:0:0:0 | [summary] to write: argument this in append(contentsOf:) :  |
| data.swift:38:2:38:88 | [summary param] this in base64EncodedData(options:) :  | file://:0:0:0:0 | [summary] to write: return (return) in base64EncodedData(options:) :  |
| data.swift:39:2:39:86 | [summary param] this in base64EncodedString(options:) :  | file://:0:0:0:0 | [summary] to write: return (return) in base64EncodedString(options:) :  |
| data.swift:40:2:40:99 | [summary param] this in compactMap(_:) :  | file://:0:0:0:0 | [summary] to write: return (return) in compactMap(_:) :  |
| data.swift:41:2:41:53 | [summary param] this in copyBytes(to:) :  | file://:0:0:0:0 | [summary] to write: argument 0 in copyBytes(to:) :  |
| data.swift:44:2:44:137 | [summary param] this in flatMap(_:) :  | file://:0:0:0:0 | [summary] to write: return (return) in flatMap(_:) :  |
| data.swift:45:2:45:97 | [summary param] this in flatMap(_:) :  | file://:0:0:0:0 | [summary] to write: return (return) in flatMap(_:) :  |
| data.swift:46:2:46:34 | [summary param] 0 in insert(_:at:) :  | file://:0:0:0:0 | [summary] to write: argument this in insert(_:at:) :  |
| data.swift:47:2:47:83 | [summary param] 0 in insert(contentsOf:at:) :  | file://:0:0:0:0 | [summary] to write: argument this in insert(contentsOf:at:) :  |
| data.swift:48:2:48:50 | [summary param] this in map(_:) :  | file://:0:0:0:0 | [summary] to write: return (return) in map(_:) :  |
| data.swift:49:2:49:115 | [summary param] this in reduce(into:_:) :  | file://:0:0:0:0 | [summary] to write: return (return) in reduce(into:_:) :  |
| data.swift:50:2:50:180 | [summary param] 1 in replace(_:with:maxReplacements:) :  | file://:0:0:0:0 | [summary] to write: argument this in replace(_:with:maxReplacements:) :  |
| data.swift:51:2:51:58 | [summary param] 1 in replaceSubrange(_:with:) :  | file://:0:0:0:0 | [summary] to write: argument this in replaceSubrange(_:with:) :  |
| data.swift:52:2:52:151 | [summary param] 1 in replaceSubrange(_:with:) :  | file://:0:0:0:0 | [summary] to write: argument this in replaceSubrange(_:with:) :  |
| data.swift:54:2:54:82 | [summary param] 1 in replaceSubrange(_:with:count:) :  | file://:0:0:0:0 | [summary] to write: argument this in replaceSubrange(_:with:count:) :  |
| data.swift:56:2:56:214 | [summary param] 1 in replacing(_:with:maxReplacements:) :  | file://:0:0:0:0 | [summary] to write: argument this in replacing(_:with:maxReplacements:) :  |
| data.swift:57:2:57:236 | [summary param] 1 in replacing(_:with:subrange:maxReplacements:) :  | file://:0:0:0:0 | [summary] to write: argument this in replacing(_:with:subrange:maxReplacements:) :  |
| data.swift:58:2:58:39 | [summary param] this in sorted() :  | file://:0:0:0:0 | [summary] to write: return (return) in sorted() :  |
| data.swift:59:2:59:81 | [summary param] this in sorted(by:) :  | file://:0:0:0:0 | [summary] to write: return (return) in sorted(by:) :  |
| data.swift:60:2:60:132 | [summary param] this in sorted(using:) :  | file://:0:0:0:0 | [summary] to write: return (return) in sorted(using:) :  |
| data.swift:61:2:61:41 | [summary param] this in shuffled() :  | file://:0:0:0:0 | [summary] to write: return (return) in shuffled() :  |
| data.swift:62:2:62:58 | [summary param] this in shuffled(using:) :  | file://:0:0:0:0 | [summary] to write: return (return) in shuffled(using:) :  |
| data.swift:63:2:63:123 | [summary param] this in trimmingPrefix(_:) :  | file://:0:0:0:0 | [summary] to write: return (return) in trimmingPrefix(_:) :  |
| data.swift:64:2:64:72 | [summary param] this in trimmingPrefix(while:) :  | file://:0:0:0:0 | [summary] to write: return (return) in trimmingPrefix(while:) :  |
| data.swift:81:20:81:51 | call to Data.init(_:) :  | data.swift:82:26:82:26 | dataTainted :  |
| data.swift:81:20:81:51 | call to Data.init(_:) :  | data.swift:85:12:85:12 | dataTainted |
| data.swift:81:25:81:47 | .utf8 :  | data.swift:25:2:25:26 | [summary param] 0 in Data.init(_:) :  |
| data.swift:81:25:81:47 | .utf8 :  | data.swift:81:20:81:51 | call to Data.init(_:) :  |
| data.swift:81:26:81:33 | call to source() :  | data.swift:81:25:81:47 | .utf8 :  |
| data.swift:82:21:82:37 | call to Data.init(_:) :  | data.swift:86:12:86:12 | dataTainted2 |
| data.swift:82:26:82:26 | dataTainted :  | data.swift:25:2:25:26 | [summary param] 0 in Data.init(_:) :  |
| data.swift:82:26:82:26 | dataTainted :  | data.swift:82:21:82:37 | call to Data.init(_:) :  |
| data.swift:89:21:89:71 | call to Data.init(base64Encoded:options:) :  | data.swift:90:12:90:12 | dataTainted3 |
| data.swift:89:41:89:48 | call to source() :  | data.swift:26:2:26:66 | [summary param] 0 in Data.init(base64Encoded:options:) :  |
| data.swift:89:41:89:48 | call to source() :  | data.swift:89:21:89:71 | call to Data.init(base64Encoded:options:) :  |
| data.swift:93:21:93:73 | call to Data.init(buffer:) :  | data.swift:94:12:94:12 | dataTainted4 |
| data.swift:93:34:93:41 | call to source() :  | data.swift:27:2:27:61 | [summary param] 0 in Data.init(buffer:) :  |
| data.swift:93:34:93:41 | call to source() :  | data.swift:93:21:93:73 | call to Data.init(buffer:) :  |
| data.swift:95:21:95:74 | call to Data.init(buffer:) :  | data.swift:96:12:96:12 | dataTainted5 |
| data.swift:95:34:95:41 | call to source() :  | data.swift:28:2:28:62 | [summary param] 0 in Data.init(buffer:) :  |
| data.swift:95:34:95:41 | call to source() :  | data.swift:95:21:95:74 | call to Data.init(buffer:) :  |
| data.swift:99:21:99:72 | call to Data.init(bytes:count:) :  | data.swift:100:12:100:12 | dataTainted6 |
| data.swift:99:33:99:40 | call to source() :  | data.swift:29:2:29:45 | [summary param] 0 in Data.init(bytes:count:) :  |
| data.swift:99:33:99:40 | call to source() :  | data.swift:99:21:99:72 | call to Data.init(bytes:count:) :  |
| data.swift:103:21:103:114 | call to Data.init(bytesNoCopy:count:deallocator:) :  | data.swift:104:12:104:12 | dataTainted7 |
| data.swift:103:39:103:46 | call to source() :  | data.swift:30:2:30:82 | [summary param] 0 in Data.init(bytesNoCopy:count:deallocator:) :  |
| data.swift:103:39:103:46 | call to source() :  | data.swift:103:21:103:114 | call to Data.init(bytesNoCopy:count:deallocator:) :  |
| data.swift:107:20:107:27 | call to source() :  | data.swift:108:38:108:38 | urlTainted8 :  |
| data.swift:108:21:108:62 | call to Data.init(contentsOf:options:) :  | data.swift:109:12:109:12 | dataTainted8 |
| data.swift:108:38:108:38 | urlTainted8 :  | data.swift:31:2:31:50 | [summary param] 0 in Data.init(contentsOf:options:) :  |
| data.swift:108:38:108:38 | urlTainted8 :  | data.swift:108:21:108:62 | call to Data.init(contentsOf:options:) :  |
| data.swift:112:21:112:58 | call to Data.init(referencing:) :  | data.swift:113:12:113:12 | dataTainted9 |
| data.swift:112:39:112:46 | call to source() :  | data.swift:32:2:32:29 | [summary param] 0 in Data.init(referencing:) :  |
| data.swift:112:39:112:46 | call to source() :  | data.swift:112:21:112:58 | call to Data.init(referencing:) :  |
| data.swift:117:2:117:2 | [post] dataTainted10 :  | data.swift:118:12:118:12 | dataTainted10 |
| data.swift:117:23:117:30 | call to source() :  | data.swift:33:2:33:24 | [summary param] 0 in append(_:) :  |
| data.swift:117:23:117:30 | call to source() :  | data.swift:117:2:117:2 | [post] dataTainted10 :  |
| data.swift:121:2:121:2 | [post] dataTainted11 :  | data.swift:122:12:122:12 | dataTainted11 |
| data.swift:121:23:121:30 | call to source() :  | data.swift:34:2:34:25 | [summary param] 0 in append(_:) :  |
| data.swift:121:23:121:30 | call to source() :  | data.swift:121:2:121:2 | [post] dataTainted11 :  |
| data.swift:125:2:125:2 | [post] dataTainted12 :  | data.swift:126:12:126:12 | dataTainted12 |
| data.swift:125:23:125:30 | call to source() :  | data.swift:35:2:35:63 | [summary param] 0 in append(_:) :  |
| data.swift:125:23:125:30 | call to source() :  | data.swift:125:2:125:2 | [post] dataTainted12 :  |
| data.swift:130:2:130:2 | [post] dataTainted13 :  | data.swift:131:12:131:12 | dataTainted13 |
| data.swift:130:23:130:30 | call to source() :  | data.swift:36:2:36:52 | [summary param] 0 in append(_:count:) :  |
| data.swift:130:23:130:30 | call to source() :  | data.swift:130:2:130:2 | [post] dataTainted13 :  |
| data.swift:135:2:135:2 | [post] dataTainted14 :  | data.swift:136:12:136:12 | dataTainted14 |
| data.swift:135:35:135:42 | call to source() :  | data.swift:37:2:37:36 | [summary param] 0 in append(contentsOf:) :  |
| data.swift:135:35:135:42 | call to source() :  | data.swift:135:2:135:2 | [post] dataTainted14 :  |
| data.swift:139:22:139:29 | call to source() :  | data.swift:140:12:140:12 | dataTainted15 :  |
| data.swift:140:12:140:12 | dataTainted15 :  | data.swift:38:2:38:88 | [summary param] this in base64EncodedData(options:) :  |
| data.swift:140:12:140:12 | dataTainted15 :  | data.swift:140:12:140:55 | call to base64EncodedData(options:) |
| data.swift:143:22:143:29 | call to source() :  | data.swift:144:12:144:12 | dataTainted16 :  |
| data.swift:144:12:144:12 | dataTainted16 :  | data.swift:39:2:39:86 | [summary param] this in base64EncodedString(options:) :  |
| data.swift:144:12:144:12 | dataTainted16 :  | data.swift:144:12:144:57 | call to base64EncodedString(options:) |
| data.swift:147:22:147:29 | call to source() :  | data.swift:148:29:148:29 | dataTainted17 :  |
| data.swift:148:29:148:29 | dataTainted17 :  | data.swift:40:2:40:99 | [summary param] this in compactMap(_:) :  |
| data.swift:148:29:148:29 | dataTainted17 :  | data.swift:148:29:148:72 | call to compactMap(_:) :  |
| data.swift:148:29:148:72 | call to compactMap(_:) :  | data.swift:149:12:149:12 | compactMapped |
| data.swift:152:22:152:29 | call to source() :  | data.swift:154:2:154:2 | dataTainted18 :  |
| data.swift:154:2:154:2 | dataTainted18 :  | data.swift:41:2:41:53 | [summary param] this in copyBytes(to:) :  |
| data.swift:154:2:154:2 | dataTainted18 :  | data.swift:154:30:154:30 | [post] pointerTainted18 :  |
| data.swift:154:30:154:30 | [post] pointerTainted18 :  | data.swift:155:12:155:12 | pointerTainted18 |
| data.swift:170:22:170:29 | call to source() :  | data.swift:171:19:171:19 | dataTainted21 :  |
| data.swift:171:19:171:19 | dataTainted21 :  | data.swift:44:2:44:137 | [summary param] this in flatMap(_:) :  |
| data.swift:171:19:171:19 | dataTainted21 :  | data.swift:171:19:171:74 | call to flatMap(_:) :  |
| data.swift:171:19:171:74 | call to flatMap(_:) :  | data.swift:172:12:172:12 | flatMapped |
| data.swift:174:22:174:29 | call to source() :  | data.swift:175:20:175:20 | dataTainted22 :  |
| data.swift:175:20:175:20 | dataTainted22 :  | data.swift:45:2:45:97 | [summary param] this in flatMap(_:) :  |
| data.swift:175:20:175:20 | dataTainted22 :  | data.swift:175:20:175:60 | call to flatMap(_:) :  |
| data.swift:175:20:175:60 | call to flatMap(_:) :  | data.swift:176:12:176:12 | flatMapped2 |
| data.swift:180:2:180:2 | [post] dataTainted23 :  | data.swift:181:12:181:12 | dataTainted23 |
| data.swift:180:23:180:30 | call to source() :  | data.swift:46:2:46:34 | [summary param] 0 in insert(_:at:) :  |
| data.swift:180:23:180:30 | call to source() :  | data.swift:180:2:180:2 | [post] dataTainted23 :  |
| data.swift:185:2:185:2 | [post] dataTainted24 :  | data.swift:186:12:186:12 | dataTainted24 |
| data.swift:185:35:185:42 | call to source() :  | data.swift:47:2:47:83 | [summary param] 0 in insert(contentsOf:at:) :  |
| data.swift:185:35:185:42 | call to source() :  | data.swift:185:2:185:2 | [post] dataTainted24 :  |
| data.swift:189:22:189:29 | call to source() :  | data.swift:190:15:190:15 | dataTainted25 :  |
| data.swift:190:15:190:15 | dataTainted25 :  | data.swift:48:2:48:50 | [summary param] this in map(_:) :  |
| data.swift:190:15:190:15 | dataTainted25 :  | data.swift:190:15:190:38 | call to map(_:) :  |
| data.swift:190:15:190:38 | call to map(_:) :  | data.swift:191:12:191:12 | mapped |
| data.swift:194:22:194:29 | call to source() :  | data.swift:195:16:195:16 | dataTainted26 :  |
| data.swift:195:16:195:16 | dataTainted26 :  | data.swift:49:2:49:115 | [summary param] this in reduce(into:_:) :  |
| data.swift:195:16:195:16 | dataTainted26 :  | data.swift:195:16:195:80 | call to reduce(into:_:) :  |
| data.swift:195:16:195:80 | call to reduce(into:_:) :  | data.swift:196:12:196:12 | reduced |
| data.swift:200:2:200:2 | [post] dataTainted27 :  | data.swift:201:12:201:12 | dataTainted27 |
| data.swift:200:35:200:42 | call to source() :  | data.swift:50:2:50:180 | [summary param] 1 in replace(_:with:maxReplacements:) :  |
| data.swift:200:35:200:42 | call to source() :  | data.swift:200:2:200:2 | [post] dataTainted27 :  |
| data.swift:205:2:205:2 | [post] dataTainted28 :  | data.swift:206:12:206:12 | dataTainted28 |
| data.swift:205:45:205:52 | call to source() :  | data.swift:51:2:51:58 | [summary param] 1 in replaceSubrange(_:with:) :  |
| data.swift:205:45:205:52 | call to source() :  | data.swift:205:2:205:2 | [post] dataTainted28 :  |
| data.swift:209:2:209:2 | [post] dataTainted29 :  | data.swift:210:12:210:12 | dataTainted29 |
| data.swift:209:45:209:52 | call to source() :  | data.swift:52:2:52:151 | [summary param] 1 in replaceSubrange(_:with:) :  |
| data.swift:209:45:209:52 | call to source() :  | data.swift:209:2:209:2 | [post] dataTainted29 :  |
| data.swift:213:2:213:2 | [post] dataTainted30 :  | data.swift:214:12:214:12 | dataTainted30 |
| data.swift:213:45:213:52 | call to source() :  | data.swift:52:2:52:151 | [summary param] 1 in replaceSubrange(_:with:) :  |
| data.swift:213:45:213:52 | call to source() :  | data.swift:213:2:213:2 | [post] dataTainted30 :  |
| data.swift:218:2:218:2 | [post] dataTainted31 :  | data.swift:219:12:219:12 | dataTainted31 |
| data.swift:218:45:218:52 | call to source() :  | data.swift:54:2:54:82 | [summary param] 1 in replaceSubrange(_:with:count:) :  |
| data.swift:218:45:218:52 | call to source() :  | data.swift:218:2:218:2 | [post] dataTainted31 :  |
| data.swift:223:10:223:10 | [post] dataTainted32 :  | data.swift:224:12:224:12 | dataTainted32 |
| data.swift:223:45:223:52 | call to source() :  | data.swift:56:2:56:214 | [summary param] 1 in replacing(_:with:maxReplacements:) :  |
| data.swift:223:45:223:52 | call to source() :  | data.swift:223:10:223:10 | [post] dataTainted32 :  |
| data.swift:228:10:228:10 | [post] dataTainted33 :  | data.swift:229:12:229:12 | dataTainted33 |
| data.swift:228:45:228:52 | call to source() :  | data.swift:57:2:57:236 | [summary param] 1 in replacing(_:with:subrange:maxReplacements:) :  |
| data.swift:228:45:228:52 | call to source() :  | data.swift:228:10:228:10 | [post] dataTainted33 :  |
| data.swift:232:22:232:29 | call to source() :  | data.swift:233:12:233:12 | dataTainted34 :  |
| data.swift:233:12:233:12 | dataTainted34 :  | data.swift:233:12:233:35 | call to reversed() |
| data.swift:233:12:233:12 | dataTainted34 :  | file://:0:0:0:0 | [summary param] this in reversed() :  |
| data.swift:236:22:236:29 | call to source() :  | data.swift:237:12:237:12 | dataTainted35 :  |
| data.swift:237:12:237:12 | dataTainted35 :  | data.swift:58:2:58:39 | [summary param] this in sorted() :  |
| data.swift:237:12:237:12 | dataTainted35 :  | data.swift:237:12:237:33 | call to sorted() |
| data.swift:240:22:240:29 | call to source() :  | data.swift:241:12:241:12 | dataTainted36 :  |
| data.swift:241:12:241:12 | dataTainted36 :  | data.swift:59:2:59:81 | [summary param] this in sorted(by:) :  |
| data.swift:241:12:241:12 | dataTainted36 :  | data.swift:241:12:241:54 | call to sorted(by:) |
| data.swift:244:22:244:29 | call to source() :  | data.swift:245:12:245:12 | dataTainted37 :  |
| data.swift:245:12:245:12 | dataTainted37 :  | data.swift:60:2:60:132 | [summary param] this in sorted(using:) :  |
| data.swift:245:12:245:12 | dataTainted37 :  | data.swift:245:12:245:46 | call to sorted(using:) |
| data.swift:248:22:248:29 | call to source() :  | data.swift:249:12:249:12 | dataTainted38 :  |
| data.swift:249:12:249:12 | dataTainted38 :  | data.swift:61:2:61:41 | [summary param] this in shuffled() :  |
| data.swift:249:12:249:12 | dataTainted38 :  | data.swift:249:12:249:35 | call to shuffled() |
| data.swift:252:22:252:29 | call to source() :  | data.swift:254:12:254:12 | dataTainted39 :  |
| data.swift:254:12:254:12 | dataTainted39 :  | data.swift:62:2:62:58 | [summary param] this in shuffled(using:) :  |
| data.swift:254:12:254:12 | dataTainted39 :  | data.swift:254:12:254:46 | call to shuffled(using:) |
| data.swift:257:22:257:29 | call to source() :  | data.swift:258:12:258:12 | dataTainted40 :  |
| data.swift:258:12:258:12 | dataTainted40 :  | data.swift:63:2:63:123 | [summary param] this in trimmingPrefix(_:) :  |
| data.swift:258:12:258:12 | dataTainted40 :  | data.swift:258:12:258:44 | call to trimmingPrefix(_:) |
| data.swift:261:22:261:29 | call to source() :  | data.swift:262:12:262:12 | dataTainted41 :  |
| data.swift:262:12:262:12 | dataTainted41 :  | data.swift:64:2:64:72 | [summary param] this in trimmingPrefix(while:) :  |
| data.swift:262:12:262:12 | dataTainted41 :  | data.swift:262:12:262:54 | call to trimmingPrefix(while:) |
| file://:0:0:0:0 | [summary param] 0 in String.init(_:) :  | file://:0:0:0:0 | [summary] to write: return (return) in String.init(_:) :  |
| file://:0:0:0:0 | [summary param] 0 in String.init(_:) :  | file://:0:0:0:0 | [summary] to write: return (return) in String.init(_:) :  |
| file://:0:0:0:0 | [summary param] 0 in String.init(_:) :  | file://:0:0:0:0 | [summary] to write: return (return) in String.init(_:) :  |
| file://:0:0:0:0 | [summary param] 0 in String.init(cString:) :  | file://:0:0:0:0 | [summary] to write: return (return) in String.init(cString:) :  |
| file://:0:0:0:0 | [summary param] 0 in String.init(cString:) :  | file://:0:0:0:0 | [summary] to write: return (return) in String.init(cString:) :  |
| file://:0:0:0:0 | [summary param] 0 in String.init(decoding:as:) :  | file://:0:0:0:0 | [summary] to write: return (return) in String.init(decoding:as:) :  |
| file://:0:0:0:0 | [summary param] 0 in String.init(describing:) :  | file://:0:0:0:0 | [summary] to write: return (return) in String.init(describing:) :  |
| file://:0:0:0:0 | [summary param] 0 in String.init(repeating:count:) :  | file://:0:0:0:0 | [summary] to write: return (return) in String.init(repeating:count:) :  |
| file://:0:0:0:0 | [summary param] 0 in append(_:) :  | file://:0:0:0:0 | [summary] to write: argument this in append(_:) :  |
| file://:0:0:0:0 | [summary param] 0 in append(contentsOf:) :  | file://:0:0:0:0 | [summary] to write: argument this in append(contentsOf:) :  |
| file://:0:0:0:0 | [summary param] 0 in insert(contentsOf:at:) :  | file://:0:0:0:0 | [summary] to write: argument this in insert(contentsOf:at:) :  |
| file://:0:0:0:0 | [summary param] 0 in write(_:) :  | file://:0:0:0:0 | [summary] to write: argument this in write(_:) :  |
| file://:0:0:0:0 | [summary param] this in dropFirst(_:) :  | file://:0:0:0:0 | [summary] to write: return (return) in dropFirst(_:) :  |
| file://:0:0:0:0 | [summary param] this in dropLast(_:) :  | file://:0:0:0:0 | [summary] to write: return (return) in dropLast(_:) :  |
| file://:0:0:0:0 | [summary param] this in lowercased() :  | file://:0:0:0:0 | [summary] to write: return (return) in lowercased() :  |
| file://:0:0:0:0 | [summary param] this in prefix(_:) :  | file://:0:0:0:0 | [summary] to write: return (return) in prefix(_:) :  |
| file://:0:0:0:0 | [summary param] this in prefix(through:) :  | file://:0:0:0:0 | [summary] to write: return (return) in prefix(through:) :  |
| file://:0:0:0:0 | [summary param] this in prefix(upTo:) :  | file://:0:0:0:0 | [summary] to write: return (return) in prefix(upTo:) :  |
| file://:0:0:0:0 | [summary param] this in remove(at:) :  | file://:0:0:0:0 | [summary] to write: return (return) in remove(at:) :  |
| file://:0:0:0:0 | [summary param] this in removeFirst() :  | file://:0:0:0:0 | [summary] to write: return (return) in removeFirst() :  |
| file://:0:0:0:0 | [summary param] this in removeLast() :  | file://:0:0:0:0 | [summary] to write: return (return) in removeLast() :  |
| file://:0:0:0:0 | [summary param] this in reversed() :  | file://:0:0:0:0 | [summary] to write: return (return) in reversed() :  |
| file://:0:0:0:0 | [summary param] this in reversed() :  | file://:0:0:0:0 | [summary] to write: return (return) in reversed() :  |
| file://:0:0:0:0 | [summary param] this in split(maxSplits:omittingEmptySubsequences:whereSeparator:) :  | file://:0:0:0:0 | [summary] to write: return (return) in split(maxSplits:omittingEmptySubsequences:whereSeparator:) :  |
| file://:0:0:0:0 | [summary param] this in split(separator:maxSplits:omittingEmptySubsequences:) :  | file://:0:0:0:0 | [summary] to write: return (return) in split(separator:maxSplits:omittingEmptySubsequences:) :  |
| file://:0:0:0:0 | [summary param] this in suffix(_:) :  | file://:0:0:0:0 | [summary] to write: return (return) in suffix(_:) :  |
| file://:0:0:0:0 | [summary param] this in suffix(from:) :  | file://:0:0:0:0 | [summary] to write: return (return) in suffix(from:) :  |
| file://:0:0:0:0 | [summary param] this in uppercased() :  | file://:0:0:0:0 | [summary] to write: return (return) in uppercased() :  |
| file://:0:0:0:0 | [summary] to write: argument 0.parameter 0 in enumerateBytes(_:) :  | nsdata.swift:110:9:110:9 | bytes :  |
| file://:0:0:0:0 | [summary] to write: argument 1.parameter 0 in dataTask(with:completionHandler:) :  | url.swift:154:61:154:61 | data :  |
| nsdata.swift:22:9:22:9 | self :  | file://:0:0:0:0 | .bytes :  |
| nsdata.swift:23:9:23:9 | self :  | file://:0:0:0:0 | .description :  |
| nsdata.swift:24:5:24:50 | [summary param] 0 in NSData.init(bytes:length:) :  | file://:0:0:0:0 | [summary] to write: return (return) in NSData.init(bytes:length:) :  |
| nsdata.swift:25:5:25:68 | [summary param] 0 in NSData.init(bytesNoCopy:length:) :  | file://:0:0:0:0 | [summary] to write: return (return) in NSData.init(bytesNoCopy:length:) :  |
| nsdata.swift:26:5:26:130 | [summary param] 0 in NSData.init(bytesNoCopy:length:deallocator:) :  | file://:0:0:0:0 | [summary] to write: return (return) in NSData.init(bytesNoCopy:length:deallocator:) :  |
| nsdata.swift:27:5:27:90 | [summary param] 0 in NSData.init(bytesNoCopy:length:freeWhenDone:) :  | file://:0:0:0:0 | [summary] to write: return (return) in NSData.init(bytesNoCopy:length:freeWhenDone:) :  |
| nsdata.swift:28:5:28:23 | [summary param] 0 in NSData.init(data:) :  | file://:0:0:0:0 | [summary] to write: return (return) in NSData.init(data:) :  |
| nsdata.swift:29:5:29:36 | [summary param] 0 in NSData.init(contentsOfFile:) :  | file://:0:0:0:0 | [summary] to write: return (return) in NSData.init(contentsOfFile:) :  |
| nsdata.swift:30:5:30:93 | [summary param] 0 in NSData.init(contentsOfFile:options:) :  | file://:0:0:0:0 | [summary] to write: return (return) in NSData.init(contentsOfFile:options:) :  |
| nsdata.swift:31:5:31:29 | [summary param] 0 in NSData.init(contentsOf:) :  | file://:0:0:0:0 | [summary] to write: return (return) in NSData.init(contentsOf:) :  |
| nsdata.swift:32:5:32:61 | [summary param] 0 in NSData.init(contentsOf:options:) :  | file://:0:0:0:0 | [summary] to write: return (return) in NSData.init(contentsOf:options:) :  |
| nsdata.swift:33:5:33:47 | [summary param] 0 in NSData.init(contentsOfMappedFile:) :  | file://:0:0:0:0 | [summary] to write: return (return) in NSData.init(contentsOfMappedFile:) :  |
| nsdata.swift:34:5:34:88 | [summary param] 0 in NSData.init(base64Encoded:options:) :  | file://:0:0:0:0 | [summary] to write: return (return) in NSData.init(base64Encoded:options:) :  |
| nsdata.swift:35:5:35:92 | [summary param] 0 in NSData.init(base64Encoded:options:) :  | file://:0:0:0:0 | [summary] to write: return (return) in NSData.init(base64Encoded:options:) :  |
| nsdata.swift:36:5:36:49 | [summary param] 0 in NSData.init(base64Encoding:) :  | file://:0:0:0:0 | [summary] to write: return (return) in NSData.init(base64Encoding:) :  |
| nsdata.swift:37:5:37:98 | [summary param] this in base64EncodedData(options:) :  | file://:0:0:0:0 | [summary] to write: return (return) in base64EncodedData(options:) :  |
| nsdata.swift:38:5:38:96 | [summary param] this in base64EncodedString(options:) :  | file://:0:0:0:0 | [summary] to write: return (return) in base64EncodedString(options:) :  |
| nsdata.swift:39:5:39:49 | [summary param] this in base64Encoding() :  | file://:0:0:0:0 | [summary] to write: return (return) in base64Encoding() :  |
| nsdata.swift:40:5:40:82 | [summary param] 0 in dataWithContentsOfMappedFile(_:) :  | file://:0:0:0:0 | [summary] to write: return (return) in dataWithContentsOfMappedFile(_:) :  |
| nsdata.swift:41:5:41:104 | [summary param] this in enumerateBytes(_:) :  | file://:0:0:0:0 | [summary] to write: argument 0.parameter 0 in enumerateBytes(_:) :  |
| nsdata.swift:42:5:42:55 | [summary param] this in getBytes(_:) :  | file://:0:0:0:0 | [summary] to write: argument 0 in getBytes(_:) :  |
| nsdata.swift:43:5:43:68 | [summary param] this in getBytes(_:length:) :  | file://:0:0:0:0 | [summary] to write: argument 0 in getBytes(_:length:) :  |
| nsdata.swift:44:5:44:71 | [summary param] this in getBytes(_:range:) :  | file://:0:0:0:0 | [summary] to write: argument 0 in getBytes(_:range:) :  |
| nsdata.swift:45:5:45:65 | [summary param] this in subdata(with:) :  | file://:0:0:0:0 | [summary] to write: return (return) in subdata(with:) :  |
| nsdata.swift:46:5:46:89 | [summary param] this in compressed(using:) :  | file://:0:0:0:0 | [summary] to write: return (return) in compressed(using:) :  |
| nsdata.swift:47:5:47:91 | [summary param] this in decompressed(using:) :  | file://:0:0:0:0 | [summary] to write: return (return) in decompressed(using:) :  |
| nsdata.swift:57:26:57:80 | call to NSData.init(bytes:length:) :  | nsdata.swift:58:15:58:15 | nsDataTainted1 |
| nsdata.swift:57:40:57:47 | call to source() :  | nsdata.swift:24:5:24:50 | [summary param] 0 in NSData.init(bytes:length:) :  |
| nsdata.swift:57:40:57:47 | call to source() :  | nsdata.swift:57:26:57:80 | call to NSData.init(bytes:length:) :  |
| nsdata.swift:60:26:60:93 | call to NSData.init(bytesNoCopy:length:) :  | nsdata.swift:61:15:61:15 | nsDataTainted2 |
| nsdata.swift:60:46:60:53 | call to source() :  | nsdata.swift:25:5:25:68 | [summary param] 0 in NSData.init(bytesNoCopy:length:) :  |
| nsdata.swift:60:46:60:53 | call to source() :  | nsdata.swift:60:26:60:93 | call to NSData.init(bytesNoCopy:length:) :  |
| nsdata.swift:63:26:63:111 | call to NSData.init(bytesNoCopy:length:deallocator:) :  | nsdata.swift:64:15:64:15 | nsDataTainted3 |
| nsdata.swift:63:46:63:53 | call to source() :  | nsdata.swift:26:5:26:130 | [summary param] 0 in NSData.init(bytesNoCopy:length:deallocator:) :  |
| nsdata.swift:63:46:63:53 | call to source() :  | nsdata.swift:63:26:63:111 | call to NSData.init(bytesNoCopy:length:deallocator:) :  |
| nsdata.swift:66:26:66:113 | call to NSData.init(bytesNoCopy:length:freeWhenDone:) :  | nsdata.swift:67:15:67:15 | nsDataTainted4 |
| nsdata.swift:66:46:66:53 | call to source() :  | nsdata.swift:27:5:27:90 | [summary param] 0 in NSData.init(bytesNoCopy:length:freeWhenDone:) :  |
| nsdata.swift:66:46:66:53 | call to source() :  | nsdata.swift:66:26:66:113 | call to NSData.init(bytesNoCopy:length:freeWhenDone:) :  |
| nsdata.swift:69:26:69:56 | call to NSData.init(data:) :  | nsdata.swift:70:15:70:15 | nsDataTainted5 |
| nsdata.swift:69:39:69:46 | call to source() :  | nsdata.swift:28:5:28:23 | [summary param] 0 in NSData.init(data:) :  |
| nsdata.swift:69:39:69:46 | call to source() :  | nsdata.swift:69:26:69:56 | call to NSData.init(data:) :  |
| nsdata.swift:72:26:72:68 | call to NSData.init(contentsOfFile:) :  | nsdata.swift:73:15:73:29 | ...! |
| nsdata.swift:72:49:72:56 | call to source() :  | nsdata.swift:29:5:29:36 | [summary param] 0 in NSData.init(contentsOfFile:) :  |
| nsdata.swift:72:49:72:56 | call to source() :  | nsdata.swift:72:26:72:68 | call to NSData.init(contentsOfFile:) :  |
| nsdata.swift:75:26:75:81 | call to NSData.init(contentsOfFile:options:) :  | nsdata.swift:76:15:76:15 | nsDataTainted7 |
| nsdata.swift:75:49:75:56 | call to source() :  | nsdata.swift:30:5:30:93 | [summary param] 0 in NSData.init(contentsOfFile:options:) :  |
| nsdata.swift:75:49:75:56 | call to source() :  | nsdata.swift:75:26:75:81 | call to NSData.init(contentsOfFile:options:) :  |
| nsdata.swift:78:26:78:61 | call to NSData.init(contentsOf:) :  | nsdata.swift:79:15:79:29 | ...! |
| nsdata.swift:78:45:78:52 | call to source() :  | nsdata.swift:31:5:31:29 | [summary param] 0 in NSData.init(contentsOf:) :  |
| nsdata.swift:78:45:78:52 | call to source() :  | nsdata.swift:78:26:78:61 | call to NSData.init(contentsOf:) :  |
| nsdata.swift:81:26:81:74 | call to NSData.init(contentsOf:options:) :  | nsdata.swift:82:15:82:29 | ...! |
| nsdata.swift:81:45:81:52 | call to source() :  | nsdata.swift:32:5:32:61 | [summary param] 0 in NSData.init(contentsOf:options:) :  |
| nsdata.swift:81:45:81:52 | call to source() :  | nsdata.swift:81:26:81:74 | call to NSData.init(contentsOf:options:) :  |
| nsdata.swift:84:27:84:75 | call to NSData.init(contentsOfMappedFile:) :  | nsdata.swift:85:15:85:30 | ...! |
| nsdata.swift:84:56:84:63 | call to source() :  | nsdata.swift:33:5:33:47 | [summary param] 0 in NSData.init(contentsOfMappedFile:) :  |
| nsdata.swift:84:56:84:63 | call to source() :  | nsdata.swift:84:27:84:75 | call to NSData.init(contentsOfMappedFile:) :  |
| nsdata.swift:87:27:87:79 | call to NSData.init(base64Encoded:options:) :  | nsdata.swift:88:15:88:30 | ...! |
| nsdata.swift:87:49:87:56 | call to source() :  | nsdata.swift:34:5:34:88 | [summary param] 0 in NSData.init(base64Encoded:options:) :  |
| nsdata.swift:87:49:87:56 | call to source() :  | nsdata.swift:87:27:87:79 | call to NSData.init(base64Encoded:options:) :  |
| nsdata.swift:89:27:89:81 | call to NSData.init(base64Encoded:options:) :  | nsdata.swift:90:15:90:30 | ...! |
| nsdata.swift:89:49:89:56 | call to source() :  | nsdata.swift:35:5:35:92 | [summary param] 0 in NSData.init(base64Encoded:options:) :  |
| nsdata.swift:89:49:89:56 | call to source() :  | nsdata.swift:89:27:89:81 | call to NSData.init(base64Encoded:options:) :  |
| nsdata.swift:92:27:92:69 | call to NSData.init(base64Encoding:) :  | nsdata.swift:93:15:93:30 | ...! |
| nsdata.swift:92:50:92:57 | call to source() :  | nsdata.swift:36:5:36:49 | [summary param] 0 in NSData.init(base64Encoding:) :  |
| nsdata.swift:92:50:92:57 | call to source() :  | nsdata.swift:92:27:92:69 | call to NSData.init(base64Encoding:) :  |
| nsdata.swift:95:27:95:34 | call to source() :  | nsdata.swift:96:15:96:15 | nsDataTainted14 :  |
| nsdata.swift:95:27:95:34 | call to source() :  | nsdata.swift:97:15:97:15 | nsDataTainted14 :  |
| nsdata.swift:96:15:96:15 | nsDataTainted14 :  | nsdata.swift:37:5:37:98 | [summary param] this in base64EncodedData(options:) :  |
| nsdata.swift:96:15:96:15 | nsDataTainted14 :  | nsdata.swift:96:15:96:49 | call to base64EncodedData(options:) |
| nsdata.swift:97:15:97:15 | nsDataTainted14 :  | nsdata.swift:37:5:37:98 | [summary param] this in base64EncodedData(options:) :  |
| nsdata.swift:97:15:97:15 | nsDataTainted14 :  | nsdata.swift:97:15:97:60 | call to base64EncodedData(options:) |
| nsdata.swift:99:27:99:34 | call to source() :  | nsdata.swift:100:15:100:15 | nsDataTainted15 :  |
| nsdata.swift:99:27:99:34 | call to source() :  | nsdata.swift:101:15:101:15 | nsDataTainted15 :  |
| nsdata.swift:100:15:100:15 | nsDataTainted15 :  | nsdata.swift:38:5:38:96 | [summary param] this in base64EncodedString(options:) :  |
| nsdata.swift:100:15:100:15 | nsDataTainted15 :  | nsdata.swift:100:15:100:51 | call to base64EncodedString(options:) |
| nsdata.swift:101:15:101:15 | nsDataTainted15 :  | nsdata.swift:38:5:38:96 | [summary param] this in base64EncodedString(options:) :  |
| nsdata.swift:101:15:101:15 | nsDataTainted15 :  | nsdata.swift:101:15:101:62 | call to base64EncodedString(options:) |
| nsdata.swift:103:27:103:34 | call to source() :  | nsdata.swift:104:15:104:15 | nsDataTainted16 :  |
| nsdata.swift:104:15:104:15 | nsDataTainted16 :  | nsdata.swift:39:5:39:49 | [summary param] this in base64Encoding() :  |
| nsdata.swift:104:15:104:15 | nsDataTainted16 :  | nsdata.swift:104:15:104:46 | call to base64Encoding() |
| nsdata.swift:106:15:106:70 | call to dataWithContentsOfMappedFile(_:) :  | nsdata.swift:106:15:106:71 | ...! |
| nsdata.swift:106:51:106:58 | call to source() :  | nsdata.swift:40:5:40:82 | [summary param] 0 in dataWithContentsOfMappedFile(_:) :  |
| nsdata.swift:106:51:106:58 | call to source() :  | nsdata.swift:106:15:106:70 | call to dataWithContentsOfMappedFile(_:) :  |
| nsdata.swift:108:27:108:34 | call to source() :  | nsdata.swift:109:5:109:5 | nsDataTainted17 :  |
| nsdata.swift:109:5:109:5 | nsDataTainted17 :  | nsdata.swift:41:5:41:104 | [summary param] this in enumerateBytes(_:) :  |
| nsdata.swift:110:9:110:9 | bytes :  | nsdata.swift:110:45:110:45 | bytes |
| nsdata.swift:113:27:113:34 | call to source() :  | nsdata.swift:115:5:115:5 | nsDataTainted18 :  |
| nsdata.swift:115:5:115:5 | nsDataTainted18 :  | nsdata.swift:42:5:42:55 | [summary param] this in getBytes(_:) :  |
| nsdata.swift:115:5:115:5 | nsDataTainted18 :  | nsdata.swift:115:30:115:30 | [post] bufferTainted18 :  |
| nsdata.swift:115:30:115:30 | [post] bufferTainted18 :  | nsdata.swift:116:15:116:15 | bufferTainted18 |
| nsdata.swift:118:27:118:34 | call to source() :  | nsdata.swift:120:5:120:5 | nsDataTainted19 :  |
| nsdata.swift:120:5:120:5 | nsDataTainted19 :  | nsdata.swift:43:5:43:68 | [summary param] this in getBytes(_:length:) :  |
| nsdata.swift:120:5:120:5 | nsDataTainted19 :  | nsdata.swift:120:30:120:30 | [post] bufferTainted19 :  |
| nsdata.swift:120:30:120:30 | [post] bufferTainted19 :  | nsdata.swift:121:15:121:15 | bufferTainted19 |
| nsdata.swift:123:27:123:34 | call to source() :  | nsdata.swift:125:5:125:5 | nsDataTainted20 :  |
| nsdata.swift:125:5:125:5 | nsDataTainted20 :  | nsdata.swift:44:5:44:71 | [summary param] this in getBytes(_:range:) :  |
| nsdata.swift:125:5:125:5 | nsDataTainted20 :  | nsdata.swift:125:30:125:30 | [post] bufferTainted20 :  |
| nsdata.swift:125:30:125:30 | [post] bufferTainted20 :  | nsdata.swift:126:15:126:15 | bufferTainted20 |
| nsdata.swift:128:27:128:34 | call to source() :  | nsdata.swift:129:15:129:15 | nsDataTainted21 :  |
| nsdata.swift:129:15:129:15 | nsDataTainted21 :  | nsdata.swift:45:5:45:65 | [summary param] this in subdata(with:) :  |
| nsdata.swift:129:15:129:15 | nsDataTainted21 :  | nsdata.swift:129:15:129:54 | call to subdata(with:) |
| nsdata.swift:131:27:131:34 | call to source() :  | nsdata.swift:132:15:132:15 | nsDataTainted22 :  |
| nsdata.swift:132:15:132:15 | nsDataTainted22 :  | nsdata.swift:46:5:46:89 | [summary param] this in compressed(using:) :  |
| nsdata.swift:132:15:132:15 | nsDataTainted22 :  | nsdata.swift:132:15:132:81 | call to compressed(using:) |
| nsdata.swift:134:27:134:34 | call to source() :  | nsdata.swift:135:15:135:15 | nsDataTainted23 :  |
| nsdata.swift:135:15:135:15 | nsDataTainted23 :  | nsdata.swift:47:5:47:91 | [summary param] this in decompressed(using:) :  |
| nsdata.swift:135:15:135:15 | nsDataTainted23 :  | nsdata.swift:135:15:135:83 | call to decompressed(using:) |
| nsdata.swift:138:27:138:34 | call to source() :  | nsdata.swift:139:15:139:15 | nsDataTainted24 :  |
| nsdata.swift:138:27:138:34 | call to source() :  | nsdata.swift:139:15:139:31 | .bytes |
| nsdata.swift:138:27:138:34 | call to source() :  | nsdata.swift:140:15:140:15 | nsDataTainted24 :  |
| nsdata.swift:138:27:138:34 | call to source() :  | nsdata.swift:140:15:140:31 | .description |
| nsdata.swift:139:15:139:15 | nsDataTainted24 :  | nsdata.swift:22:9:22:9 | self :  |
| nsdata.swift:139:15:139:15 | nsDataTainted24 :  | nsdata.swift:139:15:139:31 | .bytes |
| nsdata.swift:140:15:140:15 | nsDataTainted24 :  | nsdata.swift:23:9:23:9 | self :  |
| nsdata.swift:140:15:140:15 | nsDataTainted24 :  | nsdata.swift:140:15:140:31 | .description |
| nsmutabledata.swift:13:9:13:9 | self :  | file://:0:0:0:0 | .mutableBytes :  |
| nsmutabledata.swift:14:5:14:58 | [summary param] 0 in append(_:length:) :  | file://:0:0:0:0 | [summary] to write: argument this in append(_:length:) :  |
| nsmutabledata.swift:15:5:15:33 | [summary param] 0 in append(_:) :  | file://:0:0:0:0 | [summary] to write: argument this in append(_:) :  |
| nsmutabledata.swift:16:5:16:78 | [summary param] 1 in replaceBytes(in:withBytes:) :  | file://:0:0:0:0 | [summary] to write: argument this in replaceBytes(in:withBytes:) :  |
| nsmutabledata.swift:17:5:17:121 | [summary param] 1 in replaceBytes(in:withBytes:length:) :  | file://:0:0:0:0 | [summary] to write: argument this in replaceBytes(in:withBytes:length:) :  |
| nsmutabledata.swift:18:5:18:33 | [summary param] 0 in setData(_:) :  | file://:0:0:0:0 | [summary] to write: argument this in setData(_:) :  |
| nsmutabledata.swift:28:5:28:5 | [post] nsMutableDataTainted1 :  | nsmutabledata.swift:29:15:29:15 | nsMutableDataTainted1 |
| nsmutabledata.swift:28:34:28:41 | call to source() :  | nsmutabledata.swift:14:5:14:58 | [summary param] 0 in append(_:length:) :  |
| nsmutabledata.swift:28:34:28:41 | call to source() :  | nsmutabledata.swift:28:5:28:5 | [post] nsMutableDataTainted1 :  |
| nsmutabledata.swift:32:5:32:5 | [post] nsMutableDataTainted2 :  | nsmutabledata.swift:33:15:33:15 | nsMutableDataTainted2 |
| nsmutabledata.swift:32:34:32:41 | call to source() :  | nsmutabledata.swift:15:5:15:33 | [summary param] 0 in append(_:) :  |
| nsmutabledata.swift:32:34:32:41 | call to source() :  | nsmutabledata.swift:32:5:32:5 | [post] nsMutableDataTainted2 :  |
| nsmutabledata.swift:36:5:36:5 | [post] nsMutableDataTainted3 :  | nsmutabledata.swift:37:15:37:15 | nsMutableDataTainted3 |
| nsmutabledata.swift:36:66:36:73 | call to source() :  | nsmutabledata.swift:16:5:16:78 | [summary param] 1 in replaceBytes(in:withBytes:) :  |
| nsmutabledata.swift:36:66:36:73 | call to source() :  | nsmutabledata.swift:36:5:36:5 | [post] nsMutableDataTainted3 :  |
| nsmutabledata.swift:40:5:40:5 | [post] nsMutableDataTainted4 :  | nsmutabledata.swift:41:15:41:15 | nsMutableDataTainted4 |
| nsmutabledata.swift:40:66:40:73 | call to source() :  | nsmutabledata.swift:17:5:17:121 | [summary param] 1 in replaceBytes(in:withBytes:length:) :  |
| nsmutabledata.swift:40:66:40:73 | call to source() :  | nsmutabledata.swift:40:5:40:5 | [post] nsMutableDataTainted4 :  |
| nsmutabledata.swift:44:5:44:5 | [post] nsMutableDataTainted5 :  | nsmutabledata.swift:45:15:45:15 | nsMutableDataTainted5 |
| nsmutabledata.swift:44:35:44:42 | call to source() :  | nsmutabledata.swift:18:5:18:33 | [summary param] 0 in setData(_:) :  |
| nsmutabledata.swift:44:35:44:42 | call to source() :  | nsmutabledata.swift:44:5:44:5 | [post] nsMutableDataTainted5 :  |
| nsmutabledata.swift:48:33:48:40 | call to source() :  | nsmutabledata.swift:49:15:49:15 | nsMutableDataTainted6 :  |
| nsmutabledata.swift:48:33:48:40 | call to source() :  | nsmutabledata.swift:49:15:49:37 | .mutableBytes |
| nsmutabledata.swift:49:15:49:15 | nsMutableDataTainted6 :  | nsmutabledata.swift:13:9:13:9 | self :  |
| nsmutabledata.swift:49:15:49:15 | nsMutableDataTainted6 :  | nsmutabledata.swift:49:15:49:37 | .mutableBytes |
<<<<<<< HEAD
| nsstring.swift:7:3:7:33 | [summary param] this in copy() :  | file://:0:0:0:0 | [summary] to write: return (return) in copy() :  |
| nsstring.swift:8:3:8:40 | [summary param] this in mutableCopy() :  | file://:0:0:0:0 | [summary] to write: return (return) in mutableCopy() :  |
| nsstring.swift:31:3:31:58 | [summary param] 0 in NSString.init(characters:length:) :  | file://:0:0:0:0 | [summary] to write: return (return) in NSString.init(characters:length:) :  |
| nsstring.swift:32:3:32:113 | [summary param] 0 in NSString.init(charactersNoCopy:length:freeWhenDone:) :  | file://:0:0:0:0 | [summary] to write: return (return) in NSString.init(charactersNoCopy:length:freeWhenDone:) :  |
| nsstring.swift:33:3:33:33 | [summary param] 0 in NSString.init(string:) :  | file://:0:0:0:0 | [summary] to write: return (return) in NSString.init(string:) :  |
| nsstring.swift:35:15:35:95 | [summary param] 0 in Self.init(format:arguments:) :  | file://:0:0:0:0 | [summary] to write: return (return) in Self.init(format:arguments:) :  |
| nsstring.swift:36:15:36:109 | [summary param] 0 in Self.init(format:locale:arguments:) :  | file://:0:0:0:0 | [summary] to write: return (return) in Self.init(format:locale:arguments:) :  |
| nsstring.swift:37:15:37:82 | [summary param] 0 in Self.init(format:_:) :  | file://:0:0:0:0 | [summary] to write: return (return) in Self.init(format:_:) :  |
| nsstring.swift:38:15:38:99 | [summary param] 0 in Self.init(format:locale:_:) :  | file://:0:0:0:0 | [summary] to write: return (return) in Self.init(format:locale:_:) :  |
| nsstring.swift:39:15:39:100 | [summary param] 0 in Self.init(contentsOfFile:encoding:) :  | file://:0:0:0:0 | [summary] to write: return (return) in Self.init(contentsOfFile:encoding:) :  |
| nsstring.swift:40:15:40:127 | [summary param] 0 in Self.init(contentsOfFile:usedEncoding:) :  | file://:0:0:0:0 | [summary] to write: return (return) in Self.init(contentsOfFile:usedEncoding:) :  |
| nsstring.swift:41:15:41:92 | [summary param] 0 in Self.init(contentsOf:encoding:) :  | file://:0:0:0:0 | [summary] to write: return (return) in Self.init(contentsOf:encoding:) :  |
| nsstring.swift:42:15:42:119 | [summary param] 0 in Self.init(contentsOf:usedEncoding:) :  | file://:0:0:0:0 | [summary] to write: return (return) in Self.init(contentsOf:usedEncoding:) :  |
| nsstring.swift:43:15:43:103 | [summary param] 0 in Self.init(bytes:length:encoding:) :  | file://:0:0:0:0 | [summary] to write: return (return) in Self.init(bytes:length:encoding:) :  |
| nsstring.swift:44:15:44:153 | [summary param] 0 in Self.init(bytesNoCopy:length:encoding:freeWhenDone:) :  | file://:0:0:0:0 | [summary] to write: return (return) in Self.init(bytesNoCopy:length:encoding:freeWhenDone:) :  |
| nsstring.swift:45:15:45:114 | [summary param] 0 in Self.init(cString:encoding:) :  | file://:0:0:0:0 | [summary] to write: return (return) in Self.init(cString:encoding:) :  |
| nsstring.swift:46:15:46:82 | [summary param] 0 in Self.init(cString:) :  | file://:0:0:0:0 | [summary] to write: return (return) in Self.init(cString:) :  |
| nsstring.swift:47:15:47:101 | [summary param] 0 in Self.init(utf8String:) :  | file://:0:0:0:0 | [summary] to write: return (return) in Self.init(utf8String:) :  |
| nsstring.swift:48:15:48:73 | [summary param] 0 in Self.init(data:encoding:) :  | file://:0:0:0:0 | [summary] to write: return (return) in Self.init(data:encoding:) :  |
| nsstring.swift:49:15:49:74 | [summary param] 0 in Self.init(contentsOfFile:) :  | file://:0:0:0:0 | [summary] to write: return (return) in Self.init(contentsOfFile:) :  |
| nsstring.swift:50:15:50:66 | [summary param] 0 in Self.init(contentsOf:) :  | file://:0:0:0:0 | [summary] to write: return (return) in Self.init(contentsOf:) :  |
| nsstring.swift:52:3:52:57 | [summary param] this in copy(with:) :  | file://:0:0:0:0 | [summary] to write: return (return) in copy(with:) :  |
| nsstring.swift:53:3:53:64 | [summary param] this in mutableCopy(with:) :  | file://:0:0:0:0 | [summary] to write: return (return) in mutableCopy(with:) :  |
| nsstring.swift:55:3:55:110 | [summary param] 0 in localizedStringWithFormat(_:_:) :  | file://:0:0:0:0 | [summary] to write: return (return) in localizedStringWithFormat(_:_:) :  |
| nsstring.swift:56:3:56:78 | [summary param] 0 in path(withComponents:) :  | file://:0:0:0:0 | [summary] to write: return (return) in path(withComponents:) :  |
| nsstring.swift:57:3:57:83 | [summary param] 0 in string(withCString:) :  | file://:0:0:0:0 | [summary] to write: return (return) in string(withCString:) :  |
| nsstring.swift:58:3:58:96 | [summary param] 0 in string(withCString:length:) :  | file://:0:0:0:0 | [summary] to write: return (return) in string(withCString:length:) :  |
| nsstring.swift:59:3:59:75 | [summary param] 0 in string(withContentsOfFile:) :  | file://:0:0:0:0 | [summary] to write: return (return) in string(withContentsOfFile:) :  |
| nsstring.swift:60:3:60:67 | [summary param] 0 in string(withContentsOf:) :  | file://:0:0:0:0 | [summary] to write: return (return) in string(withContentsOf:) :  |
| nsstring.swift:62:3:62:55 | [summary param] this in character(at:) :  | file://:0:0:0:0 | [summary] to write: return (return) in character(at:) :  |
| nsstring.swift:65:3:65:281 | [summary param] this in getBytes(_:maxLength:usedLength:encoding:options:range:remaining:) :  | file://:0:0:0:0 | [summary] to write: argument 0 in getBytes(_:maxLength:usedLength:encoding:options:range:remaining:) :  |
| nsstring.swift:66:3:66:76 | [summary param] this in cString(using:) :  | file://:0:0:0:0 | [summary] to write: return (return) in cString(using:) :  |
| nsstring.swift:67:3:67:56 | [summary param] this in cString() :  | file://:0:0:0:0 | [summary] to write: return (return) in cString() :  |
| nsstring.swift:68:3:68:61 | [summary param] this in lossyCString() :  | file://:0:0:0:0 | [summary] to write: return (return) in lossyCString() :  |
| nsstring.swift:71:3:71:106 | [summary param] 0 in appendingFormat(_:_:) :  | file://:0:0:0:0 | [summary] to write: return (return) in appendingFormat(_:_:) :  |
| nsstring.swift:71:3:71:106 | [summary param] this in appendingFormat(_:_:) :  | file://:0:0:0:0 | [summary] to write: return (return) in appendingFormat(_:_:) :  |
| nsstring.swift:72:3:72:59 | [summary param] 0 in appending(_:) :  | file://:0:0:0:0 | [summary] to write: return (return) in appending(_:) :  |
| nsstring.swift:72:3:72:59 | [summary param] this in appending(_:) :  | file://:0:0:0:0 | [summary] to write: return (return) in appending(_:) :  |
| nsstring.swift:73:3:73:116 | [summary param] 1 in padding(toLength:withPad:startingAt:) :  | file://:0:0:0:0 | [summary] to write: return (return) in padding(toLength:withPad:startingAt:) :  |
| nsstring.swift:73:3:73:116 | [summary param] this in padding(toLength:withPad:startingAt:) :  | file://:0:0:0:0 | [summary] to write: return (return) in padding(toLength:withPad:startingAt:) :  |
| nsstring.swift:74:3:74:63 | [summary param] this in lowercased(with:) :  | file://:0:0:0:0 | [summary] to write: return (return) in lowercased(with:) :  |
| nsstring.swift:75:3:75:63 | [summary param] this in uppercased(with:) :  | file://:0:0:0:0 | [summary] to write: return (return) in uppercased(with:) :  |
| nsstring.swift:76:3:76:64 | [summary param] this in capitalized(with:) :  | file://:0:0:0:0 | [summary] to write: return (return) in capitalized(with:) :  |
| nsstring.swift:77:3:77:74 | [summary param] this in components(separatedBy:) :  | file://:0:0:0:0 | [summary] to write: return (return) in components(separatedBy:) :  |
| nsstring.swift:78:3:78:80 | [summary param] this in components(separatedBy:) :  | file://:0:0:0:0 | [summary] to write: return (return) in components(separatedBy:) :  |
| nsstring.swift:79:3:79:71 | [summary param] this in trimmingCharacters(in:) :  | file://:0:0:0:0 | [summary] to write: return (return) in trimmingCharacters(in:) :  |
| nsstring.swift:80:3:80:51 | [summary param] this in substring(from:) :  | file://:0:0:0:0 | [summary] to write: return (return) in substring(from:) :  |
| nsstring.swift:81:3:81:61 | [summary param] this in substring(with:) :  | file://:0:0:0:0 | [summary] to write: return (return) in substring(with:) :  |
| nsstring.swift:82:3:82:49 | [summary param] this in substring(to:) :  | file://:0:0:0:0 | [summary] to write: return (return) in substring(to:) :  |
| nsstring.swift:83:3:83:94 | [summary param] this in folding(options:locale:) :  | file://:0:0:0:0 | [summary] to write: return (return) in folding(options:locale:) :  |
| nsstring.swift:84:3:84:94 | [summary param] this in applyingTransform(_:reverse:) :  | file://:0:0:0:0 | [summary] to write: return (return) in applyingTransform(_:reverse:) :  |
| nsstring.swift:86:3:86:96 | [summary param] 1 in replacingOccurrences(of:with:) :  | file://:0:0:0:0 | [summary] to write: return (return) in replacingOccurrences(of:with:) :  |
| nsstring.swift:86:3:86:96 | [summary param] this in replacingOccurrences(of:with:) :  | file://:0:0:0:0 | [summary] to write: return (return) in replacingOccurrences(of:with:) :  |
| nsstring.swift:87:3:87:163 | [summary param] 1 in replacingOccurrences(of:with:options:range:) :  | file://:0:0:0:0 | [summary] to write: return (return) in replacingOccurrences(of:with:options:range:) :  |
| nsstring.swift:87:3:87:163 | [summary param] this in replacingOccurrences(of:with:options:range:) :  | file://:0:0:0:0 | [summary] to write: return (return) in replacingOccurrences(of:with:options:range:) :  |
| nsstring.swift:88:3:88:41 | [summary param] this in propertyList() :  | file://:0:0:0:0 | [summary] to write: return (return) in propertyList() :  |
| nsstring.swift:89:3:89:80 | [summary param] this in propertyListFromStringsFileFormat() :  | file://:0:0:0:0 | [summary] to write: return (return) in propertyListFromStringsFileFormat() :  |
| nsstring.swift:90:3:90:76 | [summary param] this in variantFittingPresentationWidth(_:) :  | file://:0:0:0:0 | [summary] to write: return (return) in variantFittingPresentationWidth(_:) :  |
| nsstring.swift:91:3:91:57 | [summary param] this in data(using:) :  | file://:0:0:0:0 | [summary] to write: return (return) in data(using:) :  |
| nsstring.swift:92:3:92:91 | [summary param] this in data(using:allowLossyConversion:) :  | file://:0:0:0:0 | [summary] to write: return (return) in data(using:allowLossyConversion:) :  |
| nsstring.swift:93:3:93:68 | [summary param] 0 in appendingPathComponent(_:) :  | file://:0:0:0:0 | [summary] to write: return (return) in appendingPathComponent(_:) :  |
| nsstring.swift:93:3:93:68 | [summary param] this in appendingPathComponent(_:) :  | file://:0:0:0:0 | [summary] to write: return (return) in appendingPathComponent(_:) :  |
| nsstring.swift:94:3:94:110 | [summary param] 0 in appendingPathComponent(_:conformingTo:) :  | file://:0:0:0:0 | [summary] to write: return (return) in appendingPathComponent(_:conformingTo:) :  |
| nsstring.swift:94:3:94:110 | [summary param] this in appendingPathComponent(_:conformingTo:) :  | file://:0:0:0:0 | [summary] to write: return (return) in appendingPathComponent(_:conformingTo:) :  |
| nsstring.swift:95:3:95:69 | [summary param] 0 in appendingPathExtension(_:) :  | file://:0:0:0:0 | [summary] to write: return (return) in appendingPathExtension(_:) :  |
| nsstring.swift:95:3:95:69 | [summary param] this in appendingPathExtension(_:) :  | file://:0:0:0:0 | [summary] to write: return (return) in appendingPathExtension(_:) :  |
| nsstring.swift:96:3:96:74 | [summary param] this in strings(byAppendingPaths:) :  | file://:0:0:0:0 | [summary] to write: return (return) in strings(byAppendingPaths:) :  |
| nsstring.swift:132:3:132:35 | [summary param] 0 in append(_:) :  | file://:0:0:0:0 | [summary] to write: argument this in append(_:) :  |
| nsstring.swift:133:3:133:48 | [summary param] 0 in insert(_:at:) :  | file://:0:0:0:0 | [summary] to write: argument this in insert(_:at:) :  |
| nsstring.swift:134:3:134:68 | [summary param] 1 in replaceCharacters(in:with:) :  | file://:0:0:0:0 | [summary] to write: argument this in replaceCharacters(in:with:) :  |
| nsstring.swift:135:3:135:157 | [summary param] 1 in replaceOccurrences(of:with:options:range:) :  | file://:0:0:0:0 | [summary] to write: argument this in replaceOccurrences(of:with:options:range:) :  |
| nsstring.swift:136:3:136:38 | [summary param] 0 in setString(_:) :  | file://:0:0:0:0 | [summary] to write: argument this in setString(_:) :  |
| nsstring.swift:150:2:150:25 | [summary param] 0 in URL.init(string:) :  | file://:0:0:0:0 | [summary] to write: return (return) in URL.init(string:) :  |
| nsstring.swift:155:3:155:46 | [summary param] 0 in Data.init(bytes:count:) :  | file://:0:0:0:0 | [summary] to write: return (return) in Data.init(bytes:count:) :  |
| nsstring.swift:194:34:194:54 | call to sourceUnicharString() :  | nsstring.swift:31:3:31:58 | [summary param] 0 in NSString.init(characters:length:) :  |
| nsstring.swift:194:34:194:54 | call to sourceUnicharString() :  | nsstring.swift:194:13:194:68 | call to NSString.init(characters:length:) |
| nsstring.swift:195:40:195:67 | call to sourceMutableUnicharString() :  | nsstring.swift:32:3:32:113 | [summary param] 0 in NSString.init(charactersNoCopy:length:freeWhenDone:) :  |
| nsstring.swift:195:40:195:67 | call to sourceMutableUnicharString() :  | nsstring.swift:195:13:195:102 | call to NSString.init(charactersNoCopy:length:freeWhenDone:) |
| nsstring.swift:196:30:196:43 | call to sourceString() :  | nsstring.swift:33:3:33:33 | [summary param] 0 in NSString.init(string:) :  |
| nsstring.swift:196:30:196:43 | call to sourceString() :  | nsstring.swift:196:13:196:44 | call to NSString.init(string:) |
| nsstring.swift:197:30:197:43 | call to sourceString() :  | nsstring.swift:35:15:35:95 | [summary param] 0 in Self.init(format:arguments:) :  |
| nsstring.swift:197:30:197:43 | call to sourceString() :  | nsstring.swift:197:13:197:82 | call to Self.init(format:arguments:) |
| nsstring.swift:198:30:198:43 | call to sourceString() :  | nsstring.swift:36:15:36:109 | [summary param] 0 in Self.init(format:locale:arguments:) :  |
| nsstring.swift:198:30:198:43 | call to sourceString() :  | nsstring.swift:198:13:198:95 | call to Self.init(format:locale:arguments:) |
| nsstring.swift:199:30:199:45 | call to sourceNSString() :  | nsstring.swift:37:15:37:82 | [summary param] 0 in Self.init(format:_:) :  |
| nsstring.swift:199:30:199:45 | call to sourceNSString() :  | nsstring.swift:199:13:199:46 | call to Self.init(format:_:) |
| nsstring.swift:200:30:200:45 | call to sourceNSString() :  | nsstring.swift:38:15:38:99 | [summary param] 0 in Self.init(format:locale:_:) :  |
| nsstring.swift:200:30:200:45 | call to sourceNSString() :  | nsstring.swift:200:13:200:59 | call to Self.init(format:locale:_:) |
| nsstring.swift:204:18:204:70 | call to Self.init(contentsOfFile:encoding:) :  | nsstring.swift:204:13:204:70 | try! ... |
| nsstring.swift:204:43:204:56 | call to sourceString() :  | nsstring.swift:39:15:39:100 | [summary param] 0 in Self.init(contentsOfFile:encoding:) :  |
| nsstring.swift:204:43:204:56 | call to sourceString() :  | nsstring.swift:204:18:204:70 | call to Self.init(contentsOfFile:encoding:) :  |
| nsstring.swift:205:18:205:76 | call to Self.init(contentsOfFile:usedEncoding:) :  | nsstring.swift:205:13:205:76 | try! ... |
| nsstring.swift:205:43:205:56 | call to sourceString() :  | nsstring.swift:40:15:40:127 | [summary param] 0 in Self.init(contentsOfFile:usedEncoding:) :  |
| nsstring.swift:205:43:205:56 | call to sourceString() :  | nsstring.swift:205:18:205:76 | call to Self.init(contentsOfFile:usedEncoding:) :  |
| nsstring.swift:206:18:206:63 | call to Self.init(contentsOf:encoding:) :  | nsstring.swift:206:13:206:63 | try! ... |
| nsstring.swift:206:39:206:49 | call to sourceURL() :  | nsstring.swift:41:15:41:92 | [summary param] 0 in Self.init(contentsOf:encoding:) :  |
| nsstring.swift:206:39:206:49 | call to sourceURL() :  | nsstring.swift:206:18:206:63 | call to Self.init(contentsOf:encoding:) :  |
| nsstring.swift:207:18:207:80 | call to Self.init(contentsOf:encoding:) :  | nsstring.swift:207:13:207:80 | try! ... |
| nsstring.swift:207:39:207:65 | call to URL.init(string:) :  | nsstring.swift:207:39:207:66 | ...! :  |
| nsstring.swift:207:39:207:66 | ...! :  | nsstring.swift:41:15:41:92 | [summary param] 0 in Self.init(contentsOf:encoding:) :  |
| nsstring.swift:207:39:207:66 | ...! :  | nsstring.swift:207:18:207:80 | call to Self.init(contentsOf:encoding:) :  |
| nsstring.swift:207:51:207:64 | call to sourceString() :  | nsstring.swift:150:2:150:25 | [summary param] 0 in URL.init(string:) :  |
| nsstring.swift:207:51:207:64 | call to sourceString() :  | nsstring.swift:207:39:207:65 | call to URL.init(string:) :  |
| nsstring.swift:208:18:208:69 | call to Self.init(contentsOf:usedEncoding:) :  | nsstring.swift:208:13:208:69 | try! ... |
| nsstring.swift:208:39:208:49 | call to sourceURL() :  | nsstring.swift:42:15:42:119 | [summary param] 0 in Self.init(contentsOf:usedEncoding:) :  |
| nsstring.swift:208:39:208:49 | call to sourceURL() :  | nsstring.swift:208:18:208:69 | call to Self.init(contentsOf:usedEncoding:) :  |
| nsstring.swift:209:18:209:86 | call to Self.init(contentsOf:usedEncoding:) :  | nsstring.swift:209:13:209:86 | try! ... |
| nsstring.swift:209:39:209:65 | call to URL.init(string:) :  | nsstring.swift:209:39:209:66 | ...! :  |
| nsstring.swift:209:39:209:66 | ...! :  | nsstring.swift:42:15:42:119 | [summary param] 0 in Self.init(contentsOf:usedEncoding:) :  |
| nsstring.swift:209:39:209:66 | ...! :  | nsstring.swift:209:18:209:86 | call to Self.init(contentsOf:usedEncoding:) :  |
| nsstring.swift:209:51:209:64 | call to sourceString() :  | nsstring.swift:150:2:150:25 | [summary param] 0 in URL.init(string:) :  |
| nsstring.swift:209:51:209:64 | call to sourceString() :  | nsstring.swift:209:39:209:65 | call to URL.init(string:) :  |
| nsstring.swift:213:29:213:52 | call to sourceUnsafeRawPointer() :  | nsstring.swift:43:15:43:103 | [summary param] 0 in Self.init(bytes:length:encoding:) :  |
| nsstring.swift:213:29:213:52 | call to sourceUnsafeRawPointer() :  | nsstring.swift:213:13:213:80 | call to Self.init(bytes:length:encoding:) |
| nsstring.swift:214:13:214:80 | call to Self.init(bytes:length:encoding:) :  | nsstring.swift:214:13:214:81 | ...! |
| nsstring.swift:214:29:214:52 | call to sourceUnsafeRawPointer() :  | nsstring.swift:43:15:43:103 | [summary param] 0 in Self.init(bytes:length:encoding:) :  |
| nsstring.swift:214:29:214:52 | call to sourceUnsafeRawPointer() :  | nsstring.swift:214:13:214:80 | call to Self.init(bytes:length:encoding:) :  |
| nsstring.swift:217:35:217:65 | call to sourceUnsafeMutableRawPointer() :  | nsstring.swift:44:15:44:153 | [summary param] 0 in Self.init(bytesNoCopy:length:encoding:freeWhenDone:) :  |
| nsstring.swift:217:35:217:65 | call to sourceUnsafeMutableRawPointer() :  | nsstring.swift:217:13:217:114 | call to Self.init(bytesNoCopy:length:encoding:freeWhenDone:) |
| nsstring.swift:218:13:218:114 | call to Self.init(bytesNoCopy:length:encoding:freeWhenDone:) :  | nsstring.swift:218:13:218:115 | ...! |
| nsstring.swift:218:35:218:65 | call to sourceUnsafeMutableRawPointer() :  | nsstring.swift:44:15:44:153 | [summary param] 0 in Self.init(bytesNoCopy:length:encoding:freeWhenDone:) :  |
| nsstring.swift:218:35:218:65 | call to sourceUnsafeMutableRawPointer() :  | nsstring.swift:218:13:218:114 | call to Self.init(bytesNoCopy:length:encoding:freeWhenDone:) :  |
| nsstring.swift:221:31:221:45 | call to sourceCString() :  | nsstring.swift:45:15:45:114 | [summary param] 0 in Self.init(cString:encoding:) :  |
| nsstring.swift:221:31:221:45 | call to sourceCString() :  | nsstring.swift:221:13:221:59 | call to Self.init(cString:encoding:) |
| nsstring.swift:222:13:222:59 | call to Self.init(cString:encoding:) :  | nsstring.swift:222:13:222:60 | ...! |
| nsstring.swift:222:31:222:45 | call to sourceCString() :  | nsstring.swift:45:15:45:114 | [summary param] 0 in Self.init(cString:encoding:) :  |
| nsstring.swift:222:31:222:45 | call to sourceCString() :  | nsstring.swift:222:13:222:59 | call to Self.init(cString:encoding:) :  |
| nsstring.swift:225:31:225:45 | call to sourceCString() :  | nsstring.swift:46:15:46:82 | [summary param] 0 in Self.init(cString:) :  |
| nsstring.swift:225:31:225:45 | call to sourceCString() :  | nsstring.swift:225:13:225:46 | call to Self.init(cString:) |
| nsstring.swift:226:13:226:46 | call to Self.init(cString:) :  | nsstring.swift:226:13:226:47 | ...! |
| nsstring.swift:226:31:226:45 | call to sourceCString() :  | nsstring.swift:46:15:46:82 | [summary param] 0 in Self.init(cString:) :  |
| nsstring.swift:226:31:226:45 | call to sourceCString() :  | nsstring.swift:226:13:226:46 | call to Self.init(cString:) :  |
| nsstring.swift:229:34:229:48 | call to sourceCString() :  | nsstring.swift:47:15:47:101 | [summary param] 0 in Self.init(utf8String:) :  |
| nsstring.swift:229:34:229:48 | call to sourceCString() :  | nsstring.swift:229:13:229:49 | call to Self.init(utf8String:) |
| nsstring.swift:230:13:230:49 | call to Self.init(utf8String:) :  | nsstring.swift:230:13:230:50 | ...! |
| nsstring.swift:230:34:230:48 | call to sourceCString() :  | nsstring.swift:47:15:47:101 | [summary param] 0 in Self.init(utf8String:) :  |
| nsstring.swift:230:34:230:48 | call to sourceCString() :  | nsstring.swift:230:13:230:49 | call to Self.init(utf8String:) :  |
| nsstring.swift:233:28:233:39 | call to sourceData() :  | nsstring.swift:48:15:48:73 | [summary param] 0 in Self.init(data:encoding:) :  |
| nsstring.swift:233:28:233:39 | call to sourceData() :  | nsstring.swift:233:13:233:53 | call to Self.init(data:encoding:) |
| nsstring.swift:234:13:234:53 | call to Self.init(data:encoding:) :  | nsstring.swift:234:13:234:54 | ...! |
| nsstring.swift:234:28:234:39 | call to sourceData() :  | nsstring.swift:48:15:48:73 | [summary param] 0 in Self.init(data:encoding:) :  |
| nsstring.swift:234:28:234:39 | call to sourceData() :  | nsstring.swift:234:13:234:53 | call to Self.init(data:encoding:) :  |
| nsstring.swift:235:13:235:91 | call to Self.init(data:encoding:) :  | nsstring.swift:235:13:235:92 | ...! |
| nsstring.swift:235:28:235:77 | call to Data.init(bytes:count:) :  | nsstring.swift:48:15:48:73 | [summary param] 0 in Self.init(data:encoding:) :  |
| nsstring.swift:235:28:235:77 | call to Data.init(bytes:count:) :  | nsstring.swift:235:13:235:91 | call to Self.init(data:encoding:) :  |
| nsstring.swift:235:40:235:63 | call to sourceUnsafeRawPointer() :  | nsstring.swift:155:3:155:46 | [summary param] 0 in Data.init(bytes:count:) :  |
| nsstring.swift:235:40:235:63 | call to sourceUnsafeRawPointer() :  | nsstring.swift:235:28:235:77 | call to Data.init(bytes:count:) :  |
| nsstring.swift:237:38:237:51 | call to sourceString() :  | nsstring.swift:49:15:49:74 | [summary param] 0 in Self.init(contentsOfFile:) :  |
| nsstring.swift:237:38:237:51 | call to sourceString() :  | nsstring.swift:237:13:237:52 | call to Self.init(contentsOfFile:) |
| nsstring.swift:238:13:238:52 | call to Self.init(contentsOfFile:) :  | nsstring.swift:238:13:238:53 | ...! |
| nsstring.swift:238:38:238:51 | call to sourceString() :  | nsstring.swift:49:15:49:74 | [summary param] 0 in Self.init(contentsOfFile:) :  |
| nsstring.swift:238:38:238:51 | call to sourceString() :  | nsstring.swift:238:13:238:52 | call to Self.init(contentsOfFile:) :  |
| nsstring.swift:240:34:240:44 | call to sourceURL() :  | nsstring.swift:50:15:50:66 | [summary param] 0 in Self.init(contentsOf:) :  |
| nsstring.swift:240:34:240:44 | call to sourceURL() :  | nsstring.swift:240:13:240:45 | call to Self.init(contentsOf:) |
| nsstring.swift:241:13:241:45 | call to Self.init(contentsOf:) :  | nsstring.swift:241:13:241:46 | ...! |
| nsstring.swift:241:34:241:44 | call to sourceURL() :  | nsstring.swift:50:15:50:66 | [summary param] 0 in Self.init(contentsOf:) :  |
| nsstring.swift:241:34:241:44 | call to sourceURL() :  | nsstring.swift:241:13:241:45 | call to Self.init(contentsOf:) :  |
| nsstring.swift:248:48:248:63 | call to sourceNSString() :  | nsstring.swift:55:3:55:110 | [summary param] 0 in localizedStringWithFormat(_:_:) :  |
| nsstring.swift:248:48:248:63 | call to sourceNSString() :  | nsstring.swift:248:13:248:84 | call to localizedStringWithFormat(_:_:) |
| nsstring.swift:249:13:249:28 | call to sourceNSString() :  | nsstring.swift:62:3:62:55 | [summary param] this in character(at:) :  |
| nsstring.swift:249:13:249:28 | call to sourceNSString() :  | nsstring.swift:249:13:249:45 | call to character(at:) |
| nsstring.swift:250:13:250:28 | call to sourceNSString() :  | nsstring.swift:66:3:66:76 | [summary param] this in cString(using:) :  |
| nsstring.swift:250:13:250:28 | call to sourceNSString() :  | nsstring.swift:250:13:250:46 | call to cString(using:) :  |
| nsstring.swift:250:13:250:46 | call to cString(using:) :  | nsstring.swift:250:13:250:47 | ...! |
| nsstring.swift:251:13:251:28 | call to sourceNSString() :  | nsstring.swift:67:3:67:56 | [summary param] this in cString() :  |
| nsstring.swift:251:13:251:28 | call to sourceNSString() :  | nsstring.swift:251:13:251:38 | call to cString() |
| nsstring.swift:252:13:252:28 | call to sourceNSString() :  | nsstring.swift:68:3:68:61 | [summary param] this in lossyCString() :  |
| nsstring.swift:252:13:252:28 | call to sourceNSString() :  | nsstring.swift:252:13:252:43 | call to lossyCString() |
| nsstring.swift:253:13:253:28 | call to sourceNSString() :  | nsstring.swift:73:3:73:116 | [summary param] this in padding(toLength:withPad:startingAt:) :  |
| nsstring.swift:253:13:253:28 | call to sourceNSString() :  | nsstring.swift:253:13:253:80 | call to padding(toLength:withPad:startingAt:) |
| nsstring.swift:254:54:254:67 | call to sourceString() :  | nsstring.swift:73:3:73:116 | [summary param] 1 in padding(toLength:withPad:startingAt:) :  |
| nsstring.swift:254:54:254:67 | call to sourceString() :  | nsstring.swift:254:13:254:83 | call to padding(toLength:withPad:startingAt:) |
| nsstring.swift:255:13:255:28 | call to sourceNSString() :  | nsstring.swift:74:3:74:63 | [summary param] this in lowercased(with:) :  |
| nsstring.swift:255:13:255:28 | call to sourceNSString() :  | nsstring.swift:255:13:255:50 | call to lowercased(with:) |
| nsstring.swift:256:13:256:28 | call to sourceNSString() :  | nsstring.swift:75:3:75:63 | [summary param] this in uppercased(with:) :  |
| nsstring.swift:256:13:256:28 | call to sourceNSString() :  | nsstring.swift:256:13:256:50 | call to uppercased(with:) |
| nsstring.swift:257:13:257:28 | call to sourceNSString() :  | nsstring.swift:76:3:76:64 | [summary param] this in capitalized(with:) :  |
| nsstring.swift:257:13:257:28 | call to sourceNSString() :  | nsstring.swift:257:13:257:51 | call to capitalized(with:) |
| nsstring.swift:258:13:258:28 | call to sourceNSString() :  | nsstring.swift:77:3:77:74 | [summary param] this in components(separatedBy:) :  |
| nsstring.swift:258:13:258:28 | call to sourceNSString() :  | nsstring.swift:258:13:258:57 | call to components(separatedBy:) |
| nsstring.swift:259:13:259:28 | call to sourceNSString() :  | nsstring.swift:77:3:77:74 | [summary param] this in components(separatedBy:) :  |
| nsstring.swift:259:13:259:28 | call to sourceNSString() :  | nsstring.swift:259:13:259:57 | call to components(separatedBy:) :  |
| nsstring.swift:259:13:259:57 | call to components(separatedBy:) :  | nsstring.swift:259:13:259:60 | ...[...] |
| nsstring.swift:260:13:260:28 | call to sourceNSString() :  | nsstring.swift:78:3:78:80 | [summary param] this in components(separatedBy:) :  |
| nsstring.swift:260:13:260:28 | call to sourceNSString() :  | nsstring.swift:260:13:260:78 | call to components(separatedBy:) |
| nsstring.swift:261:13:261:28 | call to sourceNSString() :  | nsstring.swift:78:3:78:80 | [summary param] this in components(separatedBy:) :  |
| nsstring.swift:261:13:261:28 | call to sourceNSString() :  | nsstring.swift:261:13:261:78 | call to components(separatedBy:) :  |
| nsstring.swift:261:13:261:78 | call to components(separatedBy:) :  | nsstring.swift:261:13:261:81 | ...[...] |
| nsstring.swift:262:13:262:28 | call to sourceNSString() :  | nsstring.swift:79:3:79:71 | [summary param] this in trimmingCharacters(in:) :  |
| nsstring.swift:262:13:262:28 | call to sourceNSString() :  | nsstring.swift:262:13:262:77 | call to trimmingCharacters(in:) |
| nsstring.swift:263:13:263:28 | call to sourceNSString() :  | nsstring.swift:80:3:80:51 | [summary param] this in substring(from:) :  |
| nsstring.swift:263:13:263:28 | call to sourceNSString() :  | nsstring.swift:263:13:263:47 | call to substring(from:) |
| nsstring.swift:264:13:264:28 | call to sourceNSString() :  | nsstring.swift:81:3:81:61 | [summary param] this in substring(with:) :  |
| nsstring.swift:264:13:264:28 | call to sourceNSString() :  | nsstring.swift:264:13:264:53 | call to substring(with:) |
| nsstring.swift:265:13:265:28 | call to sourceNSString() :  | nsstring.swift:82:3:82:49 | [summary param] this in substring(to:) :  |
| nsstring.swift:265:13:265:28 | call to sourceNSString() :  | nsstring.swift:265:13:265:46 | call to substring(to:) |
| nsstring.swift:266:13:266:28 | call to sourceNSString() :  | nsstring.swift:83:3:83:94 | [summary param] this in folding(options:locale:) :  |
| nsstring.swift:266:13:266:28 | call to sourceNSString() :  | nsstring.swift:266:13:266:49 | call to folding(options:locale:) |
| nsstring.swift:267:13:267:28 | call to sourceNSString() :  | nsstring.swift:84:3:84:94 | [summary param] this in applyingTransform(_:reverse:) :  |
| nsstring.swift:267:13:267:28 | call to sourceNSString() :  | nsstring.swift:267:13:267:87 | call to applyingTransform(_:reverse:) |
| nsstring.swift:268:13:268:28 | call to sourceNSString() :  | nsstring.swift:88:3:88:41 | [summary param] this in propertyList() :  |
| nsstring.swift:268:13:268:28 | call to sourceNSString() :  | nsstring.swift:268:13:268:43 | call to propertyList() |
| nsstring.swift:269:13:269:28 | call to sourceNSString() :  | nsstring.swift:89:3:89:80 | [summary param] this in propertyListFromStringsFileFormat() :  |
| nsstring.swift:269:13:269:28 | call to sourceNSString() :  | nsstring.swift:269:13:269:64 | call to propertyListFromStringsFileFormat() |
| nsstring.swift:270:13:270:28 | call to sourceNSString() :  | nsstring.swift:90:3:90:76 | [summary param] this in variantFittingPresentationWidth(_:) :  |
| nsstring.swift:270:13:270:28 | call to sourceNSString() :  | nsstring.swift:270:13:270:64 | call to variantFittingPresentationWidth(_:) |
| nsstring.swift:271:13:271:28 | call to sourceNSString() :  | nsstring.swift:91:3:91:57 | [summary param] this in data(using:) :  |
| nsstring.swift:271:13:271:28 | call to sourceNSString() :  | nsstring.swift:271:13:271:43 | call to data(using:) |
| nsstring.swift:272:13:272:28 | call to sourceNSString() :  | nsstring.swift:92:3:92:91 | [summary param] this in data(using:allowLossyConversion:) :  |
| nsstring.swift:272:13:272:28 | call to sourceNSString() :  | nsstring.swift:272:13:272:72 | call to data(using:allowLossyConversion:) |
| nsstring.swift:273:13:273:28 | call to sourceNSString() :  | nsstring.swift:86:3:86:96 | [summary param] this in replacingOccurrences(of:with:) :  |
| nsstring.swift:273:13:273:28 | call to sourceNSString() :  | nsstring.swift:273:13:273:69 | call to replacingOccurrences(of:with:) |
| nsstring.swift:274:58:274:71 | call to sourceString() :  | nsstring.swift:86:3:86:96 | [summary param] 1 in replacingOccurrences(of:with:) :  |
| nsstring.swift:274:58:274:71 | call to sourceString() :  | nsstring.swift:274:13:274:72 | call to replacingOccurrences(of:with:) |
| nsstring.swift:275:13:275:28 | call to sourceNSString() :  | nsstring.swift:87:3:87:163 | [summary param] this in replacingOccurrences(of:with:options:range:) :  |
| nsstring.swift:275:13:275:28 | call to sourceNSString() :  | nsstring.swift:275:13:275:110 | call to replacingOccurrences(of:with:options:range:) |
| nsstring.swift:276:58:276:71 | call to sourceString() :  | nsstring.swift:87:3:87:163 | [summary param] 1 in replacingOccurrences(of:with:options:range:) :  |
| nsstring.swift:276:58:276:71 | call to sourceString() :  | nsstring.swift:276:13:276:113 | call to replacingOccurrences(of:with:options:range:) |
| nsstring.swift:278:43:278:61 | call to sourceStringArray() :  | nsstring.swift:56:3:56:78 | [summary param] 0 in path(withComponents:) :  |
| nsstring.swift:278:43:278:61 | call to sourceStringArray() :  | nsstring.swift:278:13:278:62 | call to path(withComponents:) |
| nsstring.swift:280:42:280:56 | call to sourceCString() :  | nsstring.swift:57:3:57:83 | [summary param] 0 in string(withCString:) :  |
| nsstring.swift:280:42:280:56 | call to sourceCString() :  | nsstring.swift:280:13:280:57 | call to string(withCString:) |
| nsstring.swift:281:42:281:56 | call to sourceCString() :  | nsstring.swift:58:3:58:96 | [summary param] 0 in string(withCString:length:) :  |
| nsstring.swift:281:42:281:56 | call to sourceCString() :  | nsstring.swift:281:13:281:70 | call to string(withCString:length:) |
| nsstring.swift:282:49:282:62 | call to sourceString() :  | nsstring.swift:59:3:59:75 | [summary param] 0 in string(withContentsOfFile:) :  |
| nsstring.swift:282:49:282:62 | call to sourceString() :  | nsstring.swift:282:13:282:63 | call to string(withContentsOfFile:) |
| nsstring.swift:283:45:283:55 | call to sourceURL() :  | nsstring.swift:60:3:60:67 | [summary param] 0 in string(withContentsOf:) :  |
| nsstring.swift:283:45:283:55 | call to sourceURL() :  | nsstring.swift:283:13:283:56 | call to string(withContentsOf:) |
| nsstring.swift:288:38:288:53 | call to sourceNSString() :  | nsstring.swift:71:3:71:106 | [summary param] 0 in appendingFormat(_:_:) :  |
| nsstring.swift:288:38:288:53 | call to sourceNSString() :  | nsstring.swift:288:13:288:74 | call to appendingFormat(_:_:) |
| nsstring.swift:289:13:289:28 | call to sourceNSString() :  | nsstring.swift:71:3:71:106 | [summary param] this in appendingFormat(_:_:) :  |
| nsstring.swift:289:13:289:28 | call to sourceNSString() :  | nsstring.swift:289:13:289:74 | call to appendingFormat(_:_:) |
| nsstring.swift:292:45:292:58 | call to sourceString() :  | nsstring.swift:93:3:93:68 | [summary param] 0 in appendingPathComponent(_:) :  |
| nsstring.swift:292:45:292:58 | call to sourceString() :  | nsstring.swift:292:13:292:59 | call to appendingPathComponent(_:) |
| nsstring.swift:293:13:293:28 | call to sourceNSString() :  | nsstring.swift:93:3:93:68 | [summary param] this in appendingPathComponent(_:) :  |
| nsstring.swift:293:13:293:28 | call to sourceNSString() :  | nsstring.swift:293:13:293:55 | call to appendingPathComponent(_:) |
| nsstring.swift:296:45:296:58 | call to sourceString() :  | nsstring.swift:94:3:94:110 | [summary param] 0 in appendingPathComponent(_:conformingTo:) :  |
| nsstring.swift:296:45:296:58 | call to sourceString() :  | nsstring.swift:296:13:296:92 | call to appendingPathComponent(_:conformingTo:) |
| nsstring.swift:297:13:297:28 | call to sourceNSString() :  | nsstring.swift:94:3:94:110 | [summary param] this in appendingPathComponent(_:conformingTo:) :  |
| nsstring.swift:297:13:297:28 | call to sourceNSString() :  | nsstring.swift:297:13:297:88 | call to appendingPathComponent(_:conformingTo:) |
| nsstring.swift:300:45:300:58 | call to sourceString() :  | nsstring.swift:95:3:95:69 | [summary param] 0 in appendingPathExtension(_:) :  |
| nsstring.swift:300:45:300:58 | call to sourceString() :  | nsstring.swift:300:13:300:59 | call to appendingPathExtension(_:) |
| nsstring.swift:301:13:301:28 | call to sourceNSString() :  | nsstring.swift:95:3:95:69 | [summary param] this in appendingPathExtension(_:) :  |
| nsstring.swift:301:13:301:28 | call to sourceNSString() :  | nsstring.swift:301:13:301:55 | call to appendingPathExtension(_:) |
| nsstring.swift:304:13:304:28 | call to sourceNSString() :  | nsstring.swift:72:3:72:59 | [summary param] this in appending(_:) :  |
| nsstring.swift:304:13:304:28 | call to sourceNSString() :  | nsstring.swift:304:13:304:42 | call to appending(_:) |
| nsstring.swift:305:32:305:45 | call to sourceString() :  | nsstring.swift:72:3:72:59 | [summary param] 0 in appending(_:) :  |
| nsstring.swift:305:32:305:45 | call to sourceString() :  | nsstring.swift:305:13:305:46 | call to appending(_:) |
| nsstring.swift:311:13:311:28 | call to sourceNSString() :  | nsstring.swift:96:3:96:74 | [summary param] this in strings(byAppendingPaths:) :  |
| nsstring.swift:311:13:311:28 | call to sourceNSString() :  | nsstring.swift:311:13:311:60 | call to strings(byAppendingPaths:) |
| nsstring.swift:312:13:312:28 | call to sourceNSString() :  | nsstring.swift:96:3:96:74 | [summary param] this in strings(byAppendingPaths:) :  |
| nsstring.swift:312:13:312:28 | call to sourceNSString() :  | nsstring.swift:312:13:312:60 | call to strings(byAppendingPaths:) :  |
| nsstring.swift:312:13:312:60 | call to strings(byAppendingPaths:) :  | nsstring.swift:312:13:312:63 | ...[...] |
| nsstring.swift:334:3:334:18 | call to sourceNSString() :  | nsstring.swift:65:3:65:281 | [summary param] this in getBytes(_:maxLength:usedLength:encoding:options:range:remaining:) :  |
| nsstring.swift:334:3:334:18 | call to sourceNSString() :  | nsstring.swift:334:29:334:29 | [post] ptr3 :  |
| nsstring.swift:334:29:334:29 | [post] ptr3 :  | nsstring.swift:335:13:335:13 | ptr3 |
| nsstring.swift:383:15:383:30 | call to sourceNSString() :  | nsstring.swift:385:13:385:13 | str20 :  |
| nsstring.swift:383:15:383:30 | call to sourceNSString() :  | nsstring.swift:386:13:386:13 | str20 :  |
| nsstring.swift:383:15:383:30 | call to sourceNSString() :  | nsstring.swift:387:13:387:13 | str20 :  |
| nsstring.swift:383:15:383:30 | call to sourceNSString() :  | nsstring.swift:388:13:388:13 | str20 :  |
| nsstring.swift:385:13:385:13 | str20 :  | nsstring.swift:7:3:7:33 | [summary param] this in copy() :  |
| nsstring.swift:385:13:385:13 | str20 :  | nsstring.swift:385:13:385:24 | call to copy() |
| nsstring.swift:386:13:386:13 | str20 :  | nsstring.swift:8:3:8:40 | [summary param] this in mutableCopy() :  |
| nsstring.swift:386:13:386:13 | str20 :  | nsstring.swift:386:13:386:31 | call to mutableCopy() |
| nsstring.swift:387:13:387:13 | str20 :  | nsstring.swift:52:3:52:57 | [summary param] this in copy(with:) :  |
| nsstring.swift:387:13:387:13 | str20 :  | nsstring.swift:387:13:387:33 | call to copy(with:) |
| nsstring.swift:388:13:388:13 | str20 :  | nsstring.swift:53:3:53:64 | [summary param] this in mutableCopy(with:) :  |
| nsstring.swift:388:13:388:13 | str20 :  | nsstring.swift:388:13:388:40 | call to mutableCopy(with:) |
| nsstring.swift:392:13:392:35 | call to sourceNSMutableString() :  | nsstring.swift:76:3:76:64 | [summary param] this in capitalized(with:) :  |
| nsstring.swift:392:13:392:35 | call to sourceNSMutableString() :  | nsstring.swift:392:13:392:58 | call to capitalized(with:) |
| nsstring.swift:396:3:396:3 | [post] str30 :  | nsstring.swift:397:13:397:13 | str30 |
| nsstring.swift:396:16:396:29 | call to sourceString() :  | nsstring.swift:132:3:132:35 | [summary param] 0 in append(_:) :  |
| nsstring.swift:396:16:396:29 | call to sourceString() :  | nsstring.swift:396:3:396:3 | [post] str30 :  |
| nsstring.swift:401:3:401:3 | [post] str31 :  | nsstring.swift:402:13:402:13 | str31 |
| nsstring.swift:401:16:401:29 | call to sourceString() :  | nsstring.swift:133:3:133:48 | [summary param] 0 in insert(_:at:) :  |
| nsstring.swift:401:16:401:29 | call to sourceString() :  | nsstring.swift:401:3:401:3 | [post] str31 :  |
| nsstring.swift:406:3:406:3 | [post] str32 :  | nsstring.swift:407:13:407:13 | str32 |
| nsstring.swift:406:46:406:59 | call to sourceString() :  | nsstring.swift:134:3:134:68 | [summary param] 1 in replaceCharacters(in:with:) :  |
| nsstring.swift:406:46:406:59 | call to sourceString() :  | nsstring.swift:406:3:406:3 | [post] str32 :  |
| nsstring.swift:411:3:411:3 | [post] str33 :  | nsstring.swift:412:13:412:13 | str33 |
| nsstring.swift:411:43:411:56 | call to sourceString() :  | nsstring.swift:135:3:135:157 | [summary param] 1 in replaceOccurrences(of:with:options:range:) :  |
| nsstring.swift:411:43:411:56 | call to sourceString() :  | nsstring.swift:411:3:411:3 | [post] str33 :  |
| nsstring.swift:416:3:416:3 | [post] str34 :  | nsstring.swift:417:13:417:13 | str34 |
| nsstring.swift:416:3:416:3 | [post] str34 :  | nsstring.swift:419:13:419:13 | str34 |
| nsstring.swift:416:3:416:3 | [post] str34 :  | nsstring.swift:421:13:421:13 | str34 |
| nsstring.swift:416:19:416:32 | call to sourceString() :  | nsstring.swift:136:3:136:38 | [summary param] 0 in setString(_:) :  |
| nsstring.swift:416:19:416:32 | call to sourceString() :  | nsstring.swift:416:3:416:3 | [post] str34 :  |
| nsstring.swift:425:13:425:28 | call to sourceNSString() :  | nsstring.swift:425:13:425:30 | .utf8String |
| nsstring.swift:426:13:426:62 | call to Self.init(utf8String:) :  | nsstring.swift:426:13:426:63 | ...! |
| nsstring.swift:426:34:426:49 | call to sourceNSString() :  | nsstring.swift:426:34:426:61 | ...! :  |
| nsstring.swift:426:34:426:61 | ...! :  | nsstring.swift:47:15:47:101 | [summary param] 0 in Self.init(utf8String:) :  |
| nsstring.swift:426:34:426:61 | ...! :  | nsstring.swift:426:13:426:62 | call to Self.init(utf8String:) :  |
| nsstring.swift:427:13:427:28 | call to sourceNSString() :  | nsstring.swift:427:13:427:30 | .lowercased |
| nsstring.swift:429:13:429:28 | call to sourceNSString() :  | nsstring.swift:429:13:429:30 | .uppercased |
| nsstring.swift:430:13:430:28 | call to sourceNSString() :  | nsstring.swift:430:13:430:30 | .localizedUppercase |
| nsstring.swift:431:13:431:28 | call to sourceNSString() :  | nsstring.swift:431:13:431:30 | .capitalized |
| nsstring.swift:432:13:432:28 | call to sourceNSString() :  | nsstring.swift:432:13:432:30 | .localizedCapitalized |
| nsstring.swift:433:13:433:28 | call to sourceNSString() :  | nsstring.swift:433:13:433:30 | .decomposedStringWithCanonicalMapping |
| nsstring.swift:434:13:434:28 | call to sourceNSString() :  | nsstring.swift:434:13:434:30 | .decomposedStringWithCompatibilityMapping |
| nsstring.swift:435:13:435:28 | call to sourceNSString() :  | nsstring.swift:435:13:435:30 | .precomposedStringWithCanonicalMapping |
| nsstring.swift:436:13:436:28 | call to sourceNSString() :  | nsstring.swift:436:13:436:30 | .precomposedStringWithCompatibilityMapping |
| nsstring.swift:437:13:437:28 | call to sourceNSString() :  | nsstring.swift:437:13:437:30 | .doubleValue |
| nsstring.swift:438:13:438:28 | call to sourceNSString() :  | nsstring.swift:438:13:438:30 | .floatValue |
| nsstring.swift:439:13:439:28 | call to sourceNSString() :  | nsstring.swift:439:13:439:30 | .intValue |
| nsstring.swift:440:13:440:28 | call to sourceNSString() :  | nsstring.swift:440:13:440:30 | .integerValue |
| nsstring.swift:441:13:441:28 | call to sourceNSString() :  | nsstring.swift:441:13:441:30 | .longLongValue |
| nsstring.swift:442:13:442:28 | call to sourceNSString() :  | nsstring.swift:442:13:442:30 | .boolValue |
| nsstring.swift:443:13:443:28 | call to sourceNSString() :  | nsstring.swift:443:13:443:30 | .description |
| nsstring.swift:444:13:444:28 | call to sourceNSString() :  | nsstring.swift:444:13:444:30 | .pathComponents |
| nsstring.swift:445:13:445:28 | call to sourceNSString() :  | nsstring.swift:445:13:445:46 | ...[...] |
| nsstring.swift:446:13:446:28 | call to sourceNSString() :  | nsstring.swift:446:13:446:30 | .fileSystemRepresentation |
| nsstring.swift:447:13:447:28 | call to sourceNSString() :  | nsstring.swift:447:13:447:30 | .lastPathComponent |
| nsstring.swift:448:13:448:28 | call to sourceNSString() :  | nsstring.swift:448:13:448:30 | .pathExtension |
| nsstring.swift:449:13:449:28 | call to sourceNSString() :  | nsstring.swift:449:13:449:30 | .abbreviatingWithTildeInPath |
| nsstring.swift:450:13:450:28 | call to sourceNSString() :  | nsstring.swift:450:13:450:30 | .deletingLastPathComponent |
| nsstring.swift:451:13:451:28 | call to sourceNSString() :  | nsstring.swift:451:13:451:30 | .deletingPathExtension |
| nsstring.swift:452:13:452:28 | call to sourceNSString() :  | nsstring.swift:452:13:452:30 | .expandingTildeInPath |
| nsstring.swift:453:13:453:28 | call to sourceNSString() :  | nsstring.swift:453:13:453:30 | .resolvingSymlinksInPath |
| nsstring.swift:454:13:454:28 | call to sourceNSString() :  | nsstring.swift:454:13:454:30 | .standardizingPath |
| nsstring.swift:455:13:455:28 | call to sourceNSString() :  | nsstring.swift:455:13:455:30 | .removingPercentEncoding |
=======
| simple.swift:12:17:12:24 | call to source() :  | simple.swift:12:13:12:24 | ... .+(_:_:) ... |
| simple.swift:13:13:13:20 | call to source() :  | simple.swift:13:13:13:24 | ... .+(_:_:) ... |
| simple.swift:14:17:14:24 | call to source() :  | simple.swift:14:13:14:24 | ... .-(_:_:) ... |
| simple.swift:15:13:15:20 | call to source() :  | simple.swift:15:13:15:24 | ... .-(_:_:) ... |
| simple.swift:16:17:16:24 | call to source() :  | simple.swift:16:13:16:24 | ... .*(_:_:) ... |
| simple.swift:17:13:17:20 | call to source() :  | simple.swift:17:13:17:24 | ... .*(_:_:) ... |
| simple.swift:18:19:18:26 | call to source() :  | simple.swift:18:13:18:26 | ... ./(_:_:) ... |
| simple.swift:19:13:19:20 | call to source() :  | simple.swift:19:13:19:24 | ... ./(_:_:) ... |
| simple.swift:20:19:20:26 | call to source() :  | simple.swift:20:13:20:26 | ... .%(_:_:) ... |
| simple.swift:21:13:21:20 | call to source() :  | simple.swift:21:13:21:24 | ... .%(_:_:) ... |
| simple.swift:23:14:23:21 | call to source() :  | simple.swift:23:13:23:21 | call to -(_:) |
>>>>>>> 7f607fb4
| string.swift:60:2:60:54 | [summary param] 0 in String.init(data:encoding:) :  | file://:0:0:0:0 | [summary] to write: return (return) in String.init(data:encoding:) :  |
| string.swift:64:3:64:63 | [summary param] 0 in String.init(format:_:) :  | file://:0:0:0:0 | [summary] to write: return (return) in String.init(format:_:) :  |
| string.swift:65:3:65:60 | [summary param] 0 in String.init(format:arguments:) :  | file://:0:0:0:0 | [summary] to write: return (return) in String.init(format:arguments:) :  |
| string.swift:66:3:66:75 | [summary param] 0 in String.init(format:locale:_:) :  | file://:0:0:0:0 | [summary] to write: return (return) in String.init(format:locale:_:) :  |
| string.swift:67:3:67:77 | [summary param] 0 in String.init(format:locale:arguments:) :  | file://:0:0:0:0 | [summary] to write: return (return) in String.init(format:locale:arguments:) :  |
| string.swift:69:3:69:106 | [summary param] 0 in localizedStringWithFormat(_:_:) :  | file://:0:0:0:0 | [summary] to write: return (return) in localizedStringWithFormat(_:_:) :  |
| string.swift:71:3:71:102 | [summary param] 0 in String.init(bytes:encoding:) :  | file://:0:0:0:0 | [summary] to write: return (return) in String.init(bytes:encoding:) :  |
| string.swift:86:12:87:51 | [summary param] 1 in replaceSubrange(_:with:) :  | file://:0:0:0:0 | [summary] to write: argument this in replaceSubrange(_:with:) :  |
| string.swift:101:3:101:63 | [summary param] this in lowercased(with:) :  | file://:0:0:0:0 | [summary] to write: return (return) in lowercased(with:) :  |
| string.swift:102:3:102:63 | [summary param] this in uppercased(with:) :  | file://:0:0:0:0 | [summary] to write: return (return) in uppercased(with:) :  |
| string.swift:103:3:103:64 | [summary param] this in capitalized(with:) :  | file://:0:0:0:0 | [summary] to write: return (return) in capitalized(with:) :  |
| string.swift:104:3:104:64 | [summary param] this in substring(from:) :  | file://:0:0:0:0 | [summary] to write: return (return) in substring(from:) :  |
| string.swift:105:3:105:71 | [summary param] this in trimmingCharacters(in:) :  | file://:0:0:0:0 | [summary] to write: return (return) in trimmingCharacters(in:) :  |
| string.swift:106:3:106:82 | [summary param] 0 in appending(_:) :  | file://:0:0:0:0 | [summary] to write: return (return) in appending(_:) :  |
| string.swift:106:3:106:82 | [summary param] this in appending(_:) :  | file://:0:0:0:0 | [summary] to write: return (return) in appending(_:) :  |
| string.swift:107:3:107:138 | [summary param] this in padding(toLength:withPad:startingAt:) :  | file://:0:0:0:0 | [summary] to write: return (return) in padding(toLength:withPad:startingAt:) :  |
| string.swift:108:3:108:80 | [summary param] this in components(separatedBy:) :  | file://:0:0:0:0 | [summary] to write: return (return) in components(separatedBy:) :  |
| string.swift:109:3:109:92 | [summary param] this in folding(options:locale:) :  | file://:0:0:0:0 | [summary] to write: return (return) in folding(options:locale:) :  |
| string.swift:110:3:110:78 | [summary param] this in propertyListFromStringsFileFormat() :  | file://:0:0:0:0 | [summary] to write: return (return) in propertyListFromStringsFileFormat() :  |
| string.swift:111:3:111:74 | [summary param] this in cString(using:) :  | file://:0:0:0:0 | [summary] to write: return (return) in cString(using:) :  |
| string.swift:112:8:112:8 | self :  | string.swift:112:3:112:79 | self[return] :  |
| string.swift:113:3:114:77 | [summary param] 1 in replacingOccurrences(of:with:options:range:) :  | file://:0:0:0:0 | [summary] to write: return (return) in replacingOccurrences(of:with:options:range:) :  |
| string.swift:113:3:114:77 | [summary param] this in replacingOccurrences(of:with:options:range:) :  | file://:0:0:0:0 | [summary] to write: return (return) in replacingOccurrences(of:with:options:range:) :  |
| string.swift:137:11:137:18 | call to source() :  | string.swift:139:13:139:13 | "..." |
| string.swift:137:11:137:18 | call to source() :  | string.swift:141:13:141:13 | "..." |
| string.swift:137:11:137:18 | call to source() :  | string.swift:143:13:143:13 | "..." |
| string.swift:137:11:137:18 | call to source() :  | string.swift:149:13:149:13 | "..." |
| string.swift:137:11:137:18 | call to source() :  | string.swift:151:13:151:13 | "..." |
| string.swift:161:17:161:25 | call to source2() :  | string.swift:164:13:164:13 | tainted |
| string.swift:161:17:161:25 | call to source2() :  | string.swift:167:13:167:21 | ... .+(_:_:) ... |
| string.swift:161:17:161:25 | call to source2() :  | string.swift:168:13:168:23 | ... .+(_:_:) ... |
| string.swift:161:17:161:25 | call to source2() :  | string.swift:169:13:169:23 | ... .+(_:_:) ... |
| string.swift:161:17:161:25 | call to source2() :  | string.swift:172:13:172:29 | ... .+(_:_:) ... |
| string.swift:161:17:161:25 | call to source2() :  | string.swift:175:29:175:29 | tainted :  |
| string.swift:161:17:161:25 | call to source2() :  | string.swift:176:13:176:13 | tainted :  |
| string.swift:161:17:161:25 | call to source2() :  | string.swift:177:13:177:13 | tainted :  |
| string.swift:161:17:161:25 | call to source2() :  | string.swift:177:31:177:31 | tainted :  |
| string.swift:175:29:175:29 | tainted :  | string.swift:106:3:106:82 | [summary param] 0 in appending(_:) :  |
| string.swift:175:29:175:29 | tainted :  | string.swift:175:13:175:36 | call to appending(_:) |
| string.swift:176:13:176:13 | tainted :  | string.swift:106:3:106:82 | [summary param] this in appending(_:) :  |
| string.swift:176:13:176:13 | tainted :  | string.swift:176:13:176:36 | call to appending(_:) |
| string.swift:177:13:177:13 | tainted :  | string.swift:106:3:106:82 | [summary param] this in appending(_:) :  |
| string.swift:177:13:177:13 | tainted :  | string.swift:177:13:177:38 | call to appending(_:) |
| string.swift:177:31:177:31 | tainted :  | string.swift:106:3:106:82 | [summary param] 0 in appending(_:) :  |
| string.swift:177:31:177:31 | tainted :  | string.swift:177:13:177:38 | call to appending(_:) |
| string.swift:190:3:190:3 | [post] &... :  | string.swift:191:13:191:13 | str2 |
| string.swift:190:15:190:23 | call to source2() :  | file://:0:0:0:0 | [summary param] 0 in append(_:) :  |
| string.swift:190:15:190:23 | call to source2() :  | string.swift:190:3:190:3 | [post] &... :  |
| string.swift:197:3:197:3 | [post] &... :  | string.swift:198:13:198:13 | str3 |
| string.swift:197:27:197:35 | call to source2() :  | file://:0:0:0:0 | [summary param] 0 in append(contentsOf:) :  |
| string.swift:197:27:197:35 | call to source2() :  | string.swift:197:3:197:3 | [post] &... :  |
| string.swift:204:3:204:3 | [post] &... :  | string.swift:205:13:205:13 | str4 |
| string.swift:204:14:204:22 | call to source2() :  | file://:0:0:0:0 | [summary param] 0 in write(_:) :  |
| string.swift:204:14:204:22 | call to source2() :  | string.swift:204:3:204:3 | [post] &... :  |
| string.swift:211:3:211:3 | [post] &... :  | string.swift:212:13:212:13 | str5 |
| string.swift:211:27:211:35 | call to source2() :  | file://:0:0:0:0 | [summary param] 0 in insert(contentsOf:at:) :  |
| string.swift:211:27:211:35 | call to source2() :  | string.swift:211:3:211:3 | [post] &... :  |
| string.swift:217:17:217:25 | call to source2() :  | string.swift:221:20:221:20 | tainted :  |
| string.swift:217:17:217:25 | call to source2() :  | string.swift:224:28:224:28 | tainted :  |
| string.swift:217:17:217:25 | call to source2() :  | string.swift:225:28:225:28 | tainted :  |
| string.swift:217:17:217:25 | call to source2() :  | string.swift:226:28:226:28 | tainted :  |
| string.swift:217:17:217:25 | call to source2() :  | string.swift:227:28:227:28 | tainted :  |
| string.swift:217:17:217:25 | call to source2() :  | string.swift:228:46:228:46 | tainted :  |
| string.swift:217:17:217:25 | call to source2() :  | string.swift:233:31:233:31 | tainted :  |
| string.swift:217:17:217:25 | call to source2() :  | string.swift:235:13:235:13 | tainted :  |
| string.swift:217:17:217:25 | call to source2() :  | string.swift:236:13:236:13 | tainted :  |
| string.swift:217:17:217:25 | call to source2() :  | string.swift:237:13:237:13 | tainted :  |
| string.swift:217:17:217:25 | call to source2() :  | string.swift:239:13:239:13 | tainted :  |
| string.swift:217:17:217:25 | call to source2() :  | string.swift:240:13:240:13 | tainted :  |
| string.swift:217:17:217:25 | call to source2() :  | string.swift:241:13:241:13 | tainted :  |
| string.swift:217:17:217:25 | call to source2() :  | string.swift:242:13:242:13 | tainted :  |
| string.swift:217:17:217:25 | call to source2() :  | string.swift:243:13:243:13 | tainted :  |
| string.swift:217:17:217:25 | call to source2() :  | string.swift:244:13:244:13 | tainted :  |
| string.swift:217:17:217:25 | call to source2() :  | string.swift:246:13:246:13 | tainted :  |
| string.swift:217:17:217:25 | call to source2() :  | string.swift:247:13:247:13 | tainted :  |
| string.swift:217:17:217:25 | call to source2() :  | string.swift:250:13:250:13 | tainted :  |
| string.swift:217:17:217:25 | call to source2() :  | string.swift:251:13:251:13 | tainted :  |
| string.swift:217:17:217:25 | call to source2() :  | string.swift:252:13:252:13 | tainted :  |
| string.swift:217:17:217:25 | call to source2() :  | string.swift:253:13:253:13 | tainted :  |
| string.swift:217:17:217:25 | call to source2() :  | string.swift:254:13:254:13 | tainted :  |
| string.swift:217:17:217:25 | call to source2() :  | string.swift:255:13:255:13 | tainted :  |
| string.swift:217:17:217:25 | call to source2() :  | string.swift:256:13:256:13 | tainted :  |
| string.swift:217:17:217:25 | call to source2() :  | string.swift:263:13:263:13 | tainted :  |
| string.swift:217:17:217:25 | call to source2() :  | string.swift:275:13:275:21 | .description |
| string.swift:217:17:217:25 | call to source2() :  | string.swift:277:13:277:21 | .debugDescription |
| string.swift:217:17:217:25 | call to source2() :  | string.swift:279:13:279:21 | .utf8 |
| string.swift:217:17:217:25 | call to source2() :  | string.swift:281:13:281:21 | .utf16 |
| string.swift:217:17:217:25 | call to source2() :  | string.swift:283:13:283:21 | .unicodeScalars |
| string.swift:217:17:217:25 | call to source2() :  | string.swift:285:13:285:21 | .utf8CString |
| string.swift:217:17:217:25 | call to source2() :  | string.swift:287:13:287:21 | .lazy |
| string.swift:217:17:217:25 | call to source2() :  | string.swift:289:13:289:21 | .capitalized |
| string.swift:217:17:217:25 | call to source2() :  | string.swift:291:13:291:21 | .localizedCapitalized |
| string.swift:217:17:217:25 | call to source2() :  | string.swift:293:13:293:21 | .localizedLowercase |
| string.swift:217:17:217:25 | call to source2() :  | string.swift:295:13:295:21 | .localizedUppercase |
| string.swift:217:17:217:25 | call to source2() :  | string.swift:297:13:297:21 | .decomposedStringWithCanonicalMapping |
| string.swift:217:17:217:25 | call to source2() :  | string.swift:299:13:299:21 | .precomposedStringWithCompatibilityMapping |
| string.swift:217:17:217:25 | call to source2() :  | string.swift:301:13:301:44 | ...! |
| string.swift:217:17:217:25 | call to source2() :  | string.swift:304:13:304:13 | tainted :  |
| string.swift:218:20:218:27 | call to source() :  | string.swift:222:20:222:20 | taintedInt :  |
| string.swift:221:20:221:20 | tainted :  | file://:0:0:0:0 | [summary param] 0 in String.init(_:) :  |
| string.swift:221:20:221:20 | tainted :  | string.swift:221:13:221:27 | call to String.init(_:) |
| string.swift:222:20:222:20 | taintedInt :  | file://:0:0:0:0 | [summary param] 0 in String.init(_:) :  |
| string.swift:222:20:222:20 | taintedInt :  | string.swift:222:13:222:30 | call to String.init(_:) |
| string.swift:224:28:224:28 | tainted :  | string.swift:64:3:64:63 | [summary param] 0 in String.init(format:_:) :  |
| string.swift:224:28:224:28 | tainted :  | string.swift:224:13:224:44 | call to String.init(format:_:) |
| string.swift:225:28:225:28 | tainted :  | string.swift:65:3:65:60 | [summary param] 0 in String.init(format:arguments:) :  |
| string.swift:225:28:225:28 | tainted :  | string.swift:225:13:225:50 | call to String.init(format:arguments:) |
| string.swift:226:28:226:28 | tainted :  | string.swift:66:3:66:75 | [summary param] 0 in String.init(format:locale:_:) :  |
| string.swift:226:28:226:28 | tainted :  | string.swift:226:13:226:57 | call to String.init(format:locale:_:) |
| string.swift:227:28:227:28 | tainted :  | string.swift:67:3:67:77 | [summary param] 0 in String.init(format:locale:arguments:) :  |
| string.swift:227:28:227:28 | tainted :  | string.swift:227:13:227:63 | call to String.init(format:locale:arguments:) |
| string.swift:228:46:228:46 | tainted :  | string.swift:69:3:69:106 | [summary param] 0 in localizedStringWithFormat(_:_:) :  |
| string.swift:228:46:228:46 | tainted :  | string.swift:228:13:228:62 | call to localizedStringWithFormat(_:_:) |
| string.swift:233:31:233:31 | tainted :  | file://:0:0:0:0 | [summary param] 0 in String.init(repeating:count:) :  |
| string.swift:233:31:233:31 | tainted :  | string.swift:233:13:233:48 | call to String.init(repeating:count:) |
| string.swift:235:13:235:13 | tainted :  | file://:0:0:0:0 | [summary param] this in dropFirst(_:) :  |
| string.swift:235:13:235:13 | tainted :  | string.swift:235:13:235:33 | call to dropFirst(_:) |
| string.swift:236:13:236:13 | tainted :  | file://:0:0:0:0 | [summary param] this in dropLast(_:) :  |
| string.swift:236:13:236:13 | tainted :  | string.swift:236:13:236:32 | call to dropLast(_:) |
| string.swift:237:13:237:13 | tainted :  | string.swift:104:3:104:64 | [summary param] this in substring(from:) :  |
| string.swift:237:13:237:13 | tainted :  | string.swift:237:13:237:55 | call to substring(from:) |
| string.swift:239:13:239:13 | tainted :  | file://:0:0:0:0 | [summary param] this in lowercased() :  |
| string.swift:239:13:239:13 | tainted :  | string.swift:239:13:239:32 | call to lowercased() |
| string.swift:240:13:240:13 | tainted :  | file://:0:0:0:0 | [summary param] this in uppercased() :  |
| string.swift:240:13:240:13 | tainted :  | string.swift:240:13:240:32 | call to uppercased() |
| string.swift:241:13:241:13 | tainted :  | string.swift:101:3:101:63 | [summary param] this in lowercased(with:) :  |
| string.swift:241:13:241:13 | tainted :  | string.swift:241:13:241:41 | call to lowercased(with:) |
| string.swift:242:13:242:13 | tainted :  | string.swift:102:3:102:63 | [summary param] this in uppercased(with:) :  |
| string.swift:242:13:242:13 | tainted :  | string.swift:242:13:242:41 | call to uppercased(with:) |
| string.swift:243:13:243:13 | tainted :  | string.swift:103:3:103:64 | [summary param] this in capitalized(with:) :  |
| string.swift:243:13:243:13 | tainted :  | string.swift:243:13:243:42 | call to capitalized(with:) |
| string.swift:244:13:244:13 | tainted :  | file://:0:0:0:0 | [summary param] this in reversed() :  |
| string.swift:244:13:244:13 | tainted :  | string.swift:244:13:244:30 | call to reversed() |
| string.swift:246:13:246:13 | tainted :  | file://:0:0:0:0 | [summary param] this in split(separator:maxSplits:omittingEmptySubsequences:) :  |
| string.swift:246:13:246:13 | tainted :  | string.swift:246:13:246:41 | call to split(separator:maxSplits:omittingEmptySubsequences:) |
| string.swift:247:13:247:13 | tainted :  | file://:0:0:0:0 | [summary param] this in split(maxSplits:omittingEmptySubsequences:whereSeparator:) :  |
| string.swift:247:13:247:13 | tainted :  | string.swift:247:13:249:4 | call to split(maxSplits:omittingEmptySubsequences:whereSeparator:) |
| string.swift:250:13:250:13 | tainted :  | string.swift:105:3:105:71 | [summary param] this in trimmingCharacters(in:) :  |
| string.swift:250:13:250:13 | tainted :  | string.swift:250:13:250:68 | call to trimmingCharacters(in:) |
| string.swift:251:13:251:13 | tainted :  | string.swift:107:3:107:138 | [summary param] this in padding(toLength:withPad:startingAt:) :  |
| string.swift:251:13:251:13 | tainted :  | string.swift:251:13:251:70 | call to padding(toLength:withPad:startingAt:) |
| string.swift:252:13:252:13 | tainted :  | string.swift:108:3:108:80 | [summary param] this in components(separatedBy:) :  |
| string.swift:252:13:252:13 | tainted :  | string.swift:252:13:252:69 | call to components(separatedBy:) |
| string.swift:253:13:253:13 | tainted :  | string.swift:108:3:108:80 | [summary param] this in components(separatedBy:) :  |
| string.swift:253:13:253:13 | tainted :  | string.swift:253:13:253:69 | call to components(separatedBy:) :  |
| string.swift:253:13:253:69 | call to components(separatedBy:) :  | string.swift:253:13:253:72 | ...[...] |
| string.swift:254:13:254:13 | tainted :  | string.swift:109:3:109:92 | [summary param] this in folding(options:locale:) :  |
| string.swift:254:13:254:13 | tainted :  | string.swift:254:13:254:40 | call to folding(options:locale:) |
| string.swift:255:13:255:13 | tainted :  | string.swift:110:3:110:78 | [summary param] this in propertyListFromStringsFileFormat() :  |
| string.swift:255:13:255:13 | tainted :  | string.swift:255:13:255:55 | call to propertyListFromStringsFileFormat() |
| string.swift:256:13:256:13 | tainted :  | string.swift:110:3:110:78 | [summary param] this in propertyListFromStringsFileFormat() :  |
| string.swift:256:13:256:13 | tainted :  | string.swift:256:13:256:55 | call to propertyListFromStringsFileFormat() :  |
| string.swift:256:13:256:55 | call to propertyListFromStringsFileFormat() :  | string.swift:256:13:256:63 | ...! |
| string.swift:263:13:263:13 | [post] tainted :  | string.swift:275:13:275:21 | .description |
| string.swift:263:13:263:13 | [post] tainted :  | string.swift:277:13:277:21 | .debugDescription |
| string.swift:263:13:263:13 | [post] tainted :  | string.swift:279:13:279:21 | .utf8 |
| string.swift:263:13:263:13 | [post] tainted :  | string.swift:281:13:281:21 | .utf16 |
| string.swift:263:13:263:13 | [post] tainted :  | string.swift:283:13:283:21 | .unicodeScalars |
| string.swift:263:13:263:13 | [post] tainted :  | string.swift:285:13:285:21 | .utf8CString |
| string.swift:263:13:263:13 | [post] tainted :  | string.swift:287:13:287:21 | .lazy |
| string.swift:263:13:263:13 | [post] tainted :  | string.swift:289:13:289:21 | .capitalized |
| string.swift:263:13:263:13 | [post] tainted :  | string.swift:291:13:291:21 | .localizedCapitalized |
| string.swift:263:13:263:13 | [post] tainted :  | string.swift:293:13:293:21 | .localizedLowercase |
| string.swift:263:13:263:13 | [post] tainted :  | string.swift:295:13:295:21 | .localizedUppercase |
| string.swift:263:13:263:13 | [post] tainted :  | string.swift:297:13:297:21 | .decomposedStringWithCanonicalMapping |
| string.swift:263:13:263:13 | [post] tainted :  | string.swift:299:13:299:21 | .precomposedStringWithCompatibilityMapping |
| string.swift:263:13:263:13 | [post] tainted :  | string.swift:301:13:301:44 | ...! |
| string.swift:263:13:263:13 | [post] tainted :  | string.swift:304:13:304:13 | tainted :  |
| string.swift:263:13:263:13 | tainted :  | string.swift:112:8:112:8 | self :  |
| string.swift:263:13:263:13 | tainted :  | string.swift:263:13:263:13 | [post] tainted :  |
| string.swift:304:13:304:13 | tainted :  | string.swift:113:3:114:77 | [summary param] this in replacingOccurrences(of:with:options:range:) :  |
| string.swift:304:13:304:13 | tainted :  | string.swift:304:13:304:60 | call to replacingOccurrences(of:with:options:range:) |
| string.swift:305:55:305:63 | call to source2() :  | string.swift:113:3:114:77 | [summary param] 1 in replacingOccurrences(of:with:options:range:) :  |
| string.swift:305:55:305:63 | call to source2() :  | string.swift:305:13:305:64 | call to replacingOccurrences(of:with:options:range:) |
| string.swift:309:14:309:22 | call to source2() :  | string.swift:310:13:310:13 | str1 |
| string.swift:309:14:309:22 | call to source2() :  | string.swift:311:13:311:13 | &... :  |
| string.swift:309:14:309:22 | call to source2() :  | string.swift:312:13:312:13 | str1 |
| string.swift:311:13:311:13 | &... :  | file://:0:0:0:0 | [summary param] this in remove(at:) :  |
| string.swift:311:13:311:13 | &... :  | string.swift:311:13:311:44 | call to remove(at:) |
| string.swift:314:14:314:22 | call to source2() :  | string.swift:315:13:315:13 | str2 |
| string.swift:314:14:314:22 | call to source2() :  | string.swift:317:13:317:13 | str2 |
| string.swift:319:14:319:22 | call to source2() :  | string.swift:320:13:320:13 | str3 |
| string.swift:319:14:319:22 | call to source2() :  | string.swift:322:13:322:13 | str3 |
| string.swift:324:14:324:22 | call to source2() :  | string.swift:325:13:325:13 | str4 |
| string.swift:324:14:324:22 | call to source2() :  | string.swift:326:13:326:13 | &... :  |
| string.swift:324:14:324:22 | call to source2() :  | string.swift:327:13:327:13 | str4 |
| string.swift:324:14:324:22 | call to source2() :  | string.swift:329:13:329:13 | str4 |
| string.swift:324:14:324:22 | call to source2() :  | string.swift:330:13:330:13 | &... :  |
| string.swift:324:14:324:22 | call to source2() :  | string.swift:331:13:331:13 | str4 |
| string.swift:324:14:324:22 | call to source2() :  | string.swift:333:13:333:13 | str4 |
| string.swift:326:13:326:13 | &... :  | file://:0:0:0:0 | [summary param] this in removeFirst() :  |
| string.swift:326:13:326:13 | &... :  | string.swift:326:13:326:30 | call to removeFirst() |
| string.swift:330:13:330:13 | &... :  | file://:0:0:0:0 | [summary param] this in removeLast() :  |
| string.swift:330:13:330:13 | &... :  | string.swift:330:13:330:29 | call to removeLast() |
| string.swift:335:14:335:22 | call to source2() :  | string.swift:336:13:336:13 | str5 |
| string.swift:335:14:335:22 | call to source2() :  | string.swift:338:13:338:13 | str5 |
| string.swift:340:14:340:22 | call to source2() :  | string.swift:341:13:341:13 | str6 |
| string.swift:340:14:340:22 | call to source2() :  | string.swift:343:13:343:13 | str6 |
| string.swift:347:3:347:3 | [post] &... :  | string.swift:348:13:348:13 | str7 |
| string.swift:347:62:347:70 | call to source2() :  | string.swift:86:12:87:51 | [summary param] 1 in replaceSubrange(_:with:) :  |
| string.swift:347:62:347:70 | call to source2() :  | string.swift:347:3:347:3 | [post] &... :  |
| string.swift:355:23:355:77 | call to String.init(data:encoding:) :  | string.swift:358:12:358:25 | ...! |
| string.swift:355:36:355:44 | call to source3() :  | string.swift:60:2:60:54 | [summary param] 0 in String.init(data:encoding:) :  |
| string.swift:355:36:355:44 | call to source3() :  | string.swift:355:23:355:77 | call to String.init(data:encoding:) :  |
| string.swift:361:30:361:38 | call to source3() :  | file://:0:0:0:0 | [summary param] 0 in String.init(decoding:as:) :  |
| string.swift:361:30:361:38 | call to source3() :  | string.swift:361:13:361:54 | call to String.init(decoding:as:) |
| string.swift:366:17:366:25 | call to source2() :  | string.swift:403:22:403:22 | tainted :  |
| string.swift:403:22:403:22 | tainted :  | string.swift:111:3:111:74 | [summary param] this in cString(using:) :  |
| string.swift:403:22:403:22 | tainted :  | string.swift:403:22:403:65 | call to cString(using:) :  |
| string.swift:403:22:403:65 | call to cString(using:) :  | string.swift:404:13:404:13 | arrayString2 |
| string.swift:450:28:450:36 | call to source4() :  | string.swift:470:27:470:27 | taintedUInt8Values :  |
| string.swift:450:28:450:36 | call to source4() :  | string.swift:473:29:473:29 | taintedUInt8Values :  |
| string.swift:470:13:470:77 | call to String.init(bytes:encoding:) :  | string.swift:470:13:470:78 | ...! |
| string.swift:470:27:470:27 | taintedUInt8Values :  | string.swift:71:3:71:102 | [summary param] 0 in String.init(bytes:encoding:) :  |
| string.swift:470:27:470:27 | taintedUInt8Values :  | string.swift:470:13:470:77 | call to String.init(bytes:encoding:) :  |
| string.swift:473:29:473:29 | taintedUInt8Values :  | file://:0:0:0:0 | [summary param] 0 in String.init(cString:) :  |
| string.swift:473:29:473:29 | taintedUInt8Values :  | string.swift:473:13:473:47 | call to String.init(cString:) |
| string.swift:506:37:506:45 | call to source5() :  | string.swift:526:29:526:29 | taintedCCharValues :  |
| string.swift:526:29:526:29 | taintedCCharValues :  | file://:0:0:0:0 | [summary param] 0 in String.init(cString:) :  |
| string.swift:526:29:526:29 | taintedCCharValues :  | string.swift:526:13:526:47 | call to String.init(cString:) |
| string.swift:554:17:554:25 | call to source2() :  | string.swift:559:13:559:13 | sub1 |
| string.swift:554:17:554:25 | call to source2() :  | string.swift:560:20:560:20 | sub1 :  |
| string.swift:554:17:554:25 | call to source2() :  | string.swift:562:14:562:14 | tainted :  |
| string.swift:554:17:554:25 | call to source2() :  | string.swift:566:14:566:14 | tainted :  |
| string.swift:554:17:554:25 | call to source2() :  | string.swift:570:14:570:14 | tainted :  |
| string.swift:554:17:554:25 | call to source2() :  | string.swift:574:14:574:14 | tainted :  |
| string.swift:554:17:554:25 | call to source2() :  | string.swift:578:14:578:14 | tainted :  |
| string.swift:560:20:560:20 | sub1 :  | file://:0:0:0:0 | [summary param] 0 in String.init(_:) :  |
| string.swift:560:20:560:20 | sub1 :  | string.swift:560:13:560:24 | call to String.init(_:) |
| string.swift:562:14:562:14 | tainted :  | file://:0:0:0:0 | [summary param] this in prefix(_:) :  |
| string.swift:562:14:562:14 | tainted :  | string.swift:562:14:562:31 | call to prefix(_:) :  |
| string.swift:562:14:562:31 | call to prefix(_:) :  | string.swift:563:13:563:13 | sub2 |
| string.swift:562:14:562:31 | call to prefix(_:) :  | string.swift:564:20:564:20 | sub2 :  |
| string.swift:564:20:564:20 | sub2 :  | file://:0:0:0:0 | [summary param] 0 in String.init(_:) :  |
| string.swift:564:20:564:20 | sub2 :  | string.swift:564:13:564:24 | call to String.init(_:) |
| string.swift:566:14:566:14 | tainted :  | file://:0:0:0:0 | [summary param] this in prefix(through:) :  |
| string.swift:566:14:566:14 | tainted :  | string.swift:566:14:566:54 | call to prefix(through:) :  |
| string.swift:566:14:566:54 | call to prefix(through:) :  | string.swift:567:13:567:13 | sub3 |
| string.swift:566:14:566:54 | call to prefix(through:) :  | string.swift:568:20:568:20 | sub3 :  |
| string.swift:568:20:568:20 | sub3 :  | file://:0:0:0:0 | [summary param] 0 in String.init(_:) :  |
| string.swift:568:20:568:20 | sub3 :  | string.swift:568:13:568:24 | call to String.init(_:) |
| string.swift:570:14:570:14 | tainted :  | file://:0:0:0:0 | [summary param] this in prefix(upTo:) :  |
| string.swift:570:14:570:14 | tainted :  | string.swift:570:14:570:51 | call to prefix(upTo:) :  |
| string.swift:570:14:570:51 | call to prefix(upTo:) :  | string.swift:571:13:571:13 | sub4 |
| string.swift:570:14:570:51 | call to prefix(upTo:) :  | string.swift:572:20:572:20 | sub4 :  |
| string.swift:572:20:572:20 | sub4 :  | file://:0:0:0:0 | [summary param] 0 in String.init(_:) :  |
| string.swift:572:20:572:20 | sub4 :  | string.swift:572:13:572:24 | call to String.init(_:) |
| string.swift:574:14:574:14 | tainted :  | file://:0:0:0:0 | [summary param] this in suffix(_:) :  |
| string.swift:574:14:574:14 | tainted :  | string.swift:574:14:574:31 | call to suffix(_:) :  |
| string.swift:574:14:574:31 | call to suffix(_:) :  | string.swift:575:13:575:13 | sub5 |
| string.swift:574:14:574:31 | call to suffix(_:) :  | string.swift:576:20:576:20 | sub5 :  |
| string.swift:576:20:576:20 | sub5 :  | file://:0:0:0:0 | [summary param] 0 in String.init(_:) :  |
| string.swift:576:20:576:20 | sub5 :  | string.swift:576:13:576:24 | call to String.init(_:) |
| string.swift:578:14:578:14 | tainted :  | file://:0:0:0:0 | [summary param] this in suffix(from:) :  |
| string.swift:578:14:578:14 | tainted :  | string.swift:578:14:578:53 | call to suffix(from:) :  |
| string.swift:578:14:578:53 | call to suffix(from:) :  | string.swift:579:13:579:13 | sub6 |
| string.swift:578:14:578:53 | call to suffix(from:) :  | string.swift:580:20:580:20 | sub6 :  |
| string.swift:580:20:580:20 | sub6 :  | file://:0:0:0:0 | [summary param] 0 in String.init(_:) :  |
| string.swift:580:20:580:20 | sub6 :  | string.swift:580:13:580:24 | call to String.init(_:) |
| string.swift:636:20:636:27 | call to source() :  | file://:0:0:0:0 | [summary param] 0 in String.init(_:) :  |
| string.swift:636:20:636:27 | call to source() :  | string.swift:636:13:636:28 | call to String.init(_:) |
| string.swift:640:32:640:39 | call to source() :  | file://:0:0:0:0 | [summary param] 0 in String.init(describing:) :  |
| string.swift:640:32:640:39 | call to source() :  | string.swift:640:13:640:40 | call to String.init(describing:) |
| subscript.swift:13:15:13:22 | call to source() :  | subscript.swift:13:15:13:25 | ...[...] |
| subscript.swift:14:15:14:23 | call to source2() :  | subscript.swift:14:15:14:26 | ...[...] |
| try.swift:9:17:9:24 | call to source() :  | try.swift:9:13:9:24 | try ... |
| try.swift:15:17:15:24 | call to source() :  | try.swift:15:12:15:24 | try! ... |
| try.swift:18:18:18:25 | call to source() :  | try.swift:18:12:18:27 | ...! |
| ui.swift:16:9:16:9 | self :  | file://:0:0:0:0 | .url :  |
| ui.swift:32:13:32:13 | self :  | file://:0:0:0:0 | .userActivities :  |
| ui.swift:34:13:34:13 | self :  | file://:0:0:0:0 | .urlContexts :  |
| ui.swift:51:19:51:26 | call to source() :  | ui.swift:55:10:55:10 | tainted :  |
| ui.swift:51:19:51:26 | call to source() :  | ui.swift:55:10:55:18 | .url |
| ui.swift:55:10:55:10 | tainted :  | ui.swift:16:9:16:9 | self :  |
| ui.swift:55:10:55:10 | tainted :  | ui.swift:55:10:55:18 | .url |
| ui.swift:61:19:61:26 | call to source() :  | ui.swift:64:10:64:10 | tainted :  |
| ui.swift:61:19:61:26 | call to source() :  | ui.swift:64:10:64:18 | .userActivities |
| ui.swift:61:19:61:26 | call to source() :  | ui.swift:68:10:68:10 | tainted :  |
| ui.swift:61:19:61:26 | call to source() :  | ui.swift:68:10:68:18 | .urlContexts |
| ui.swift:64:10:64:10 | tainted :  | ui.swift:32:13:32:13 | self :  |
| ui.swift:64:10:64:10 | tainted :  | ui.swift:64:10:64:18 | .userActivities |
| ui.swift:68:10:68:10 | tainted :  | ui.swift:34:13:34:13 | self :  |
| ui.swift:68:10:68:10 | tainted :  | ui.swift:68:10:68:18 | .urlContexts |
| url.swift:8:2:8:25 | [summary param] 0 in URL.init(string:) :  | file://:0:0:0:0 | [summary] to write: return (return) in URL.init(string:) :  |
| url.swift:9:2:9:43 | [summary param] 0 in URL.init(string:relativeTo:) :  | file://:0:0:0:0 | [summary] to write: return (return) in URL.init(string:relativeTo:) :  |
| url.swift:9:2:9:43 | [summary param] 1 in URL.init(string:relativeTo:) :  | file://:0:0:0:0 | [summary] to write: return (return) in URL.init(string:relativeTo:) :  |
| url.swift:46:6:46:6 | self :  | file://:0:0:0:0 | .url :  |
| url.swift:47:6:47:6 | self :  | file://:0:0:0:0 | .httpBody :  |
| url.swift:48:6:48:6 | self :  | file://:0:0:0:0 | .httpBodyStream :  |
| url.swift:49:6:49:6 | self :  | file://:0:0:0:0 | .mainDocument :  |
| url.swift:50:6:50:6 | self :  | file://:0:0:0:0 | .allHTTPHeaderFields :  |
| url.swift:76:2:79:55 | [summary param] 0 in dataTask(with:completionHandler:) :  | file://:0:0:0:0 | [summary] to write: argument 1.parameter 0 in dataTask(with:completionHandler:) :  |
| url.swift:91:16:91:23 | call to source() :  | url.swift:93:31:93:31 | tainted :  |
| url.swift:91:16:91:23 | call to source() :  | url.swift:117:24:117:24 | tainted :  |
| url.swift:91:16:91:23 | call to source() :  | url.swift:142:25:142:25 | tainted :  |
| url.swift:91:16:91:23 | call to source() :  | url.swift:151:28:151:28 | tainted :  |
| url.swift:93:19:93:38 | call to URL.init(string:) :  | url.swift:96:12:96:12 | urlTainted |
| url.swift:93:19:93:38 | call to URL.init(string:) :  | url.swift:98:12:98:23 | .absoluteURL |
| url.swift:93:19:93:38 | call to URL.init(string:) :  | url.swift:99:12:99:23 | .baseURL |
| url.swift:93:19:93:38 | call to URL.init(string:) :  | url.swift:100:15:100:34 | ...! |
| url.swift:93:19:93:38 | call to URL.init(string:) :  | url.swift:101:15:101:30 | ...! |
| url.swift:93:19:93:38 | call to URL.init(string:) :  | url.swift:102:15:102:26 | .lastPathComponent |
| url.swift:93:19:93:38 | call to URL.init(string:) :  | url.swift:103:15:103:26 | .path |
| url.swift:93:19:93:38 | call to URL.init(string:) :  | url.swift:104:15:104:42 | ...[...] |
| url.swift:93:19:93:38 | call to URL.init(string:) :  | url.swift:105:15:105:26 | .pathExtension |
| url.swift:93:19:93:38 | call to URL.init(string:) :  | url.swift:106:12:106:27 | ...! |
| url.swift:93:19:93:38 | call to URL.init(string:) :  | url.swift:107:15:107:31 | ...! |
| url.swift:93:19:93:38 | call to URL.init(string:) :  | url.swift:108:15:108:26 | .relativePath |
| url.swift:93:19:93:38 | call to URL.init(string:) :  | url.swift:109:15:109:26 | .relativeString |
| url.swift:93:19:93:38 | call to URL.init(string:) :  | url.swift:110:15:110:32 | ...! |
| url.swift:93:19:93:38 | call to URL.init(string:) :  | url.swift:111:12:111:23 | .standardized |
| url.swift:93:19:93:38 | call to URL.init(string:) :  | url.swift:112:12:112:23 | .standardizedFileURL |
| url.swift:93:19:93:38 | call to URL.init(string:) :  | url.swift:113:15:113:30 | ...! |
| url.swift:93:19:93:38 | call to URL.init(string:) :  | url.swift:114:15:114:34 | ...! |
| url.swift:93:19:93:38 | call to URL.init(string:) :  | url.swift:120:43:120:43 | urlTainted :  |
| url.swift:93:19:93:38 | call to URL.init(string:) :  | url.swift:121:43:121:43 | urlTainted :  |
| url.swift:93:19:93:38 | call to URL.init(string:) :  | url.swift:122:46:122:46 | urlTainted :  |
| url.swift:93:19:93:38 | call to URL.init(string:) :  | url.swift:123:46:123:46 | urlTainted :  |
| url.swift:93:19:93:38 | call to URL.init(string:) :  | url.swift:124:46:124:46 | urlTainted :  |
| url.swift:93:19:93:38 | call to URL.init(string:) :  | url.swift:125:46:125:46 | urlTainted :  |
| url.swift:93:19:93:38 | call to URL.init(string:) :  | url.swift:126:46:126:46 | urlTainted :  |
| url.swift:93:19:93:38 | call to URL.init(string:) :  | url.swift:127:46:127:46 | urlTainted :  |
| url.swift:93:19:93:38 | call to URL.init(string:) :  | url.swift:128:43:128:43 | urlTainted :  |
| url.swift:93:19:93:38 | call to URL.init(string:) :  | url.swift:129:46:129:46 | urlTainted :  |
| url.swift:93:19:93:38 | call to URL.init(string:) :  | url.swift:130:46:130:46 | urlTainted :  |
| url.swift:93:19:93:38 | call to URL.init(string:) :  | url.swift:131:46:131:46 | urlTainted :  |
| url.swift:93:19:93:38 | call to URL.init(string:) :  | url.swift:132:46:132:46 | urlTainted :  |
| url.swift:93:19:93:38 | call to URL.init(string:) :  | url.swift:133:43:133:43 | urlTainted :  |
| url.swift:93:19:93:38 | call to URL.init(string:) :  | url.swift:134:43:134:43 | urlTainted :  |
| url.swift:93:19:93:38 | call to URL.init(string:) :  | url.swift:135:46:135:46 | urlTainted :  |
| url.swift:93:19:93:38 | call to URL.init(string:) :  | url.swift:136:46:136:46 | urlTainted :  |
| url.swift:93:19:93:38 | call to URL.init(string:) :  | url.swift:154:46:154:46 | urlTainted :  |
| url.swift:93:31:93:31 | tainted :  | url.swift:8:2:8:25 | [summary param] 0 in URL.init(string:) :  |
| url.swift:93:31:93:31 | tainted :  | url.swift:93:19:93:38 | call to URL.init(string:) :  |
| url.swift:117:12:117:48 | call to URL.init(string:relativeTo:) :  | url.swift:117:12:117:49 | ...! |
| url.swift:117:24:117:24 | tainted :  | url.swift:9:2:9:43 | [summary param] 0 in URL.init(string:relativeTo:) :  |
| url.swift:117:24:117:24 | tainted :  | url.swift:117:12:117:48 | call to URL.init(string:relativeTo:) :  |
| url.swift:120:12:120:53 | call to URL.init(string:relativeTo:) :  | url.swift:120:12:120:56 | .absoluteURL |
| url.swift:120:43:120:43 | urlTainted :  | url.swift:9:2:9:43 | [summary param] 1 in URL.init(string:relativeTo:) :  |
| url.swift:120:43:120:43 | urlTainted :  | url.swift:120:12:120:53 | call to URL.init(string:relativeTo:) :  |
| url.swift:121:12:121:53 | call to URL.init(string:relativeTo:) :  | url.swift:121:12:121:56 | .baseURL |
| url.swift:121:43:121:43 | urlTainted :  | url.swift:9:2:9:43 | [summary param] 1 in URL.init(string:relativeTo:) :  |
| url.swift:121:43:121:43 | urlTainted :  | url.swift:121:12:121:53 | call to URL.init(string:relativeTo:) :  |
| url.swift:122:15:122:56 | call to URL.init(string:relativeTo:) :  | url.swift:122:15:122:67 | ...! |
| url.swift:122:46:122:46 | urlTainted :  | url.swift:9:2:9:43 | [summary param] 1 in URL.init(string:relativeTo:) :  |
| url.swift:122:46:122:46 | urlTainted :  | url.swift:122:15:122:56 | call to URL.init(string:relativeTo:) :  |
| url.swift:123:15:123:56 | call to URL.init(string:relativeTo:) :  | url.swift:123:15:123:63 | ...! |
| url.swift:123:46:123:46 | urlTainted :  | url.swift:9:2:9:43 | [summary param] 1 in URL.init(string:relativeTo:) :  |
| url.swift:123:46:123:46 | urlTainted :  | url.swift:123:15:123:56 | call to URL.init(string:relativeTo:) :  |
| url.swift:124:15:124:56 | call to URL.init(string:relativeTo:) :  | url.swift:124:15:124:59 | .lastPathComponent |
| url.swift:124:46:124:46 | urlTainted :  | url.swift:9:2:9:43 | [summary param] 1 in URL.init(string:relativeTo:) :  |
| url.swift:124:46:124:46 | urlTainted :  | url.swift:124:15:124:56 | call to URL.init(string:relativeTo:) :  |
| url.swift:125:15:125:56 | call to URL.init(string:relativeTo:) :  | url.swift:125:15:125:59 | .path |
| url.swift:125:46:125:46 | urlTainted :  | url.swift:9:2:9:43 | [summary param] 1 in URL.init(string:relativeTo:) :  |
| url.swift:125:46:125:46 | urlTainted :  | url.swift:125:15:125:56 | call to URL.init(string:relativeTo:) :  |
| url.swift:126:15:126:56 | call to URL.init(string:relativeTo:) :  | url.swift:126:15:126:75 | ...[...] |
| url.swift:126:46:126:46 | urlTainted :  | url.swift:9:2:9:43 | [summary param] 1 in URL.init(string:relativeTo:) :  |
| url.swift:126:46:126:46 | urlTainted :  | url.swift:126:15:126:56 | call to URL.init(string:relativeTo:) :  |
| url.swift:127:15:127:56 | call to URL.init(string:relativeTo:) :  | url.swift:127:15:127:59 | .pathExtension |
| url.swift:127:46:127:46 | urlTainted :  | url.swift:9:2:9:43 | [summary param] 1 in URL.init(string:relativeTo:) :  |
| url.swift:127:46:127:46 | urlTainted :  | url.swift:127:15:127:56 | call to URL.init(string:relativeTo:) :  |
| url.swift:128:12:128:53 | call to URL.init(string:relativeTo:) :  | url.swift:128:12:128:60 | ...! |
| url.swift:128:43:128:43 | urlTainted :  | url.swift:9:2:9:43 | [summary param] 1 in URL.init(string:relativeTo:) :  |
| url.swift:128:43:128:43 | urlTainted :  | url.swift:128:12:128:53 | call to URL.init(string:relativeTo:) :  |
| url.swift:129:15:129:56 | call to URL.init(string:relativeTo:) :  | url.swift:129:15:129:64 | ...! |
| url.swift:129:46:129:46 | urlTainted :  | url.swift:9:2:9:43 | [summary param] 1 in URL.init(string:relativeTo:) :  |
| url.swift:129:46:129:46 | urlTainted :  | url.swift:129:15:129:56 | call to URL.init(string:relativeTo:) :  |
| url.swift:130:15:130:56 | call to URL.init(string:relativeTo:) :  | url.swift:130:15:130:59 | .relativePath |
| url.swift:130:46:130:46 | urlTainted :  | url.swift:9:2:9:43 | [summary param] 1 in URL.init(string:relativeTo:) :  |
| url.swift:130:46:130:46 | urlTainted :  | url.swift:130:15:130:56 | call to URL.init(string:relativeTo:) :  |
| url.swift:131:15:131:56 | call to URL.init(string:relativeTo:) :  | url.swift:131:15:131:59 | .relativeString |
| url.swift:131:46:131:46 | urlTainted :  | url.swift:9:2:9:43 | [summary param] 1 in URL.init(string:relativeTo:) :  |
| url.swift:131:46:131:46 | urlTainted :  | url.swift:131:15:131:56 | call to URL.init(string:relativeTo:) :  |
| url.swift:132:15:132:56 | call to URL.init(string:relativeTo:) :  | url.swift:132:15:132:65 | ...! |
| url.swift:132:46:132:46 | urlTainted :  | url.swift:9:2:9:43 | [summary param] 1 in URL.init(string:relativeTo:) :  |
| url.swift:132:46:132:46 | urlTainted :  | url.swift:132:15:132:56 | call to URL.init(string:relativeTo:) :  |
| url.swift:133:12:133:53 | call to URL.init(string:relativeTo:) :  | url.swift:133:12:133:56 | .standardized |
| url.swift:133:43:133:43 | urlTainted :  | url.swift:9:2:9:43 | [summary param] 1 in URL.init(string:relativeTo:) :  |
| url.swift:133:43:133:43 | urlTainted :  | url.swift:133:12:133:53 | call to URL.init(string:relativeTo:) :  |
| url.swift:134:12:134:53 | call to URL.init(string:relativeTo:) :  | url.swift:134:12:134:56 | .standardizedFileURL |
| url.swift:134:43:134:43 | urlTainted :  | url.swift:9:2:9:43 | [summary param] 1 in URL.init(string:relativeTo:) :  |
| url.swift:134:43:134:43 | urlTainted :  | url.swift:134:12:134:53 | call to URL.init(string:relativeTo:) :  |
| url.swift:135:15:135:56 | call to URL.init(string:relativeTo:) :  | url.swift:135:15:135:63 | ...! |
| url.swift:135:46:135:46 | urlTainted :  | url.swift:9:2:9:43 | [summary param] 1 in URL.init(string:relativeTo:) :  |
| url.swift:135:46:135:46 | urlTainted :  | url.swift:135:15:135:56 | call to URL.init(string:relativeTo:) :  |
| url.swift:136:15:136:56 | call to URL.init(string:relativeTo:) :  | url.swift:136:15:136:67 | ...! |
| url.swift:136:46:136:46 | urlTainted :  | url.swift:9:2:9:43 | [summary param] 1 in URL.init(string:relativeTo:) :  |
| url.swift:136:46:136:46 | urlTainted :  | url.swift:136:15:136:56 | call to URL.init(string:relativeTo:) :  |
| url.swift:142:13:142:32 | call to URL.init(string:) :  | url.swift:143:13:143:13 | y |
| url.swift:142:25:142:25 | tainted :  | url.swift:8:2:8:25 | [summary param] 0 in URL.init(string:) :  |
| url.swift:142:25:142:25 | tainted :  | url.swift:142:13:142:32 | call to URL.init(string:) :  |
| url.swift:151:16:151:35 | call to URL.init(string:) :  | url.swift:152:12:152:12 | ...! |
| url.swift:151:28:151:28 | tainted :  | url.swift:8:2:8:25 | [summary param] 0 in URL.init(string:) :  |
| url.swift:151:28:151:28 | tainted :  | url.swift:151:16:151:35 | call to URL.init(string:) :  |
| url.swift:154:46:154:46 | urlTainted :  | url.swift:76:2:79:55 | [summary param] 0 in dataTask(with:completionHandler:) :  |
| url.swift:154:61:154:61 | data :  | url.swift:155:15:155:19 | ...! |
| url.swift:161:16:161:23 | call to source() :  | url.swift:164:12:164:12 | tainted |
| url.swift:161:16:161:23 | call to source() :  | url.swift:170:12:170:12 | tainted :  |
| url.swift:161:16:161:23 | call to source() :  | url.swift:170:12:170:20 | .url |
| url.swift:161:16:161:23 | call to source() :  | url.swift:172:12:172:12 | tainted :  |
| url.swift:161:16:161:23 | call to source() :  | url.swift:172:12:172:20 | .httpBody |
| url.swift:161:16:161:23 | call to source() :  | url.swift:174:12:174:12 | tainted :  |
| url.swift:161:16:161:23 | call to source() :  | url.swift:174:12:174:20 | .httpBodyStream |
| url.swift:161:16:161:23 | call to source() :  | url.swift:176:12:176:12 | tainted :  |
| url.swift:161:16:161:23 | call to source() :  | url.swift:176:12:176:20 | .mainDocument |
| url.swift:161:16:161:23 | call to source() :  | url.swift:178:12:178:12 | tainted :  |
| url.swift:161:16:161:23 | call to source() :  | url.swift:178:12:178:20 | .allHTTPHeaderFields |
| url.swift:170:12:170:12 | tainted :  | url.swift:46:6:46:6 | self :  |
| url.swift:170:12:170:12 | tainted :  | url.swift:170:12:170:20 | .url |
| url.swift:172:12:172:12 | tainted :  | url.swift:47:6:47:6 | self :  |
| url.swift:172:12:172:12 | tainted :  | url.swift:172:12:172:20 | .httpBody |
| url.swift:174:12:174:12 | tainted :  | url.swift:48:6:48:6 | self :  |
| url.swift:174:12:174:12 | tainted :  | url.swift:174:12:174:20 | .httpBodyStream |
| url.swift:176:12:176:12 | tainted :  | url.swift:49:6:49:6 | self :  |
| url.swift:176:12:176:12 | tainted :  | url.swift:176:12:176:20 | .mainDocument |
| url.swift:178:12:178:12 | tainted :  | url.swift:50:6:50:6 | self :  |
| url.swift:178:12:178:12 | tainted :  | url.swift:178:12:178:20 | .allHTTPHeaderFields |
| webview.swift:27:5:27:39 | [summary param] 0 in JSValue.init(object:in:) :  | file://:0:0:0:0 | [summary] to write: return (return) in JSValue.init(object:in:) :  |
| webview.swift:28:5:28:38 | [summary param] 0 in JSValue.init(bool:in:) :  | file://:0:0:0:0 | [summary] to write: return (return) in JSValue.init(bool:in:) :  |
| webview.swift:29:5:29:42 | [summary param] 0 in JSValue.init(double:in:) :  | file://:0:0:0:0 | [summary] to write: return (return) in JSValue.init(double:in:) :  |
| webview.swift:30:5:30:40 | [summary param] 0 in JSValue.init(int32:in:) :  | file://:0:0:0:0 | [summary] to write: return (return) in JSValue.init(int32:in:) :  |
| webview.swift:31:5:31:42 | [summary param] 0 in JSValue.init(uInt32:in:) :  | file://:0:0:0:0 | [summary] to write: return (return) in JSValue.init(uInt32:in:) :  |
| webview.swift:32:5:32:42 | [summary param] 0 in JSValue.init(point:in:) :  | file://:0:0:0:0 | [summary] to write: return (return) in JSValue.init(point:in:) :  |
| webview.swift:33:5:33:42 | [summary param] 0 in JSValue.init(range:in:) :  | file://:0:0:0:0 | [summary] to write: return (return) in JSValue.init(range:in:) :  |
| webview.swift:34:5:34:40 | [summary param] 0 in JSValue.init(rect:in:) :  | file://:0:0:0:0 | [summary] to write: return (return) in JSValue.init(rect:in:) :  |
| webview.swift:35:5:35:40 | [summary param] 0 in JSValue.init(size:in:) :  | file://:0:0:0:0 | [summary] to write: return (return) in JSValue.init(size:in:) :  |
| webview.swift:36:5:36:41 | [summary param] this in toObject() :  | file://:0:0:0:0 | [summary] to write: return (return) in toObject() :  |
| webview.swift:37:5:37:55 | [summary param] this in toObjectOf(_:) :  | file://:0:0:0:0 | [summary] to write: return (return) in toObjectOf(_:) :  |
| webview.swift:38:5:38:42 | [summary param] this in toBool() :  | file://:0:0:0:0 | [summary] to write: return (return) in toBool() :  |
| webview.swift:39:5:39:44 | [summary param] this in toDouble() :  | file://:0:0:0:0 | [summary] to write: return (return) in toDouble() :  |
| webview.swift:40:5:40:40 | [summary param] this in toInt32() :  | file://:0:0:0:0 | [summary] to write: return (return) in toInt32() :  |
| webview.swift:41:5:41:42 | [summary param] this in toUInt32() :  | file://:0:0:0:0 | [summary] to write: return (return) in toUInt32() :  |
| webview.swift:42:5:42:62 | [summary param] this in toNumber() :  | file://:0:0:0:0 | [summary] to write: return (return) in toNumber() :  |
| webview.swift:43:5:43:44 | [summary param] this in toString() :  | file://:0:0:0:0 | [summary] to write: return (return) in toString() :  |
| webview.swift:44:5:44:44 | [summary param] this in toDate() :  | file://:0:0:0:0 | [summary] to write: return (return) in toDate() :  |
| webview.swift:45:5:45:44 | [summary param] this in toArray() :  | file://:0:0:0:0 | [summary] to write: return (return) in toArray() :  |
| webview.swift:46:5:46:65 | [summary param] this in toDictionary() :  | file://:0:0:0:0 | [summary] to write: return (return) in toDictionary() :  |
| webview.swift:47:5:47:50 | [summary param] this in toPoint() :  | file://:0:0:0:0 | [summary] to write: return (return) in toPoint() :  |
| webview.swift:48:5:48:50 | [summary param] this in toRange() :  | file://:0:0:0:0 | [summary] to write: return (return) in toRange() :  |
| webview.swift:49:5:49:47 | [summary param] this in toRect() :  | file://:0:0:0:0 | [summary] to write: return (return) in toRect() :  |
| webview.swift:50:5:50:47 | [summary param] this in toSize() :  | file://:0:0:0:0 | [summary] to write: return (return) in toSize() :  |
| webview.swift:51:5:51:84 | [summary param] this in atIndex(_:) :  | file://:0:0:0:0 | [summary] to write: return (return) in atIndex(_:) :  |
| webview.swift:52:5:52:53 | [summary param] 1 in defineProperty(_:descriptor:) :  | file://:0:0:0:0 | [summary] to write: argument this in defineProperty(_:descriptor:) :  |
| webview.swift:53:5:53:89 | [summary param] this in forProperty(_:) :  | file://:0:0:0:0 | [summary] to write: return (return) in forProperty(_:) :  |
| webview.swift:54:5:54:38 | [summary param] 0 in setValue(_:at:) :  | file://:0:0:0:0 | [summary] to write: argument this in setValue(_:at:) :  |
| webview.swift:55:5:55:48 | [summary param] 0 in setValue(_:forProperty:) :  | file://:0:0:0:0 | [summary] to write: argument this in setValue(_:forProperty:) :  |
| webview.swift:65:5:65:93 | [summary param] 0 in WKUserScript.init(source:injectionTime:forMainFrameOnly:) :  | file://:0:0:0:0 | [summary] to write: return (return) in WKUserScript.init(source:injectionTime:forMainFrameOnly:) :  |
| webview.swift:66:5:66:126 | [summary param] 0 in WKUserScript.init(source:injectionTime:forMainFrameOnly:in:) :  | file://:0:0:0:0 | [summary] to write: return (return) in WKUserScript.init(source:injectionTime:forMainFrameOnly:in:) :  |
| webview.swift:72:9:72:9 | self :  | file://:0:0:0:0 | .request :  |
| webview.swift:83:11:83:18 | call to source() :  | webview.swift:83:10:83:41 | .body |
| webview.swift:87:13:87:20 | call to source() :  | webview.swift:90:10:90:10 | source :  |
| webview.swift:87:13:87:20 | call to source() :  | webview.swift:91:10:91:10 | source :  |
| webview.swift:87:13:87:20 | call to source() :  | webview.swift:92:10:92:10 | source :  |
| webview.swift:87:13:87:20 | call to source() :  | webview.swift:93:10:93:10 | source :  |
| webview.swift:87:13:87:20 | call to source() :  | webview.swift:94:10:94:10 | source :  |
| webview.swift:87:13:87:20 | call to source() :  | webview.swift:95:10:95:10 | source :  |
| webview.swift:87:13:87:20 | call to source() :  | webview.swift:96:10:96:10 | source :  |
| webview.swift:87:13:87:20 | call to source() :  | webview.swift:97:10:97:10 | source :  |
| webview.swift:87:13:87:20 | call to source() :  | webview.swift:98:10:98:10 | source :  |
| webview.swift:87:13:87:20 | call to source() :  | webview.swift:99:10:99:10 | source :  |
| webview.swift:87:13:87:20 | call to source() :  | webview.swift:100:10:100:10 | source :  |
| webview.swift:87:13:87:20 | call to source() :  | webview.swift:101:10:101:10 | source :  |
| webview.swift:87:13:87:20 | call to source() :  | webview.swift:102:10:102:10 | source :  |
| webview.swift:87:13:87:20 | call to source() :  | webview.swift:103:10:103:10 | source :  |
| webview.swift:87:13:87:20 | call to source() :  | webview.swift:104:10:104:10 | source :  |
| webview.swift:87:13:87:20 | call to source() :  | webview.swift:105:10:105:10 | source :  |
| webview.swift:87:13:87:20 | call to source() :  | webview.swift:106:10:106:10 | source :  |
| webview.swift:87:13:87:20 | call to source() :  | webview.swift:109:26:109:26 | s :  |
| webview.swift:87:13:87:20 | call to source() :  | webview.swift:110:24:110:24 | s :  |
| webview.swift:87:13:87:20 | call to source() :  | webview.swift:111:26:111:26 | s :  |
| webview.swift:87:13:87:20 | call to source() :  | webview.swift:112:25:112:25 | s :  |
| webview.swift:87:13:87:20 | call to source() :  | webview.swift:113:26:113:26 | s :  |
| webview.swift:87:13:87:20 | call to source() :  | webview.swift:114:25:114:25 | s :  |
| webview.swift:87:13:87:20 | call to source() :  | webview.swift:115:25:115:25 | s :  |
| webview.swift:87:13:87:20 | call to source() :  | webview.swift:116:24:116:24 | s :  |
| webview.swift:87:13:87:20 | call to source() :  | webview.swift:117:24:117:24 | s :  |
| webview.swift:87:13:87:20 | call to source() :  | webview.swift:120:39:120:39 | s :  |
| webview.swift:87:13:87:20 | call to source() :  | webview.swift:124:17:124:17 | s :  |
| webview.swift:87:13:87:20 | call to source() :  | webview.swift:128:17:128:17 | s :  |
| webview.swift:90:10:90:10 | source :  | webview.swift:36:5:36:41 | [summary param] this in toObject() :  |
| webview.swift:90:10:90:10 | source :  | webview.swift:90:10:90:26 | call to toObject() |
| webview.swift:91:10:91:10 | source :  | webview.swift:37:5:37:55 | [summary param] this in toObjectOf(_:) :  |
| webview.swift:91:10:91:10 | source :  | webview.swift:91:10:91:41 | call to toObjectOf(_:) |
| webview.swift:92:10:92:10 | source :  | webview.swift:38:5:38:42 | [summary param] this in toBool() :  |
| webview.swift:92:10:92:10 | source :  | webview.swift:92:10:92:24 | call to toBool() |
| webview.swift:93:10:93:10 | source :  | webview.swift:39:5:39:44 | [summary param] this in toDouble() :  |
| webview.swift:93:10:93:10 | source :  | webview.swift:93:10:93:26 | call to toDouble() |
| webview.swift:94:10:94:10 | source :  | webview.swift:40:5:40:40 | [summary param] this in toInt32() :  |
| webview.swift:94:10:94:10 | source :  | webview.swift:94:10:94:25 | call to toInt32() |
| webview.swift:95:10:95:10 | source :  | webview.swift:41:5:41:42 | [summary param] this in toUInt32() :  |
| webview.swift:95:10:95:10 | source :  | webview.swift:95:10:95:26 | call to toUInt32() |
| webview.swift:96:10:96:10 | source :  | webview.swift:42:5:42:62 | [summary param] this in toNumber() :  |
| webview.swift:96:10:96:10 | source :  | webview.swift:96:10:96:26 | call to toNumber() |
| webview.swift:97:10:97:10 | source :  | webview.swift:43:5:43:44 | [summary param] this in toString() :  |
| webview.swift:97:10:97:10 | source :  | webview.swift:97:10:97:26 | call to toString() |
| webview.swift:98:10:98:10 | source :  | webview.swift:44:5:44:44 | [summary param] this in toDate() :  |
| webview.swift:98:10:98:10 | source :  | webview.swift:98:10:98:24 | call to toDate() |
| webview.swift:99:10:99:10 | source :  | webview.swift:45:5:45:44 | [summary param] this in toArray() :  |
| webview.swift:99:10:99:10 | source :  | webview.swift:99:10:99:25 | call to toArray() |
| webview.swift:100:10:100:10 | source :  | webview.swift:46:5:46:65 | [summary param] this in toDictionary() :  |
| webview.swift:100:10:100:10 | source :  | webview.swift:100:10:100:30 | call to toDictionary() |
| webview.swift:101:10:101:10 | source :  | webview.swift:47:5:47:50 | [summary param] this in toPoint() :  |
| webview.swift:101:10:101:10 | source :  | webview.swift:101:10:101:25 | call to toPoint() |
| webview.swift:102:10:102:10 | source :  | webview.swift:48:5:48:50 | [summary param] this in toRange() :  |
| webview.swift:102:10:102:10 | source :  | webview.swift:102:10:102:25 | call to toRange() |
| webview.swift:103:10:103:10 | source :  | webview.swift:49:5:49:47 | [summary param] this in toRect() :  |
| webview.swift:103:10:103:10 | source :  | webview.swift:103:10:103:24 | call to toRect() |
| webview.swift:104:10:104:10 | source :  | webview.swift:50:5:50:47 | [summary param] this in toSize() :  |
| webview.swift:104:10:104:10 | source :  | webview.swift:104:10:104:24 | call to toSize() |
| webview.swift:105:10:105:10 | source :  | webview.swift:51:5:51:84 | [summary param] this in atIndex(_:) :  |
| webview.swift:105:10:105:10 | source :  | webview.swift:105:10:105:26 | call to atIndex(_:) |
| webview.swift:106:10:106:10 | source :  | webview.swift:53:5:53:89 | [summary param] this in forProperty(_:) :  |
| webview.swift:106:10:106:10 | source :  | webview.swift:106:10:106:31 | call to forProperty(_:) |
| webview.swift:109:26:109:26 | s :  | webview.swift:27:5:27:39 | [summary param] 0 in JSValue.init(object:in:) :  |
| webview.swift:109:26:109:26 | s :  | webview.swift:109:10:109:47 | call to JSValue.init(object:in:) |
| webview.swift:110:24:110:24 | s :  | webview.swift:28:5:28:38 | [summary param] 0 in JSValue.init(bool:in:) :  |
| webview.swift:110:24:110:24 | s :  | webview.swift:110:10:110:47 | call to JSValue.init(bool:in:) |
| webview.swift:111:26:111:26 | s :  | webview.swift:29:5:29:42 | [summary param] 0 in JSValue.init(double:in:) :  |
| webview.swift:111:26:111:26 | s :  | webview.swift:111:10:111:51 | call to JSValue.init(double:in:) |
| webview.swift:112:25:112:25 | s :  | webview.swift:30:5:30:40 | [summary param] 0 in JSValue.init(int32:in:) :  |
| webview.swift:112:25:112:25 | s :  | webview.swift:112:10:112:49 | call to JSValue.init(int32:in:) |
| webview.swift:113:26:113:26 | s :  | webview.swift:31:5:31:42 | [summary param] 0 in JSValue.init(uInt32:in:) :  |
| webview.swift:113:26:113:26 | s :  | webview.swift:113:10:113:51 | call to JSValue.init(uInt32:in:) |
| webview.swift:114:25:114:25 | s :  | webview.swift:32:5:32:42 | [summary param] 0 in JSValue.init(point:in:) :  |
| webview.swift:114:25:114:25 | s :  | webview.swift:114:10:114:51 | call to JSValue.init(point:in:) |
| webview.swift:115:25:115:25 | s :  | webview.swift:33:5:33:42 | [summary param] 0 in JSValue.init(range:in:) :  |
| webview.swift:115:25:115:25 | s :  | webview.swift:115:10:115:51 | call to JSValue.init(range:in:) |
| webview.swift:116:24:116:24 | s :  | webview.swift:34:5:34:40 | [summary param] 0 in JSValue.init(rect:in:) :  |
| webview.swift:116:24:116:24 | s :  | webview.swift:116:10:116:49 | call to JSValue.init(rect:in:) |
| webview.swift:117:24:117:24 | s :  | webview.swift:35:5:35:40 | [summary param] 0 in JSValue.init(size:in:) :  |
| webview.swift:117:24:117:24 | s :  | webview.swift:117:10:117:49 | call to JSValue.init(size:in:) |
| webview.swift:120:5:120:5 | [post] v1 :  | webview.swift:121:10:121:10 | v1 |
| webview.swift:120:39:120:39 | s :  | webview.swift:52:5:52:53 | [summary param] 1 in defineProperty(_:descriptor:) :  |
| webview.swift:120:39:120:39 | s :  | webview.swift:120:5:120:5 | [post] v1 :  |
| webview.swift:124:5:124:5 | [post] v2 :  | webview.swift:125:10:125:10 | v2 |
| webview.swift:124:17:124:17 | s :  | webview.swift:54:5:54:38 | [summary param] 0 in setValue(_:at:) :  |
| webview.swift:124:17:124:17 | s :  | webview.swift:124:5:124:5 | [post] v2 :  |
| webview.swift:128:5:128:5 | [post] v3 :  | webview.swift:129:10:129:10 | v3 |
| webview.swift:128:17:128:17 | s :  | webview.swift:55:5:55:48 | [summary param] 0 in setValue(_:forProperty:) :  |
| webview.swift:128:17:128:17 | s :  | webview.swift:128:5:128:5 | [post] v3 :  |
| webview.swift:138:13:138:102 | call to WKUserScript.init(source:injectionTime:forMainFrameOnly:) :  | webview.swift:139:10:139:10 | b |
| webview.swift:138:13:138:102 | call to WKUserScript.init(source:injectionTime:forMainFrameOnly:) :  | webview.swift:140:10:140:12 | .source |
| webview.swift:138:34:138:41 | call to source() :  | webview.swift:65:5:65:93 | [summary param] 0 in WKUserScript.init(source:injectionTime:forMainFrameOnly:) :  |
| webview.swift:138:34:138:41 | call to source() :  | webview.swift:138:13:138:102 | call to WKUserScript.init(source:injectionTime:forMainFrameOnly:) :  |
| webview.swift:143:13:143:113 | call to WKUserScript.init(source:injectionTime:forMainFrameOnly:in:) :  | webview.swift:144:10:144:10 | c |
| webview.swift:143:13:143:113 | call to WKUserScript.init(source:injectionTime:forMainFrameOnly:in:) :  | webview.swift:145:10:145:12 | .source |
| webview.swift:143:34:143:41 | call to source() :  | webview.swift:66:5:66:126 | [summary param] 0 in WKUserScript.init(source:injectionTime:forMainFrameOnly:in:) :  |
| webview.swift:143:34:143:41 | call to source() :  | webview.swift:143:13:143:113 | call to WKUserScript.init(source:injectionTime:forMainFrameOnly:in:) :  |
| webview.swift:149:15:149:22 | call to source() :  | webview.swift:150:10:150:10 | src :  |
| webview.swift:149:15:149:22 | call to source() :  | webview.swift:150:10:150:14 | .request |
| webview.swift:150:10:150:10 | src :  | webview.swift:72:9:72:9 | self :  |
| webview.swift:150:10:150:10 | src :  | webview.swift:150:10:150:14 | .request |
nodes
| data.swift:25:2:25:26 | [summary param] 0 in Data.init(_:) :  | semmle.label | [summary param] 0 in Data.init(_:) :  |
| data.swift:26:2:26:66 | [summary param] 0 in Data.init(base64Encoded:options:) :  | semmle.label | [summary param] 0 in Data.init(base64Encoded:options:) :  |
| data.swift:27:2:27:61 | [summary param] 0 in Data.init(buffer:) :  | semmle.label | [summary param] 0 in Data.init(buffer:) :  |
| data.swift:28:2:28:62 | [summary param] 0 in Data.init(buffer:) :  | semmle.label | [summary param] 0 in Data.init(buffer:) :  |
| data.swift:29:2:29:45 | [summary param] 0 in Data.init(bytes:count:) :  | semmle.label | [summary param] 0 in Data.init(bytes:count:) :  |
| data.swift:30:2:30:82 | [summary param] 0 in Data.init(bytesNoCopy:count:deallocator:) :  | semmle.label | [summary param] 0 in Data.init(bytesNoCopy:count:deallocator:) :  |
| data.swift:31:2:31:50 | [summary param] 0 in Data.init(contentsOf:options:) :  | semmle.label | [summary param] 0 in Data.init(contentsOf:options:) :  |
| data.swift:32:2:32:29 | [summary param] 0 in Data.init(referencing:) :  | semmle.label | [summary param] 0 in Data.init(referencing:) :  |
| data.swift:33:2:33:24 | [summary param] 0 in append(_:) :  | semmle.label | [summary param] 0 in append(_:) :  |
| data.swift:34:2:34:25 | [summary param] 0 in append(_:) :  | semmle.label | [summary param] 0 in append(_:) :  |
| data.swift:35:2:35:63 | [summary param] 0 in append(_:) :  | semmle.label | [summary param] 0 in append(_:) :  |
| data.swift:36:2:36:52 | [summary param] 0 in append(_:count:) :  | semmle.label | [summary param] 0 in append(_:count:) :  |
| data.swift:37:2:37:36 | [summary param] 0 in append(contentsOf:) :  | semmle.label | [summary param] 0 in append(contentsOf:) :  |
| data.swift:38:2:38:88 | [summary param] this in base64EncodedData(options:) :  | semmle.label | [summary param] this in base64EncodedData(options:) :  |
| data.swift:39:2:39:86 | [summary param] this in base64EncodedString(options:) :  | semmle.label | [summary param] this in base64EncodedString(options:) :  |
| data.swift:40:2:40:99 | [summary param] this in compactMap(_:) :  | semmle.label | [summary param] this in compactMap(_:) :  |
| data.swift:41:2:41:53 | [summary param] this in copyBytes(to:) :  | semmle.label | [summary param] this in copyBytes(to:) :  |
| data.swift:44:2:44:137 | [summary param] this in flatMap(_:) :  | semmle.label | [summary param] this in flatMap(_:) :  |
| data.swift:45:2:45:97 | [summary param] this in flatMap(_:) :  | semmle.label | [summary param] this in flatMap(_:) :  |
| data.swift:46:2:46:34 | [summary param] 0 in insert(_:at:) :  | semmle.label | [summary param] 0 in insert(_:at:) :  |
| data.swift:47:2:47:83 | [summary param] 0 in insert(contentsOf:at:) :  | semmle.label | [summary param] 0 in insert(contentsOf:at:) :  |
| data.swift:48:2:48:50 | [summary param] this in map(_:) :  | semmle.label | [summary param] this in map(_:) :  |
| data.swift:49:2:49:115 | [summary param] this in reduce(into:_:) :  | semmle.label | [summary param] this in reduce(into:_:) :  |
| data.swift:50:2:50:180 | [summary param] 1 in replace(_:with:maxReplacements:) :  | semmle.label | [summary param] 1 in replace(_:with:maxReplacements:) :  |
| data.swift:51:2:51:58 | [summary param] 1 in replaceSubrange(_:with:) :  | semmle.label | [summary param] 1 in replaceSubrange(_:with:) :  |
| data.swift:52:2:52:151 | [summary param] 1 in replaceSubrange(_:with:) :  | semmle.label | [summary param] 1 in replaceSubrange(_:with:) :  |
| data.swift:54:2:54:82 | [summary param] 1 in replaceSubrange(_:with:count:) :  | semmle.label | [summary param] 1 in replaceSubrange(_:with:count:) :  |
| data.swift:56:2:56:214 | [summary param] 1 in replacing(_:with:maxReplacements:) :  | semmle.label | [summary param] 1 in replacing(_:with:maxReplacements:) :  |
| data.swift:57:2:57:236 | [summary param] 1 in replacing(_:with:subrange:maxReplacements:) :  | semmle.label | [summary param] 1 in replacing(_:with:subrange:maxReplacements:) :  |
| data.swift:58:2:58:39 | [summary param] this in sorted() :  | semmle.label | [summary param] this in sorted() :  |
| data.swift:59:2:59:81 | [summary param] this in sorted(by:) :  | semmle.label | [summary param] this in sorted(by:) :  |
| data.swift:60:2:60:132 | [summary param] this in sorted(using:) :  | semmle.label | [summary param] this in sorted(using:) :  |
| data.swift:61:2:61:41 | [summary param] this in shuffled() :  | semmle.label | [summary param] this in shuffled() :  |
| data.swift:62:2:62:58 | [summary param] this in shuffled(using:) :  | semmle.label | [summary param] this in shuffled(using:) :  |
| data.swift:63:2:63:123 | [summary param] this in trimmingPrefix(_:) :  | semmle.label | [summary param] this in trimmingPrefix(_:) :  |
| data.swift:64:2:64:72 | [summary param] this in trimmingPrefix(while:) :  | semmle.label | [summary param] this in trimmingPrefix(while:) :  |
| data.swift:81:20:81:51 | call to Data.init(_:) :  | semmle.label | call to Data.init(_:) :  |
| data.swift:81:25:81:47 | .utf8 :  | semmle.label | .utf8 :  |
| data.swift:81:26:81:33 | call to source() :  | semmle.label | call to source() :  |
| data.swift:82:21:82:37 | call to Data.init(_:) :  | semmle.label | call to Data.init(_:) :  |
| data.swift:82:26:82:26 | dataTainted :  | semmle.label | dataTainted :  |
| data.swift:85:12:85:12 | dataTainted | semmle.label | dataTainted |
| data.swift:86:12:86:12 | dataTainted2 | semmle.label | dataTainted2 |
| data.swift:89:21:89:71 | call to Data.init(base64Encoded:options:) :  | semmle.label | call to Data.init(base64Encoded:options:) :  |
| data.swift:89:41:89:48 | call to source() :  | semmle.label | call to source() :  |
| data.swift:90:12:90:12 | dataTainted3 | semmle.label | dataTainted3 |
| data.swift:93:21:93:73 | call to Data.init(buffer:) :  | semmle.label | call to Data.init(buffer:) :  |
| data.swift:93:34:93:41 | call to source() :  | semmle.label | call to source() :  |
| data.swift:94:12:94:12 | dataTainted4 | semmle.label | dataTainted4 |
| data.swift:95:21:95:74 | call to Data.init(buffer:) :  | semmle.label | call to Data.init(buffer:) :  |
| data.swift:95:34:95:41 | call to source() :  | semmle.label | call to source() :  |
| data.swift:96:12:96:12 | dataTainted5 | semmle.label | dataTainted5 |
| data.swift:99:21:99:72 | call to Data.init(bytes:count:) :  | semmle.label | call to Data.init(bytes:count:) :  |
| data.swift:99:33:99:40 | call to source() :  | semmle.label | call to source() :  |
| data.swift:100:12:100:12 | dataTainted6 | semmle.label | dataTainted6 |
| data.swift:103:21:103:114 | call to Data.init(bytesNoCopy:count:deallocator:) :  | semmle.label | call to Data.init(bytesNoCopy:count:deallocator:) :  |
| data.swift:103:39:103:46 | call to source() :  | semmle.label | call to source() :  |
| data.swift:104:12:104:12 | dataTainted7 | semmle.label | dataTainted7 |
| data.swift:107:20:107:27 | call to source() :  | semmle.label | call to source() :  |
| data.swift:108:21:108:62 | call to Data.init(contentsOf:options:) :  | semmle.label | call to Data.init(contentsOf:options:) :  |
| data.swift:108:38:108:38 | urlTainted8 :  | semmle.label | urlTainted8 :  |
| data.swift:109:12:109:12 | dataTainted8 | semmle.label | dataTainted8 |
| data.swift:112:21:112:58 | call to Data.init(referencing:) :  | semmle.label | call to Data.init(referencing:) :  |
| data.swift:112:39:112:46 | call to source() :  | semmle.label | call to source() :  |
| data.swift:113:12:113:12 | dataTainted9 | semmle.label | dataTainted9 |
| data.swift:117:2:117:2 | [post] dataTainted10 :  | semmle.label | [post] dataTainted10 :  |
| data.swift:117:23:117:30 | call to source() :  | semmle.label | call to source() :  |
| data.swift:118:12:118:12 | dataTainted10 | semmle.label | dataTainted10 |
| data.swift:121:2:121:2 | [post] dataTainted11 :  | semmle.label | [post] dataTainted11 :  |
| data.swift:121:23:121:30 | call to source() :  | semmle.label | call to source() :  |
| data.swift:122:12:122:12 | dataTainted11 | semmle.label | dataTainted11 |
| data.swift:125:2:125:2 | [post] dataTainted12 :  | semmle.label | [post] dataTainted12 :  |
| data.swift:125:23:125:30 | call to source() :  | semmle.label | call to source() :  |
| data.swift:126:12:126:12 | dataTainted12 | semmle.label | dataTainted12 |
| data.swift:130:2:130:2 | [post] dataTainted13 :  | semmle.label | [post] dataTainted13 :  |
| data.swift:130:23:130:30 | call to source() :  | semmle.label | call to source() :  |
| data.swift:131:12:131:12 | dataTainted13 | semmle.label | dataTainted13 |
| data.swift:135:2:135:2 | [post] dataTainted14 :  | semmle.label | [post] dataTainted14 :  |
| data.swift:135:35:135:42 | call to source() :  | semmle.label | call to source() :  |
| data.swift:136:12:136:12 | dataTainted14 | semmle.label | dataTainted14 |
| data.swift:139:22:139:29 | call to source() :  | semmle.label | call to source() :  |
| data.swift:140:12:140:12 | dataTainted15 :  | semmle.label | dataTainted15 :  |
| data.swift:140:12:140:55 | call to base64EncodedData(options:) | semmle.label | call to base64EncodedData(options:) |
| data.swift:143:22:143:29 | call to source() :  | semmle.label | call to source() :  |
| data.swift:144:12:144:12 | dataTainted16 :  | semmle.label | dataTainted16 :  |
| data.swift:144:12:144:57 | call to base64EncodedString(options:) | semmle.label | call to base64EncodedString(options:) |
| data.swift:147:22:147:29 | call to source() :  | semmle.label | call to source() :  |
| data.swift:148:29:148:29 | dataTainted17 :  | semmle.label | dataTainted17 :  |
| data.swift:148:29:148:72 | call to compactMap(_:) :  | semmle.label | call to compactMap(_:) :  |
| data.swift:149:12:149:12 | compactMapped | semmle.label | compactMapped |
| data.swift:152:22:152:29 | call to source() :  | semmle.label | call to source() :  |
| data.swift:154:2:154:2 | dataTainted18 :  | semmle.label | dataTainted18 :  |
| data.swift:154:30:154:30 | [post] pointerTainted18 :  | semmle.label | [post] pointerTainted18 :  |
| data.swift:155:12:155:12 | pointerTainted18 | semmle.label | pointerTainted18 |
| data.swift:170:22:170:29 | call to source() :  | semmle.label | call to source() :  |
| data.swift:171:19:171:19 | dataTainted21 :  | semmle.label | dataTainted21 :  |
| data.swift:171:19:171:74 | call to flatMap(_:) :  | semmle.label | call to flatMap(_:) :  |
| data.swift:172:12:172:12 | flatMapped | semmle.label | flatMapped |
| data.swift:174:22:174:29 | call to source() :  | semmle.label | call to source() :  |
| data.swift:175:20:175:20 | dataTainted22 :  | semmle.label | dataTainted22 :  |
| data.swift:175:20:175:60 | call to flatMap(_:) :  | semmle.label | call to flatMap(_:) :  |
| data.swift:176:12:176:12 | flatMapped2 | semmle.label | flatMapped2 |
| data.swift:180:2:180:2 | [post] dataTainted23 :  | semmle.label | [post] dataTainted23 :  |
| data.swift:180:23:180:30 | call to source() :  | semmle.label | call to source() :  |
| data.swift:181:12:181:12 | dataTainted23 | semmle.label | dataTainted23 |
| data.swift:185:2:185:2 | [post] dataTainted24 :  | semmle.label | [post] dataTainted24 :  |
| data.swift:185:35:185:42 | call to source() :  | semmle.label | call to source() :  |
| data.swift:186:12:186:12 | dataTainted24 | semmle.label | dataTainted24 |
| data.swift:189:22:189:29 | call to source() :  | semmle.label | call to source() :  |
| data.swift:190:15:190:15 | dataTainted25 :  | semmle.label | dataTainted25 :  |
| data.swift:190:15:190:38 | call to map(_:) :  | semmle.label | call to map(_:) :  |
| data.swift:191:12:191:12 | mapped | semmle.label | mapped |
| data.swift:194:22:194:29 | call to source() :  | semmle.label | call to source() :  |
| data.swift:195:16:195:16 | dataTainted26 :  | semmle.label | dataTainted26 :  |
| data.swift:195:16:195:80 | call to reduce(into:_:) :  | semmle.label | call to reduce(into:_:) :  |
| data.swift:196:12:196:12 | reduced | semmle.label | reduced |
| data.swift:200:2:200:2 | [post] dataTainted27 :  | semmle.label | [post] dataTainted27 :  |
| data.swift:200:35:200:42 | call to source() :  | semmle.label | call to source() :  |
| data.swift:201:12:201:12 | dataTainted27 | semmle.label | dataTainted27 |
| data.swift:205:2:205:2 | [post] dataTainted28 :  | semmle.label | [post] dataTainted28 :  |
| data.swift:205:45:205:52 | call to source() :  | semmle.label | call to source() :  |
| data.swift:206:12:206:12 | dataTainted28 | semmle.label | dataTainted28 |
| data.swift:209:2:209:2 | [post] dataTainted29 :  | semmle.label | [post] dataTainted29 :  |
| data.swift:209:45:209:52 | call to source() :  | semmle.label | call to source() :  |
| data.swift:210:12:210:12 | dataTainted29 | semmle.label | dataTainted29 |
| data.swift:213:2:213:2 | [post] dataTainted30 :  | semmle.label | [post] dataTainted30 :  |
| data.swift:213:45:213:52 | call to source() :  | semmle.label | call to source() :  |
| data.swift:214:12:214:12 | dataTainted30 | semmle.label | dataTainted30 |
| data.swift:218:2:218:2 | [post] dataTainted31 :  | semmle.label | [post] dataTainted31 :  |
| data.swift:218:45:218:52 | call to source() :  | semmle.label | call to source() :  |
| data.swift:219:12:219:12 | dataTainted31 | semmle.label | dataTainted31 |
| data.swift:223:10:223:10 | [post] dataTainted32 :  | semmle.label | [post] dataTainted32 :  |
| data.swift:223:45:223:52 | call to source() :  | semmle.label | call to source() :  |
| data.swift:224:12:224:12 | dataTainted32 | semmle.label | dataTainted32 |
| data.swift:228:10:228:10 | [post] dataTainted33 :  | semmle.label | [post] dataTainted33 :  |
| data.swift:228:45:228:52 | call to source() :  | semmle.label | call to source() :  |
| data.swift:229:12:229:12 | dataTainted33 | semmle.label | dataTainted33 |
| data.swift:232:22:232:29 | call to source() :  | semmle.label | call to source() :  |
| data.swift:233:12:233:12 | dataTainted34 :  | semmle.label | dataTainted34 :  |
| data.swift:233:12:233:35 | call to reversed() | semmle.label | call to reversed() |
| data.swift:236:22:236:29 | call to source() :  | semmle.label | call to source() :  |
| data.swift:237:12:237:12 | dataTainted35 :  | semmle.label | dataTainted35 :  |
| data.swift:237:12:237:33 | call to sorted() | semmle.label | call to sorted() |
| data.swift:240:22:240:29 | call to source() :  | semmle.label | call to source() :  |
| data.swift:241:12:241:12 | dataTainted36 :  | semmle.label | dataTainted36 :  |
| data.swift:241:12:241:54 | call to sorted(by:) | semmle.label | call to sorted(by:) |
| data.swift:244:22:244:29 | call to source() :  | semmle.label | call to source() :  |
| data.swift:245:12:245:12 | dataTainted37 :  | semmle.label | dataTainted37 :  |
| data.swift:245:12:245:46 | call to sorted(using:) | semmle.label | call to sorted(using:) |
| data.swift:248:22:248:29 | call to source() :  | semmle.label | call to source() :  |
| data.swift:249:12:249:12 | dataTainted38 :  | semmle.label | dataTainted38 :  |
| data.swift:249:12:249:35 | call to shuffled() | semmle.label | call to shuffled() |
| data.swift:252:22:252:29 | call to source() :  | semmle.label | call to source() :  |
| data.swift:254:12:254:12 | dataTainted39 :  | semmle.label | dataTainted39 :  |
| data.swift:254:12:254:46 | call to shuffled(using:) | semmle.label | call to shuffled(using:) |
| data.swift:257:22:257:29 | call to source() :  | semmle.label | call to source() :  |
| data.swift:258:12:258:12 | dataTainted40 :  | semmle.label | dataTainted40 :  |
| data.swift:258:12:258:44 | call to trimmingPrefix(_:) | semmle.label | call to trimmingPrefix(_:) |
| data.swift:261:22:261:29 | call to source() :  | semmle.label | call to source() :  |
| data.swift:262:12:262:12 | dataTainted41 :  | semmle.label | dataTainted41 :  |
| data.swift:262:12:262:54 | call to trimmingPrefix(while:) | semmle.label | call to trimmingPrefix(while:) |
| file://:0:0:0:0 | .allHTTPHeaderFields :  | semmle.label | .allHTTPHeaderFields :  |
| file://:0:0:0:0 | .bytes :  | semmle.label | .bytes :  |
| file://:0:0:0:0 | .description :  | semmle.label | .description :  |
| file://:0:0:0:0 | .httpBody :  | semmle.label | .httpBody :  |
| file://:0:0:0:0 | .httpBodyStream :  | semmle.label | .httpBodyStream :  |
| file://:0:0:0:0 | .mainDocument :  | semmle.label | .mainDocument :  |
| file://:0:0:0:0 | .mutableBytes :  | semmle.label | .mutableBytes :  |
| file://:0:0:0:0 | .request :  | semmle.label | .request :  |
| file://:0:0:0:0 | .url :  | semmle.label | .url :  |
| file://:0:0:0:0 | .url :  | semmle.label | .url :  |
| file://:0:0:0:0 | .urlContexts :  | semmle.label | .urlContexts :  |
| file://:0:0:0:0 | .userActivities :  | semmle.label | .userActivities :  |
| file://:0:0:0:0 | [summary param] 0 in String.init(_:) :  | semmle.label | [summary param] 0 in String.init(_:) :  |
| file://:0:0:0:0 | [summary param] 0 in String.init(_:) :  | semmle.label | [summary param] 0 in String.init(_:) :  |
| file://:0:0:0:0 | [summary param] 0 in String.init(_:) :  | semmle.label | [summary param] 0 in String.init(_:) :  |
| file://:0:0:0:0 | [summary param] 0 in String.init(cString:) :  | semmle.label | [summary param] 0 in String.init(cString:) :  |
| file://:0:0:0:0 | [summary param] 0 in String.init(cString:) :  | semmle.label | [summary param] 0 in String.init(cString:) :  |
| file://:0:0:0:0 | [summary param] 0 in String.init(decoding:as:) :  | semmle.label | [summary param] 0 in String.init(decoding:as:) :  |
| file://:0:0:0:0 | [summary param] 0 in String.init(describing:) :  | semmle.label | [summary param] 0 in String.init(describing:) :  |
| file://:0:0:0:0 | [summary param] 0 in String.init(repeating:count:) :  | semmle.label | [summary param] 0 in String.init(repeating:count:) :  |
| file://:0:0:0:0 | [summary param] 0 in append(_:) :  | semmle.label | [summary param] 0 in append(_:) :  |
| file://:0:0:0:0 | [summary param] 0 in append(contentsOf:) :  | semmle.label | [summary param] 0 in append(contentsOf:) :  |
| file://:0:0:0:0 | [summary param] 0 in insert(contentsOf:at:) :  | semmle.label | [summary param] 0 in insert(contentsOf:at:) :  |
| file://:0:0:0:0 | [summary param] 0 in write(_:) :  | semmle.label | [summary param] 0 in write(_:) :  |
| file://:0:0:0:0 | [summary param] this in dropFirst(_:) :  | semmle.label | [summary param] this in dropFirst(_:) :  |
| file://:0:0:0:0 | [summary param] this in dropLast(_:) :  | semmle.label | [summary param] this in dropLast(_:) :  |
| file://:0:0:0:0 | [summary param] this in lowercased() :  | semmle.label | [summary param] this in lowercased() :  |
| file://:0:0:0:0 | [summary param] this in prefix(_:) :  | semmle.label | [summary param] this in prefix(_:) :  |
| file://:0:0:0:0 | [summary param] this in prefix(through:) :  | semmle.label | [summary param] this in prefix(through:) :  |
| file://:0:0:0:0 | [summary param] this in prefix(upTo:) :  | semmle.label | [summary param] this in prefix(upTo:) :  |
| file://:0:0:0:0 | [summary param] this in remove(at:) :  | semmle.label | [summary param] this in remove(at:) :  |
| file://:0:0:0:0 | [summary param] this in removeFirst() :  | semmle.label | [summary param] this in removeFirst() :  |
| file://:0:0:0:0 | [summary param] this in removeLast() :  | semmle.label | [summary param] this in removeLast() :  |
| file://:0:0:0:0 | [summary param] this in reversed() :  | semmle.label | [summary param] this in reversed() :  |
| file://:0:0:0:0 | [summary param] this in reversed() :  | semmle.label | [summary param] this in reversed() :  |
| file://:0:0:0:0 | [summary param] this in split(maxSplits:omittingEmptySubsequences:whereSeparator:) :  | semmle.label | [summary param] this in split(maxSplits:omittingEmptySubsequences:whereSeparator:) :  |
| file://:0:0:0:0 | [summary param] this in split(separator:maxSplits:omittingEmptySubsequences:) :  | semmle.label | [summary param] this in split(separator:maxSplits:omittingEmptySubsequences:) :  |
| file://:0:0:0:0 | [summary param] this in suffix(_:) :  | semmle.label | [summary param] this in suffix(_:) :  |
| file://:0:0:0:0 | [summary param] this in suffix(from:) :  | semmle.label | [summary param] this in suffix(from:) :  |
| file://:0:0:0:0 | [summary param] this in uppercased() :  | semmle.label | [summary param] this in uppercased() :  |
| file://:0:0:0:0 | [summary] to write: argument 0 in copyBytes(to:) :  | semmle.label | [summary] to write: argument 0 in copyBytes(to:) :  |
| file://:0:0:0:0 | [summary] to write: argument 0 in getBytes(_:) :  | semmle.label | [summary] to write: argument 0 in getBytes(_:) :  |
| file://:0:0:0:0 | [summary] to write: argument 0 in getBytes(_:length:) :  | semmle.label | [summary] to write: argument 0 in getBytes(_:length:) :  |
| file://:0:0:0:0 | [summary] to write: argument 0 in getBytes(_:maxLength:usedLength:encoding:options:range:remaining:) :  | semmle.label | [summary] to write: argument 0 in getBytes(_:maxLength:usedLength:encoding:options:range:remaining:) :  |
| file://:0:0:0:0 | [summary] to write: argument 0 in getBytes(_:range:) :  | semmle.label | [summary] to write: argument 0 in getBytes(_:range:) :  |
| file://:0:0:0:0 | [summary] to write: argument 0.parameter 0 in enumerateBytes(_:) :  | semmle.label | [summary] to write: argument 0.parameter 0 in enumerateBytes(_:) :  |
| file://:0:0:0:0 | [summary] to write: argument 1.parameter 0 in dataTask(with:completionHandler:) :  | semmle.label | [summary] to write: argument 1.parameter 0 in dataTask(with:completionHandler:) :  |
| file://:0:0:0:0 | [summary] to write: argument this in append(_:) :  | semmle.label | [summary] to write: argument this in append(_:) :  |
| file://:0:0:0:0 | [summary] to write: argument this in append(_:) :  | semmle.label | [summary] to write: argument this in append(_:) :  |
| file://:0:0:0:0 | [summary] to write: argument this in append(_:) :  | semmle.label | [summary] to write: argument this in append(_:) :  |
| file://:0:0:0:0 | [summary] to write: argument this in append(_:) :  | semmle.label | [summary] to write: argument this in append(_:) :  |
| file://:0:0:0:0 | [summary] to write: argument this in append(_:) :  | semmle.label | [summary] to write: argument this in append(_:) :  |
| file://:0:0:0:0 | [summary] to write: argument this in append(_:) :  | semmle.label | [summary] to write: argument this in append(_:) :  |
| file://:0:0:0:0 | [summary] to write: argument this in append(_:count:) :  | semmle.label | [summary] to write: argument this in append(_:count:) :  |
| file://:0:0:0:0 | [summary] to write: argument this in append(_:length:) :  | semmle.label | [summary] to write: argument this in append(_:length:) :  |
| file://:0:0:0:0 | [summary] to write: argument this in append(contentsOf:) :  | semmle.label | [summary] to write: argument this in append(contentsOf:) :  |
| file://:0:0:0:0 | [summary] to write: argument this in append(contentsOf:) :  | semmle.label | [summary] to write: argument this in append(contentsOf:) :  |
| file://:0:0:0:0 | [summary] to write: argument this in defineProperty(_:descriptor:) :  | semmle.label | [summary] to write: argument this in defineProperty(_:descriptor:) :  |
| file://:0:0:0:0 | [summary] to write: argument this in insert(_:at:) :  | semmle.label | [summary] to write: argument this in insert(_:at:) :  |
| file://:0:0:0:0 | [summary] to write: argument this in insert(_:at:) :  | semmle.label | [summary] to write: argument this in insert(_:at:) :  |
| file://:0:0:0:0 | [summary] to write: argument this in insert(contentsOf:at:) :  | semmle.label | [summary] to write: argument this in insert(contentsOf:at:) :  |
| file://:0:0:0:0 | [summary] to write: argument this in insert(contentsOf:at:) :  | semmle.label | [summary] to write: argument this in insert(contentsOf:at:) :  |
| file://:0:0:0:0 | [summary] to write: argument this in replace(_:with:maxReplacements:) :  | semmle.label | [summary] to write: argument this in replace(_:with:maxReplacements:) :  |
| file://:0:0:0:0 | [summary] to write: argument this in replaceBytes(in:withBytes:) :  | semmle.label | [summary] to write: argument this in replaceBytes(in:withBytes:) :  |
| file://:0:0:0:0 | [summary] to write: argument this in replaceBytes(in:withBytes:length:) :  | semmle.label | [summary] to write: argument this in replaceBytes(in:withBytes:length:) :  |
| file://:0:0:0:0 | [summary] to write: argument this in replaceCharacters(in:with:) :  | semmle.label | [summary] to write: argument this in replaceCharacters(in:with:) :  |
| file://:0:0:0:0 | [summary] to write: argument this in replaceOccurrences(of:with:options:range:) :  | semmle.label | [summary] to write: argument this in replaceOccurrences(of:with:options:range:) :  |
| file://:0:0:0:0 | [summary] to write: argument this in replaceSubrange(_:with:) :  | semmle.label | [summary] to write: argument this in replaceSubrange(_:with:) :  |
| file://:0:0:0:0 | [summary] to write: argument this in replaceSubrange(_:with:) :  | semmle.label | [summary] to write: argument this in replaceSubrange(_:with:) :  |
| file://:0:0:0:0 | [summary] to write: argument this in replaceSubrange(_:with:) :  | semmle.label | [summary] to write: argument this in replaceSubrange(_:with:) :  |
| file://:0:0:0:0 | [summary] to write: argument this in replaceSubrange(_:with:count:) :  | semmle.label | [summary] to write: argument this in replaceSubrange(_:with:count:) :  |
| file://:0:0:0:0 | [summary] to write: argument this in replacing(_:with:maxReplacements:) :  | semmle.label | [summary] to write: argument this in replacing(_:with:maxReplacements:) :  |
| file://:0:0:0:0 | [summary] to write: argument this in replacing(_:with:subrange:maxReplacements:) :  | semmle.label | [summary] to write: argument this in replacing(_:with:subrange:maxReplacements:) :  |
| file://:0:0:0:0 | [summary] to write: argument this in setData(_:) :  | semmle.label | [summary] to write: argument this in setData(_:) :  |
| file://:0:0:0:0 | [summary] to write: argument this in setString(_:) :  | semmle.label | [summary] to write: argument this in setString(_:) :  |
| file://:0:0:0:0 | [summary] to write: argument this in setValue(_:at:) :  | semmle.label | [summary] to write: argument this in setValue(_:at:) :  |
| file://:0:0:0:0 | [summary] to write: argument this in setValue(_:forProperty:) :  | semmle.label | [summary] to write: argument this in setValue(_:forProperty:) :  |
| file://:0:0:0:0 | [summary] to write: argument this in write(_:) :  | semmle.label | [summary] to write: argument this in write(_:) :  |
| file://:0:0:0:0 | [summary] to write: return (return) in Data.init(_:) :  | semmle.label | [summary] to write: return (return) in Data.init(_:) :  |
| file://:0:0:0:0 | [summary] to write: return (return) in Data.init(base64Encoded:options:) :  | semmle.label | [summary] to write: return (return) in Data.init(base64Encoded:options:) :  |
| file://:0:0:0:0 | [summary] to write: return (return) in Data.init(buffer:) :  | semmle.label | [summary] to write: return (return) in Data.init(buffer:) :  |
| file://:0:0:0:0 | [summary] to write: return (return) in Data.init(buffer:) :  | semmle.label | [summary] to write: return (return) in Data.init(buffer:) :  |
| file://:0:0:0:0 | [summary] to write: return (return) in Data.init(bytes:count:) :  | semmle.label | [summary] to write: return (return) in Data.init(bytes:count:) :  |
| file://:0:0:0:0 | [summary] to write: return (return) in Data.init(bytes:count:) :  | semmle.label | [summary] to write: return (return) in Data.init(bytes:count:) :  |
| file://:0:0:0:0 | [summary] to write: return (return) in Data.init(bytesNoCopy:count:deallocator:) :  | semmle.label | [summary] to write: return (return) in Data.init(bytesNoCopy:count:deallocator:) :  |
| file://:0:0:0:0 | [summary] to write: return (return) in Data.init(contentsOf:options:) :  | semmle.label | [summary] to write: return (return) in Data.init(contentsOf:options:) :  |
| file://:0:0:0:0 | [summary] to write: return (return) in Data.init(referencing:) :  | semmle.label | [summary] to write: return (return) in Data.init(referencing:) :  |
| file://:0:0:0:0 | [summary] to write: return (return) in JSValue.init(bool:in:) :  | semmle.label | [summary] to write: return (return) in JSValue.init(bool:in:) :  |
| file://:0:0:0:0 | [summary] to write: return (return) in JSValue.init(double:in:) :  | semmle.label | [summary] to write: return (return) in JSValue.init(double:in:) :  |
| file://:0:0:0:0 | [summary] to write: return (return) in JSValue.init(int32:in:) :  | semmle.label | [summary] to write: return (return) in JSValue.init(int32:in:) :  |
| file://:0:0:0:0 | [summary] to write: return (return) in JSValue.init(object:in:) :  | semmle.label | [summary] to write: return (return) in JSValue.init(object:in:) :  |
| file://:0:0:0:0 | [summary] to write: return (return) in JSValue.init(point:in:) :  | semmle.label | [summary] to write: return (return) in JSValue.init(point:in:) :  |
| file://:0:0:0:0 | [summary] to write: return (return) in JSValue.init(range:in:) :  | semmle.label | [summary] to write: return (return) in JSValue.init(range:in:) :  |
| file://:0:0:0:0 | [summary] to write: return (return) in JSValue.init(rect:in:) :  | semmle.label | [summary] to write: return (return) in JSValue.init(rect:in:) :  |
| file://:0:0:0:0 | [summary] to write: return (return) in JSValue.init(size:in:) :  | semmle.label | [summary] to write: return (return) in JSValue.init(size:in:) :  |
| file://:0:0:0:0 | [summary] to write: return (return) in JSValue.init(uInt32:in:) :  | semmle.label | [summary] to write: return (return) in JSValue.init(uInt32:in:) :  |
| file://:0:0:0:0 | [summary] to write: return (return) in NSData.init(base64Encoded:options:) :  | semmle.label | [summary] to write: return (return) in NSData.init(base64Encoded:options:) :  |
| file://:0:0:0:0 | [summary] to write: return (return) in NSData.init(base64Encoded:options:) :  | semmle.label | [summary] to write: return (return) in NSData.init(base64Encoded:options:) :  |
| file://:0:0:0:0 | [summary] to write: return (return) in NSData.init(base64Encoding:) :  | semmle.label | [summary] to write: return (return) in NSData.init(base64Encoding:) :  |
| file://:0:0:0:0 | [summary] to write: return (return) in NSData.init(bytes:length:) :  | semmle.label | [summary] to write: return (return) in NSData.init(bytes:length:) :  |
| file://:0:0:0:0 | [summary] to write: return (return) in NSData.init(bytesNoCopy:length:) :  | semmle.label | [summary] to write: return (return) in NSData.init(bytesNoCopy:length:) :  |
| file://:0:0:0:0 | [summary] to write: return (return) in NSData.init(bytesNoCopy:length:deallocator:) :  | semmle.label | [summary] to write: return (return) in NSData.init(bytesNoCopy:length:deallocator:) :  |
| file://:0:0:0:0 | [summary] to write: return (return) in NSData.init(bytesNoCopy:length:freeWhenDone:) :  | semmle.label | [summary] to write: return (return) in NSData.init(bytesNoCopy:length:freeWhenDone:) :  |
| file://:0:0:0:0 | [summary] to write: return (return) in NSData.init(contentsOf:) :  | semmle.label | [summary] to write: return (return) in NSData.init(contentsOf:) :  |
| file://:0:0:0:0 | [summary] to write: return (return) in NSData.init(contentsOf:options:) :  | semmle.label | [summary] to write: return (return) in NSData.init(contentsOf:options:) :  |
| file://:0:0:0:0 | [summary] to write: return (return) in NSData.init(contentsOfFile:) :  | semmle.label | [summary] to write: return (return) in NSData.init(contentsOfFile:) :  |
| file://:0:0:0:0 | [summary] to write: return (return) in NSData.init(contentsOfFile:options:) :  | semmle.label | [summary] to write: return (return) in NSData.init(contentsOfFile:options:) :  |
| file://:0:0:0:0 | [summary] to write: return (return) in NSData.init(contentsOfMappedFile:) :  | semmle.label | [summary] to write: return (return) in NSData.init(contentsOfMappedFile:) :  |
| file://:0:0:0:0 | [summary] to write: return (return) in NSData.init(data:) :  | semmle.label | [summary] to write: return (return) in NSData.init(data:) :  |
| file://:0:0:0:0 | [summary] to write: return (return) in NSString.init(characters:length:) :  | semmle.label | [summary] to write: return (return) in NSString.init(characters:length:) :  |
| file://:0:0:0:0 | [summary] to write: return (return) in NSString.init(charactersNoCopy:length:freeWhenDone:) :  | semmle.label | [summary] to write: return (return) in NSString.init(charactersNoCopy:length:freeWhenDone:) :  |
| file://:0:0:0:0 | [summary] to write: return (return) in NSString.init(string:) :  | semmle.label | [summary] to write: return (return) in NSString.init(string:) :  |
| file://:0:0:0:0 | [summary] to write: return (return) in Self.init(bytes:length:encoding:) :  | semmle.label | [summary] to write: return (return) in Self.init(bytes:length:encoding:) :  |
| file://:0:0:0:0 | [summary] to write: return (return) in Self.init(bytesNoCopy:length:encoding:freeWhenDone:) :  | semmle.label | [summary] to write: return (return) in Self.init(bytesNoCopy:length:encoding:freeWhenDone:) :  |
| file://:0:0:0:0 | [summary] to write: return (return) in Self.init(cString:) :  | semmle.label | [summary] to write: return (return) in Self.init(cString:) :  |
| file://:0:0:0:0 | [summary] to write: return (return) in Self.init(cString:encoding:) :  | semmle.label | [summary] to write: return (return) in Self.init(cString:encoding:) :  |
| file://:0:0:0:0 | [summary] to write: return (return) in Self.init(contentsOf:) :  | semmle.label | [summary] to write: return (return) in Self.init(contentsOf:) :  |
| file://:0:0:0:0 | [summary] to write: return (return) in Self.init(contentsOf:encoding:) :  | semmle.label | [summary] to write: return (return) in Self.init(contentsOf:encoding:) :  |
| file://:0:0:0:0 | [summary] to write: return (return) in Self.init(contentsOf:usedEncoding:) :  | semmle.label | [summary] to write: return (return) in Self.init(contentsOf:usedEncoding:) :  |
| file://:0:0:0:0 | [summary] to write: return (return) in Self.init(contentsOfFile:) :  | semmle.label | [summary] to write: return (return) in Self.init(contentsOfFile:) :  |
| file://:0:0:0:0 | [summary] to write: return (return) in Self.init(contentsOfFile:encoding:) :  | semmle.label | [summary] to write: return (return) in Self.init(contentsOfFile:encoding:) :  |
| file://:0:0:0:0 | [summary] to write: return (return) in Self.init(contentsOfFile:usedEncoding:) :  | semmle.label | [summary] to write: return (return) in Self.init(contentsOfFile:usedEncoding:) :  |
| file://:0:0:0:0 | [summary] to write: return (return) in Self.init(data:encoding:) :  | semmle.label | [summary] to write: return (return) in Self.init(data:encoding:) :  |
| file://:0:0:0:0 | [summary] to write: return (return) in Self.init(format:_:) :  | semmle.label | [summary] to write: return (return) in Self.init(format:_:) :  |
| file://:0:0:0:0 | [summary] to write: return (return) in Self.init(format:arguments:) :  | semmle.label | [summary] to write: return (return) in Self.init(format:arguments:) :  |
| file://:0:0:0:0 | [summary] to write: return (return) in Self.init(format:locale:_:) :  | semmle.label | [summary] to write: return (return) in Self.init(format:locale:_:) :  |
| file://:0:0:0:0 | [summary] to write: return (return) in Self.init(format:locale:arguments:) :  | semmle.label | [summary] to write: return (return) in Self.init(format:locale:arguments:) :  |
| file://:0:0:0:0 | [summary] to write: return (return) in Self.init(utf8String:) :  | semmle.label | [summary] to write: return (return) in Self.init(utf8String:) :  |
| file://:0:0:0:0 | [summary] to write: return (return) in String.init(_:) :  | semmle.label | [summary] to write: return (return) in String.init(_:) :  |
| file://:0:0:0:0 | [summary] to write: return (return) in String.init(_:) :  | semmle.label | [summary] to write: return (return) in String.init(_:) :  |
| file://:0:0:0:0 | [summary] to write: return (return) in String.init(_:) :  | semmle.label | [summary] to write: return (return) in String.init(_:) :  |
| file://:0:0:0:0 | [summary] to write: return (return) in String.init(bytes:encoding:) :  | semmle.label | [summary] to write: return (return) in String.init(bytes:encoding:) :  |
| file://:0:0:0:0 | [summary] to write: return (return) in String.init(cString:) :  | semmle.label | [summary] to write: return (return) in String.init(cString:) :  |
| file://:0:0:0:0 | [summary] to write: return (return) in String.init(cString:) :  | semmle.label | [summary] to write: return (return) in String.init(cString:) :  |
| file://:0:0:0:0 | [summary] to write: return (return) in String.init(data:encoding:) :  | semmle.label | [summary] to write: return (return) in String.init(data:encoding:) :  |
| file://:0:0:0:0 | [summary] to write: return (return) in String.init(decoding:as:) :  | semmle.label | [summary] to write: return (return) in String.init(decoding:as:) :  |
| file://:0:0:0:0 | [summary] to write: return (return) in String.init(describing:) :  | semmle.label | [summary] to write: return (return) in String.init(describing:) :  |
| file://:0:0:0:0 | [summary] to write: return (return) in String.init(format:_:) :  | semmle.label | [summary] to write: return (return) in String.init(format:_:) :  |
| file://:0:0:0:0 | [summary] to write: return (return) in String.init(format:arguments:) :  | semmle.label | [summary] to write: return (return) in String.init(format:arguments:) :  |
| file://:0:0:0:0 | [summary] to write: return (return) in String.init(format:locale:_:) :  | semmle.label | [summary] to write: return (return) in String.init(format:locale:_:) :  |
| file://:0:0:0:0 | [summary] to write: return (return) in String.init(format:locale:arguments:) :  | semmle.label | [summary] to write: return (return) in String.init(format:locale:arguments:) :  |
| file://:0:0:0:0 | [summary] to write: return (return) in String.init(repeating:count:) :  | semmle.label | [summary] to write: return (return) in String.init(repeating:count:) :  |
| file://:0:0:0:0 | [summary] to write: return (return) in URL.init(string:) :  | semmle.label | [summary] to write: return (return) in URL.init(string:) :  |
| file://:0:0:0:0 | [summary] to write: return (return) in URL.init(string:) :  | semmle.label | [summary] to write: return (return) in URL.init(string:) :  |
| file://:0:0:0:0 | [summary] to write: return (return) in URL.init(string:relativeTo:) :  | semmle.label | [summary] to write: return (return) in URL.init(string:relativeTo:) :  |
| file://:0:0:0:0 | [summary] to write: return (return) in URL.init(string:relativeTo:) :  | semmle.label | [summary] to write: return (return) in URL.init(string:relativeTo:) :  |
| file://:0:0:0:0 | [summary] to write: return (return) in WKUserScript.init(source:injectionTime:forMainFrameOnly:) :  | semmle.label | [summary] to write: return (return) in WKUserScript.init(source:injectionTime:forMainFrameOnly:) :  |
| file://:0:0:0:0 | [summary] to write: return (return) in WKUserScript.init(source:injectionTime:forMainFrameOnly:in:) :  | semmle.label | [summary] to write: return (return) in WKUserScript.init(source:injectionTime:forMainFrameOnly:in:) :  |
| file://:0:0:0:0 | [summary] to write: return (return) in appending(_:) :  | semmle.label | [summary] to write: return (return) in appending(_:) :  |
| file://:0:0:0:0 | [summary] to write: return (return) in appending(_:) :  | semmle.label | [summary] to write: return (return) in appending(_:) :  |
| file://:0:0:0:0 | [summary] to write: return (return) in appending(_:) :  | semmle.label | [summary] to write: return (return) in appending(_:) :  |
| file://:0:0:0:0 | [summary] to write: return (return) in appending(_:) :  | semmle.label | [summary] to write: return (return) in appending(_:) :  |
| file://:0:0:0:0 | [summary] to write: return (return) in appendingFormat(_:_:) :  | semmle.label | [summary] to write: return (return) in appendingFormat(_:_:) :  |
| file://:0:0:0:0 | [summary] to write: return (return) in appendingFormat(_:_:) :  | semmle.label | [summary] to write: return (return) in appendingFormat(_:_:) :  |
| file://:0:0:0:0 | [summary] to write: return (return) in appendingPathComponent(_:) :  | semmle.label | [summary] to write: return (return) in appendingPathComponent(_:) :  |
| file://:0:0:0:0 | [summary] to write: return (return) in appendingPathComponent(_:) :  | semmle.label | [summary] to write: return (return) in appendingPathComponent(_:) :  |
| file://:0:0:0:0 | [summary] to write: return (return) in appendingPathComponent(_:conformingTo:) :  | semmle.label | [summary] to write: return (return) in appendingPathComponent(_:conformingTo:) :  |
| file://:0:0:0:0 | [summary] to write: return (return) in appendingPathComponent(_:conformingTo:) :  | semmle.label | [summary] to write: return (return) in appendingPathComponent(_:conformingTo:) :  |
| file://:0:0:0:0 | [summary] to write: return (return) in appendingPathExtension(_:) :  | semmle.label | [summary] to write: return (return) in appendingPathExtension(_:) :  |
| file://:0:0:0:0 | [summary] to write: return (return) in appendingPathExtension(_:) :  | semmle.label | [summary] to write: return (return) in appendingPathExtension(_:) :  |
| file://:0:0:0:0 | [summary] to write: return (return) in applyingTransform(_:reverse:) :  | semmle.label | [summary] to write: return (return) in applyingTransform(_:reverse:) :  |
| file://:0:0:0:0 | [summary] to write: return (return) in atIndex(_:) :  | semmle.label | [summary] to write: return (return) in atIndex(_:) :  |
| file://:0:0:0:0 | [summary] to write: return (return) in base64EncodedData(options:) :  | semmle.label | [summary] to write: return (return) in base64EncodedData(options:) :  |
| file://:0:0:0:0 | [summary] to write: return (return) in base64EncodedData(options:) :  | semmle.label | [summary] to write: return (return) in base64EncodedData(options:) :  |
| file://:0:0:0:0 | [summary] to write: return (return) in base64EncodedString(options:) :  | semmle.label | [summary] to write: return (return) in base64EncodedString(options:) :  |
| file://:0:0:0:0 | [summary] to write: return (return) in base64EncodedString(options:) :  | semmle.label | [summary] to write: return (return) in base64EncodedString(options:) :  |
| file://:0:0:0:0 | [summary] to write: return (return) in base64Encoding() :  | semmle.label | [summary] to write: return (return) in base64Encoding() :  |
| file://:0:0:0:0 | [summary] to write: return (return) in cString() :  | semmle.label | [summary] to write: return (return) in cString() :  |
| file://:0:0:0:0 | [summary] to write: return (return) in cString(using:) :  | semmle.label | [summary] to write: return (return) in cString(using:) :  |
| file://:0:0:0:0 | [summary] to write: return (return) in cString(using:) :  | semmle.label | [summary] to write: return (return) in cString(using:) :  |
| file://:0:0:0:0 | [summary] to write: return (return) in capitalized(with:) :  | semmle.label | [summary] to write: return (return) in capitalized(with:) :  |
| file://:0:0:0:0 | [summary] to write: return (return) in capitalized(with:) :  | semmle.label | [summary] to write: return (return) in capitalized(with:) :  |
| file://:0:0:0:0 | [summary] to write: return (return) in character(at:) :  | semmle.label | [summary] to write: return (return) in character(at:) :  |
| file://:0:0:0:0 | [summary] to write: return (return) in compactMap(_:) :  | semmle.label | [summary] to write: return (return) in compactMap(_:) :  |
| file://:0:0:0:0 | [summary] to write: return (return) in components(separatedBy:) :  | semmle.label | [summary] to write: return (return) in components(separatedBy:) :  |
| file://:0:0:0:0 | [summary] to write: return (return) in components(separatedBy:) :  | semmle.label | [summary] to write: return (return) in components(separatedBy:) :  |
| file://:0:0:0:0 | [summary] to write: return (return) in components(separatedBy:) :  | semmle.label | [summary] to write: return (return) in components(separatedBy:) :  |
| file://:0:0:0:0 | [summary] to write: return (return) in compressed(using:) :  | semmle.label | [summary] to write: return (return) in compressed(using:) :  |
| file://:0:0:0:0 | [summary] to write: return (return) in copy() :  | semmle.label | [summary] to write: return (return) in copy() :  |
| file://:0:0:0:0 | [summary] to write: return (return) in copy(with:) :  | semmle.label | [summary] to write: return (return) in copy(with:) :  |
| file://:0:0:0:0 | [summary] to write: return (return) in data(using:) :  | semmle.label | [summary] to write: return (return) in data(using:) :  |
| file://:0:0:0:0 | [summary] to write: return (return) in data(using:allowLossyConversion:) :  | semmle.label | [summary] to write: return (return) in data(using:allowLossyConversion:) :  |
| file://:0:0:0:0 | [summary] to write: return (return) in dataWithContentsOfMappedFile(_:) :  | semmle.label | [summary] to write: return (return) in dataWithContentsOfMappedFile(_:) :  |
| file://:0:0:0:0 | [summary] to write: return (return) in decompressed(using:) :  | semmle.label | [summary] to write: return (return) in decompressed(using:) :  |
| file://:0:0:0:0 | [summary] to write: return (return) in dropFirst(_:) :  | semmle.label | [summary] to write: return (return) in dropFirst(_:) :  |
| file://:0:0:0:0 | [summary] to write: return (return) in dropLast(_:) :  | semmle.label | [summary] to write: return (return) in dropLast(_:) :  |
| file://:0:0:0:0 | [summary] to write: return (return) in flatMap(_:) :  | semmle.label | [summary] to write: return (return) in flatMap(_:) :  |
| file://:0:0:0:0 | [summary] to write: return (return) in flatMap(_:) :  | semmle.label | [summary] to write: return (return) in flatMap(_:) :  |
| file://:0:0:0:0 | [summary] to write: return (return) in folding(options:locale:) :  | semmle.label | [summary] to write: return (return) in folding(options:locale:) :  |
| file://:0:0:0:0 | [summary] to write: return (return) in folding(options:locale:) :  | semmle.label | [summary] to write: return (return) in folding(options:locale:) :  |
| file://:0:0:0:0 | [summary] to write: return (return) in forProperty(_:) :  | semmle.label | [summary] to write: return (return) in forProperty(_:) :  |
| file://:0:0:0:0 | [summary] to write: return (return) in localizedStringWithFormat(_:_:) :  | semmle.label | [summary] to write: return (return) in localizedStringWithFormat(_:_:) :  |
| file://:0:0:0:0 | [summary] to write: return (return) in localizedStringWithFormat(_:_:) :  | semmle.label | [summary] to write: return (return) in localizedStringWithFormat(_:_:) :  |
| file://:0:0:0:0 | [summary] to write: return (return) in lossyCString() :  | semmle.label | [summary] to write: return (return) in lossyCString() :  |
| file://:0:0:0:0 | [summary] to write: return (return) in lowercased() :  | semmle.label | [summary] to write: return (return) in lowercased() :  |
| file://:0:0:0:0 | [summary] to write: return (return) in lowercased(with:) :  | semmle.label | [summary] to write: return (return) in lowercased(with:) :  |
| file://:0:0:0:0 | [summary] to write: return (return) in lowercased(with:) :  | semmle.label | [summary] to write: return (return) in lowercased(with:) :  |
| file://:0:0:0:0 | [summary] to write: return (return) in map(_:) :  | semmle.label | [summary] to write: return (return) in map(_:) :  |
| file://:0:0:0:0 | [summary] to write: return (return) in mutableCopy() :  | semmle.label | [summary] to write: return (return) in mutableCopy() :  |
| file://:0:0:0:0 | [summary] to write: return (return) in mutableCopy(with:) :  | semmle.label | [summary] to write: return (return) in mutableCopy(with:) :  |
| file://:0:0:0:0 | [summary] to write: return (return) in padding(toLength:withPad:startingAt:) :  | semmle.label | [summary] to write: return (return) in padding(toLength:withPad:startingAt:) :  |
| file://:0:0:0:0 | [summary] to write: return (return) in padding(toLength:withPad:startingAt:) :  | semmle.label | [summary] to write: return (return) in padding(toLength:withPad:startingAt:) :  |
| file://:0:0:0:0 | [summary] to write: return (return) in padding(toLength:withPad:startingAt:) :  | semmle.label | [summary] to write: return (return) in padding(toLength:withPad:startingAt:) :  |
| file://:0:0:0:0 | [summary] to write: return (return) in path(withComponents:) :  | semmle.label | [summary] to write: return (return) in path(withComponents:) :  |
| file://:0:0:0:0 | [summary] to write: return (return) in prefix(_:) :  | semmle.label | [summary] to write: return (return) in prefix(_:) :  |
| file://:0:0:0:0 | [summary] to write: return (return) in prefix(through:) :  | semmle.label | [summary] to write: return (return) in prefix(through:) :  |
| file://:0:0:0:0 | [summary] to write: return (return) in prefix(upTo:) :  | semmle.label | [summary] to write: return (return) in prefix(upTo:) :  |
| file://:0:0:0:0 | [summary] to write: return (return) in propertyList() :  | semmle.label | [summary] to write: return (return) in propertyList() :  |
| file://:0:0:0:0 | [summary] to write: return (return) in propertyListFromStringsFileFormat() :  | semmle.label | [summary] to write: return (return) in propertyListFromStringsFileFormat() :  |
| file://:0:0:0:0 | [summary] to write: return (return) in propertyListFromStringsFileFormat() :  | semmle.label | [summary] to write: return (return) in propertyListFromStringsFileFormat() :  |
| file://:0:0:0:0 | [summary] to write: return (return) in reduce(into:_:) :  | semmle.label | [summary] to write: return (return) in reduce(into:_:) :  |
| file://:0:0:0:0 | [summary] to write: return (return) in remove(at:) :  | semmle.label | [summary] to write: return (return) in remove(at:) :  |
| file://:0:0:0:0 | [summary] to write: return (return) in removeFirst() :  | semmle.label | [summary] to write: return (return) in removeFirst() :  |
| file://:0:0:0:0 | [summary] to write: return (return) in removeLast() :  | semmle.label | [summary] to write: return (return) in removeLast() :  |
| file://:0:0:0:0 | [summary] to write: return (return) in replacingOccurrences(of:with:) :  | semmle.label | [summary] to write: return (return) in replacingOccurrences(of:with:) :  |
| file://:0:0:0:0 | [summary] to write: return (return) in replacingOccurrences(of:with:) :  | semmle.label | [summary] to write: return (return) in replacingOccurrences(of:with:) :  |
| file://:0:0:0:0 | [summary] to write: return (return) in replacingOccurrences(of:with:options:range:) :  | semmle.label | [summary] to write: return (return) in replacingOccurrences(of:with:options:range:) :  |
| file://:0:0:0:0 | [summary] to write: return (return) in replacingOccurrences(of:with:options:range:) :  | semmle.label | [summary] to write: return (return) in replacingOccurrences(of:with:options:range:) :  |
| file://:0:0:0:0 | [summary] to write: return (return) in replacingOccurrences(of:with:options:range:) :  | semmle.label | [summary] to write: return (return) in replacingOccurrences(of:with:options:range:) :  |
| file://:0:0:0:0 | [summary] to write: return (return) in replacingOccurrences(of:with:options:range:) :  | semmle.label | [summary] to write: return (return) in replacingOccurrences(of:with:options:range:) :  |
| file://:0:0:0:0 | [summary] to write: return (return) in reversed() :  | semmle.label | [summary] to write: return (return) in reversed() :  |
| file://:0:0:0:0 | [summary] to write: return (return) in reversed() :  | semmle.label | [summary] to write: return (return) in reversed() :  |
| file://:0:0:0:0 | [summary] to write: return (return) in shuffled() :  | semmle.label | [summary] to write: return (return) in shuffled() :  |
| file://:0:0:0:0 | [summary] to write: return (return) in shuffled(using:) :  | semmle.label | [summary] to write: return (return) in shuffled(using:) :  |
| file://:0:0:0:0 | [summary] to write: return (return) in sorted() :  | semmle.label | [summary] to write: return (return) in sorted() :  |
| file://:0:0:0:0 | [summary] to write: return (return) in sorted(by:) :  | semmle.label | [summary] to write: return (return) in sorted(by:) :  |
| file://:0:0:0:0 | [summary] to write: return (return) in sorted(using:) :  | semmle.label | [summary] to write: return (return) in sorted(using:) :  |
| file://:0:0:0:0 | [summary] to write: return (return) in split(maxSplits:omittingEmptySubsequences:whereSeparator:) :  | semmle.label | [summary] to write: return (return) in split(maxSplits:omittingEmptySubsequences:whereSeparator:) :  |
| file://:0:0:0:0 | [summary] to write: return (return) in split(separator:maxSplits:omittingEmptySubsequences:) :  | semmle.label | [summary] to write: return (return) in split(separator:maxSplits:omittingEmptySubsequences:) :  |
| file://:0:0:0:0 | [summary] to write: return (return) in string(withCString:) :  | semmle.label | [summary] to write: return (return) in string(withCString:) :  |
| file://:0:0:0:0 | [summary] to write: return (return) in string(withCString:length:) :  | semmle.label | [summary] to write: return (return) in string(withCString:length:) :  |
| file://:0:0:0:0 | [summary] to write: return (return) in string(withContentsOf:) :  | semmle.label | [summary] to write: return (return) in string(withContentsOf:) :  |
| file://:0:0:0:0 | [summary] to write: return (return) in string(withContentsOfFile:) :  | semmle.label | [summary] to write: return (return) in string(withContentsOfFile:) :  |
| file://:0:0:0:0 | [summary] to write: return (return) in strings(byAppendingPaths:) :  | semmle.label | [summary] to write: return (return) in strings(byAppendingPaths:) :  |
| file://:0:0:0:0 | [summary] to write: return (return) in subdata(with:) :  | semmle.label | [summary] to write: return (return) in subdata(with:) :  |
| file://:0:0:0:0 | [summary] to write: return (return) in substring(from:) :  | semmle.label | [summary] to write: return (return) in substring(from:) :  |
| file://:0:0:0:0 | [summary] to write: return (return) in substring(from:) :  | semmle.label | [summary] to write: return (return) in substring(from:) :  |
| file://:0:0:0:0 | [summary] to write: return (return) in substring(to:) :  | semmle.label | [summary] to write: return (return) in substring(to:) :  |
| file://:0:0:0:0 | [summary] to write: return (return) in substring(with:) :  | semmle.label | [summary] to write: return (return) in substring(with:) :  |
| file://:0:0:0:0 | [summary] to write: return (return) in suffix(_:) :  | semmle.label | [summary] to write: return (return) in suffix(_:) :  |
| file://:0:0:0:0 | [summary] to write: return (return) in suffix(from:) :  | semmle.label | [summary] to write: return (return) in suffix(from:) :  |
| file://:0:0:0:0 | [summary] to write: return (return) in toArray() :  | semmle.label | [summary] to write: return (return) in toArray() :  |
| file://:0:0:0:0 | [summary] to write: return (return) in toBool() :  | semmle.label | [summary] to write: return (return) in toBool() :  |
| file://:0:0:0:0 | [summary] to write: return (return) in toDate() :  | semmle.label | [summary] to write: return (return) in toDate() :  |
| file://:0:0:0:0 | [summary] to write: return (return) in toDictionary() :  | semmle.label | [summary] to write: return (return) in toDictionary() :  |
| file://:0:0:0:0 | [summary] to write: return (return) in toDouble() :  | semmle.label | [summary] to write: return (return) in toDouble() :  |
| file://:0:0:0:0 | [summary] to write: return (return) in toInt32() :  | semmle.label | [summary] to write: return (return) in toInt32() :  |
| file://:0:0:0:0 | [summary] to write: return (return) in toNumber() :  | semmle.label | [summary] to write: return (return) in toNumber() :  |
| file://:0:0:0:0 | [summary] to write: return (return) in toObject() :  | semmle.label | [summary] to write: return (return) in toObject() :  |
| file://:0:0:0:0 | [summary] to write: return (return) in toObjectOf(_:) :  | semmle.label | [summary] to write: return (return) in toObjectOf(_:) :  |
| file://:0:0:0:0 | [summary] to write: return (return) in toPoint() :  | semmle.label | [summary] to write: return (return) in toPoint() :  |
| file://:0:0:0:0 | [summary] to write: return (return) in toRange() :  | semmle.label | [summary] to write: return (return) in toRange() :  |
| file://:0:0:0:0 | [summary] to write: return (return) in toRect() :  | semmle.label | [summary] to write: return (return) in toRect() :  |
| file://:0:0:0:0 | [summary] to write: return (return) in toSize() :  | semmle.label | [summary] to write: return (return) in toSize() :  |
| file://:0:0:0:0 | [summary] to write: return (return) in toString() :  | semmle.label | [summary] to write: return (return) in toString() :  |
| file://:0:0:0:0 | [summary] to write: return (return) in toUInt32() :  | semmle.label | [summary] to write: return (return) in toUInt32() :  |
| file://:0:0:0:0 | [summary] to write: return (return) in trimmingCharacters(in:) :  | semmle.label | [summary] to write: return (return) in trimmingCharacters(in:) :  |
| file://:0:0:0:0 | [summary] to write: return (return) in trimmingCharacters(in:) :  | semmle.label | [summary] to write: return (return) in trimmingCharacters(in:) :  |
| file://:0:0:0:0 | [summary] to write: return (return) in trimmingPrefix(_:) :  | semmle.label | [summary] to write: return (return) in trimmingPrefix(_:) :  |
| file://:0:0:0:0 | [summary] to write: return (return) in trimmingPrefix(while:) :  | semmle.label | [summary] to write: return (return) in trimmingPrefix(while:) :  |
| file://:0:0:0:0 | [summary] to write: return (return) in uppercased() :  | semmle.label | [summary] to write: return (return) in uppercased() :  |
| file://:0:0:0:0 | [summary] to write: return (return) in uppercased(with:) :  | semmle.label | [summary] to write: return (return) in uppercased(with:) :  |
| file://:0:0:0:0 | [summary] to write: return (return) in uppercased(with:) :  | semmle.label | [summary] to write: return (return) in uppercased(with:) :  |
| file://:0:0:0:0 | [summary] to write: return (return) in variantFittingPresentationWidth(_:) :  | semmle.label | [summary] to write: return (return) in variantFittingPresentationWidth(_:) :  |
| nsdata.swift:22:9:22:9 | self :  | semmle.label | self :  |
| nsdata.swift:23:9:23:9 | self :  | semmle.label | self :  |
| nsdata.swift:24:5:24:50 | [summary param] 0 in NSData.init(bytes:length:) :  | semmle.label | [summary param] 0 in NSData.init(bytes:length:) :  |
| nsdata.swift:25:5:25:68 | [summary param] 0 in NSData.init(bytesNoCopy:length:) :  | semmle.label | [summary param] 0 in NSData.init(bytesNoCopy:length:) :  |
| nsdata.swift:26:5:26:130 | [summary param] 0 in NSData.init(bytesNoCopy:length:deallocator:) :  | semmle.label | [summary param] 0 in NSData.init(bytesNoCopy:length:deallocator:) :  |
| nsdata.swift:27:5:27:90 | [summary param] 0 in NSData.init(bytesNoCopy:length:freeWhenDone:) :  | semmle.label | [summary param] 0 in NSData.init(bytesNoCopy:length:freeWhenDone:) :  |
| nsdata.swift:28:5:28:23 | [summary param] 0 in NSData.init(data:) :  | semmle.label | [summary param] 0 in NSData.init(data:) :  |
| nsdata.swift:29:5:29:36 | [summary param] 0 in NSData.init(contentsOfFile:) :  | semmle.label | [summary param] 0 in NSData.init(contentsOfFile:) :  |
| nsdata.swift:30:5:30:93 | [summary param] 0 in NSData.init(contentsOfFile:options:) :  | semmle.label | [summary param] 0 in NSData.init(contentsOfFile:options:) :  |
| nsdata.swift:31:5:31:29 | [summary param] 0 in NSData.init(contentsOf:) :  | semmle.label | [summary param] 0 in NSData.init(contentsOf:) :  |
| nsdata.swift:32:5:32:61 | [summary param] 0 in NSData.init(contentsOf:options:) :  | semmle.label | [summary param] 0 in NSData.init(contentsOf:options:) :  |
| nsdata.swift:33:5:33:47 | [summary param] 0 in NSData.init(contentsOfMappedFile:) :  | semmle.label | [summary param] 0 in NSData.init(contentsOfMappedFile:) :  |
| nsdata.swift:34:5:34:88 | [summary param] 0 in NSData.init(base64Encoded:options:) :  | semmle.label | [summary param] 0 in NSData.init(base64Encoded:options:) :  |
| nsdata.swift:35:5:35:92 | [summary param] 0 in NSData.init(base64Encoded:options:) :  | semmle.label | [summary param] 0 in NSData.init(base64Encoded:options:) :  |
| nsdata.swift:36:5:36:49 | [summary param] 0 in NSData.init(base64Encoding:) :  | semmle.label | [summary param] 0 in NSData.init(base64Encoding:) :  |
| nsdata.swift:37:5:37:98 | [summary param] this in base64EncodedData(options:) :  | semmle.label | [summary param] this in base64EncodedData(options:) :  |
| nsdata.swift:38:5:38:96 | [summary param] this in base64EncodedString(options:) :  | semmle.label | [summary param] this in base64EncodedString(options:) :  |
| nsdata.swift:39:5:39:49 | [summary param] this in base64Encoding() :  | semmle.label | [summary param] this in base64Encoding() :  |
| nsdata.swift:40:5:40:82 | [summary param] 0 in dataWithContentsOfMappedFile(_:) :  | semmle.label | [summary param] 0 in dataWithContentsOfMappedFile(_:) :  |
| nsdata.swift:41:5:41:104 | [summary param] this in enumerateBytes(_:) :  | semmle.label | [summary param] this in enumerateBytes(_:) :  |
| nsdata.swift:42:5:42:55 | [summary param] this in getBytes(_:) :  | semmle.label | [summary param] this in getBytes(_:) :  |
| nsdata.swift:43:5:43:68 | [summary param] this in getBytes(_:length:) :  | semmle.label | [summary param] this in getBytes(_:length:) :  |
| nsdata.swift:44:5:44:71 | [summary param] this in getBytes(_:range:) :  | semmle.label | [summary param] this in getBytes(_:range:) :  |
| nsdata.swift:45:5:45:65 | [summary param] this in subdata(with:) :  | semmle.label | [summary param] this in subdata(with:) :  |
| nsdata.swift:46:5:46:89 | [summary param] this in compressed(using:) :  | semmle.label | [summary param] this in compressed(using:) :  |
| nsdata.swift:47:5:47:91 | [summary param] this in decompressed(using:) :  | semmle.label | [summary param] this in decompressed(using:) :  |
| nsdata.swift:57:26:57:80 | call to NSData.init(bytes:length:) :  | semmle.label | call to NSData.init(bytes:length:) :  |
| nsdata.swift:57:40:57:47 | call to source() :  | semmle.label | call to source() :  |
| nsdata.swift:58:15:58:15 | nsDataTainted1 | semmle.label | nsDataTainted1 |
| nsdata.swift:60:26:60:93 | call to NSData.init(bytesNoCopy:length:) :  | semmle.label | call to NSData.init(bytesNoCopy:length:) :  |
| nsdata.swift:60:46:60:53 | call to source() :  | semmle.label | call to source() :  |
| nsdata.swift:61:15:61:15 | nsDataTainted2 | semmle.label | nsDataTainted2 |
| nsdata.swift:63:26:63:111 | call to NSData.init(bytesNoCopy:length:deallocator:) :  | semmle.label | call to NSData.init(bytesNoCopy:length:deallocator:) :  |
| nsdata.swift:63:46:63:53 | call to source() :  | semmle.label | call to source() :  |
| nsdata.swift:64:15:64:15 | nsDataTainted3 | semmle.label | nsDataTainted3 |
| nsdata.swift:66:26:66:113 | call to NSData.init(bytesNoCopy:length:freeWhenDone:) :  | semmle.label | call to NSData.init(bytesNoCopy:length:freeWhenDone:) :  |
| nsdata.swift:66:46:66:53 | call to source() :  | semmle.label | call to source() :  |
| nsdata.swift:67:15:67:15 | nsDataTainted4 | semmle.label | nsDataTainted4 |
| nsdata.swift:69:26:69:56 | call to NSData.init(data:) :  | semmle.label | call to NSData.init(data:) :  |
| nsdata.swift:69:39:69:46 | call to source() :  | semmle.label | call to source() :  |
| nsdata.swift:70:15:70:15 | nsDataTainted5 | semmle.label | nsDataTainted5 |
| nsdata.swift:72:26:72:68 | call to NSData.init(contentsOfFile:) :  | semmle.label | call to NSData.init(contentsOfFile:) :  |
| nsdata.swift:72:49:72:56 | call to source() :  | semmle.label | call to source() :  |
| nsdata.swift:73:15:73:29 | ...! | semmle.label | ...! |
| nsdata.swift:75:26:75:81 | call to NSData.init(contentsOfFile:options:) :  | semmle.label | call to NSData.init(contentsOfFile:options:) :  |
| nsdata.swift:75:49:75:56 | call to source() :  | semmle.label | call to source() :  |
| nsdata.swift:76:15:76:15 | nsDataTainted7 | semmle.label | nsDataTainted7 |
| nsdata.swift:78:26:78:61 | call to NSData.init(contentsOf:) :  | semmle.label | call to NSData.init(contentsOf:) :  |
| nsdata.swift:78:45:78:52 | call to source() :  | semmle.label | call to source() :  |
| nsdata.swift:79:15:79:29 | ...! | semmle.label | ...! |
| nsdata.swift:81:26:81:74 | call to NSData.init(contentsOf:options:) :  | semmle.label | call to NSData.init(contentsOf:options:) :  |
| nsdata.swift:81:45:81:52 | call to source() :  | semmle.label | call to source() :  |
| nsdata.swift:82:15:82:29 | ...! | semmle.label | ...! |
| nsdata.swift:84:27:84:75 | call to NSData.init(contentsOfMappedFile:) :  | semmle.label | call to NSData.init(contentsOfMappedFile:) :  |
| nsdata.swift:84:56:84:63 | call to source() :  | semmle.label | call to source() :  |
| nsdata.swift:85:15:85:30 | ...! | semmle.label | ...! |
| nsdata.swift:87:27:87:79 | call to NSData.init(base64Encoded:options:) :  | semmle.label | call to NSData.init(base64Encoded:options:) :  |
| nsdata.swift:87:49:87:56 | call to source() :  | semmle.label | call to source() :  |
| nsdata.swift:88:15:88:30 | ...! | semmle.label | ...! |
| nsdata.swift:89:27:89:81 | call to NSData.init(base64Encoded:options:) :  | semmle.label | call to NSData.init(base64Encoded:options:) :  |
| nsdata.swift:89:49:89:56 | call to source() :  | semmle.label | call to source() :  |
| nsdata.swift:90:15:90:30 | ...! | semmle.label | ...! |
| nsdata.swift:92:27:92:69 | call to NSData.init(base64Encoding:) :  | semmle.label | call to NSData.init(base64Encoding:) :  |
| nsdata.swift:92:50:92:57 | call to source() :  | semmle.label | call to source() :  |
| nsdata.swift:93:15:93:30 | ...! | semmle.label | ...! |
| nsdata.swift:95:27:95:34 | call to source() :  | semmle.label | call to source() :  |
| nsdata.swift:96:15:96:15 | nsDataTainted14 :  | semmle.label | nsDataTainted14 :  |
| nsdata.swift:96:15:96:49 | call to base64EncodedData(options:) | semmle.label | call to base64EncodedData(options:) |
| nsdata.swift:97:15:97:15 | nsDataTainted14 :  | semmle.label | nsDataTainted14 :  |
| nsdata.swift:97:15:97:60 | call to base64EncodedData(options:) | semmle.label | call to base64EncodedData(options:) |
| nsdata.swift:99:27:99:34 | call to source() :  | semmle.label | call to source() :  |
| nsdata.swift:100:15:100:15 | nsDataTainted15 :  | semmle.label | nsDataTainted15 :  |
| nsdata.swift:100:15:100:51 | call to base64EncodedString(options:) | semmle.label | call to base64EncodedString(options:) |
| nsdata.swift:101:15:101:15 | nsDataTainted15 :  | semmle.label | nsDataTainted15 :  |
| nsdata.swift:101:15:101:62 | call to base64EncodedString(options:) | semmle.label | call to base64EncodedString(options:) |
| nsdata.swift:103:27:103:34 | call to source() :  | semmle.label | call to source() :  |
| nsdata.swift:104:15:104:15 | nsDataTainted16 :  | semmle.label | nsDataTainted16 :  |
| nsdata.swift:104:15:104:46 | call to base64Encoding() | semmle.label | call to base64Encoding() |
| nsdata.swift:106:15:106:70 | call to dataWithContentsOfMappedFile(_:) :  | semmle.label | call to dataWithContentsOfMappedFile(_:) :  |
| nsdata.swift:106:15:106:71 | ...! | semmle.label | ...! |
| nsdata.swift:106:51:106:58 | call to source() :  | semmle.label | call to source() :  |
| nsdata.swift:108:27:108:34 | call to source() :  | semmle.label | call to source() :  |
| nsdata.swift:109:5:109:5 | nsDataTainted17 :  | semmle.label | nsDataTainted17 :  |
| nsdata.swift:110:9:110:9 | bytes :  | semmle.label | bytes :  |
| nsdata.swift:110:45:110:45 | bytes | semmle.label | bytes |
| nsdata.swift:113:27:113:34 | call to source() :  | semmle.label | call to source() :  |
| nsdata.swift:115:5:115:5 | nsDataTainted18 :  | semmle.label | nsDataTainted18 :  |
| nsdata.swift:115:30:115:30 | [post] bufferTainted18 :  | semmle.label | [post] bufferTainted18 :  |
| nsdata.swift:116:15:116:15 | bufferTainted18 | semmle.label | bufferTainted18 |
| nsdata.swift:118:27:118:34 | call to source() :  | semmle.label | call to source() :  |
| nsdata.swift:120:5:120:5 | nsDataTainted19 :  | semmle.label | nsDataTainted19 :  |
| nsdata.swift:120:30:120:30 | [post] bufferTainted19 :  | semmle.label | [post] bufferTainted19 :  |
| nsdata.swift:121:15:121:15 | bufferTainted19 | semmle.label | bufferTainted19 |
| nsdata.swift:123:27:123:34 | call to source() :  | semmle.label | call to source() :  |
| nsdata.swift:125:5:125:5 | nsDataTainted20 :  | semmle.label | nsDataTainted20 :  |
| nsdata.swift:125:30:125:30 | [post] bufferTainted20 :  | semmle.label | [post] bufferTainted20 :  |
| nsdata.swift:126:15:126:15 | bufferTainted20 | semmle.label | bufferTainted20 |
| nsdata.swift:128:27:128:34 | call to source() :  | semmle.label | call to source() :  |
| nsdata.swift:129:15:129:15 | nsDataTainted21 :  | semmle.label | nsDataTainted21 :  |
| nsdata.swift:129:15:129:54 | call to subdata(with:) | semmle.label | call to subdata(with:) |
| nsdata.swift:131:27:131:34 | call to source() :  | semmle.label | call to source() :  |
| nsdata.swift:132:15:132:15 | nsDataTainted22 :  | semmle.label | nsDataTainted22 :  |
| nsdata.swift:132:15:132:81 | call to compressed(using:) | semmle.label | call to compressed(using:) |
| nsdata.swift:134:27:134:34 | call to source() :  | semmle.label | call to source() :  |
| nsdata.swift:135:15:135:15 | nsDataTainted23 :  | semmle.label | nsDataTainted23 :  |
| nsdata.swift:135:15:135:83 | call to decompressed(using:) | semmle.label | call to decompressed(using:) |
| nsdata.swift:138:27:138:34 | call to source() :  | semmle.label | call to source() :  |
| nsdata.swift:139:15:139:15 | nsDataTainted24 :  | semmle.label | nsDataTainted24 :  |
| nsdata.swift:139:15:139:31 | .bytes | semmle.label | .bytes |
| nsdata.swift:140:15:140:15 | nsDataTainted24 :  | semmle.label | nsDataTainted24 :  |
| nsdata.swift:140:15:140:31 | .description | semmle.label | .description |
| nsmutabledata.swift:13:9:13:9 | self :  | semmle.label | self :  |
| nsmutabledata.swift:14:5:14:58 | [summary param] 0 in append(_:length:) :  | semmle.label | [summary param] 0 in append(_:length:) :  |
| nsmutabledata.swift:15:5:15:33 | [summary param] 0 in append(_:) :  | semmle.label | [summary param] 0 in append(_:) :  |
| nsmutabledata.swift:16:5:16:78 | [summary param] 1 in replaceBytes(in:withBytes:) :  | semmle.label | [summary param] 1 in replaceBytes(in:withBytes:) :  |
| nsmutabledata.swift:17:5:17:121 | [summary param] 1 in replaceBytes(in:withBytes:length:) :  | semmle.label | [summary param] 1 in replaceBytes(in:withBytes:length:) :  |
| nsmutabledata.swift:18:5:18:33 | [summary param] 0 in setData(_:) :  | semmle.label | [summary param] 0 in setData(_:) :  |
| nsmutabledata.swift:28:5:28:5 | [post] nsMutableDataTainted1 :  | semmle.label | [post] nsMutableDataTainted1 :  |
| nsmutabledata.swift:28:34:28:41 | call to source() :  | semmle.label | call to source() :  |
| nsmutabledata.swift:29:15:29:15 | nsMutableDataTainted1 | semmle.label | nsMutableDataTainted1 |
| nsmutabledata.swift:32:5:32:5 | [post] nsMutableDataTainted2 :  | semmle.label | [post] nsMutableDataTainted2 :  |
| nsmutabledata.swift:32:34:32:41 | call to source() :  | semmle.label | call to source() :  |
| nsmutabledata.swift:33:15:33:15 | nsMutableDataTainted2 | semmle.label | nsMutableDataTainted2 |
| nsmutabledata.swift:36:5:36:5 | [post] nsMutableDataTainted3 :  | semmle.label | [post] nsMutableDataTainted3 :  |
| nsmutabledata.swift:36:66:36:73 | call to source() :  | semmle.label | call to source() :  |
| nsmutabledata.swift:37:15:37:15 | nsMutableDataTainted3 | semmle.label | nsMutableDataTainted3 |
| nsmutabledata.swift:40:5:40:5 | [post] nsMutableDataTainted4 :  | semmle.label | [post] nsMutableDataTainted4 :  |
| nsmutabledata.swift:40:66:40:73 | call to source() :  | semmle.label | call to source() :  |
| nsmutabledata.swift:41:15:41:15 | nsMutableDataTainted4 | semmle.label | nsMutableDataTainted4 |
| nsmutabledata.swift:44:5:44:5 | [post] nsMutableDataTainted5 :  | semmle.label | [post] nsMutableDataTainted5 :  |
| nsmutabledata.swift:44:35:44:42 | call to source() :  | semmle.label | call to source() :  |
| nsmutabledata.swift:45:15:45:15 | nsMutableDataTainted5 | semmle.label | nsMutableDataTainted5 |
| nsmutabledata.swift:48:33:48:40 | call to source() :  | semmle.label | call to source() :  |
| nsmutabledata.swift:49:15:49:15 | nsMutableDataTainted6 :  | semmle.label | nsMutableDataTainted6 :  |
| nsmutabledata.swift:49:15:49:37 | .mutableBytes | semmle.label | .mutableBytes |
<<<<<<< HEAD
| nsstring.swift:7:3:7:33 | [summary param] this in copy() :  | semmle.label | [summary param] this in copy() :  |
| nsstring.swift:8:3:8:40 | [summary param] this in mutableCopy() :  | semmle.label | [summary param] this in mutableCopy() :  |
| nsstring.swift:31:3:31:58 | [summary param] 0 in NSString.init(characters:length:) :  | semmle.label | [summary param] 0 in NSString.init(characters:length:) :  |
| nsstring.swift:32:3:32:113 | [summary param] 0 in NSString.init(charactersNoCopy:length:freeWhenDone:) :  | semmle.label | [summary param] 0 in NSString.init(charactersNoCopy:length:freeWhenDone:) :  |
| nsstring.swift:33:3:33:33 | [summary param] 0 in NSString.init(string:) :  | semmle.label | [summary param] 0 in NSString.init(string:) :  |
| nsstring.swift:35:15:35:95 | [summary param] 0 in Self.init(format:arguments:) :  | semmle.label | [summary param] 0 in Self.init(format:arguments:) :  |
| nsstring.swift:36:15:36:109 | [summary param] 0 in Self.init(format:locale:arguments:) :  | semmle.label | [summary param] 0 in Self.init(format:locale:arguments:) :  |
| nsstring.swift:37:15:37:82 | [summary param] 0 in Self.init(format:_:) :  | semmle.label | [summary param] 0 in Self.init(format:_:) :  |
| nsstring.swift:38:15:38:99 | [summary param] 0 in Self.init(format:locale:_:) :  | semmle.label | [summary param] 0 in Self.init(format:locale:_:) :  |
| nsstring.swift:39:15:39:100 | [summary param] 0 in Self.init(contentsOfFile:encoding:) :  | semmle.label | [summary param] 0 in Self.init(contentsOfFile:encoding:) :  |
| nsstring.swift:40:15:40:127 | [summary param] 0 in Self.init(contentsOfFile:usedEncoding:) :  | semmle.label | [summary param] 0 in Self.init(contentsOfFile:usedEncoding:) :  |
| nsstring.swift:41:15:41:92 | [summary param] 0 in Self.init(contentsOf:encoding:) :  | semmle.label | [summary param] 0 in Self.init(contentsOf:encoding:) :  |
| nsstring.swift:42:15:42:119 | [summary param] 0 in Self.init(contentsOf:usedEncoding:) :  | semmle.label | [summary param] 0 in Self.init(contentsOf:usedEncoding:) :  |
| nsstring.swift:43:15:43:103 | [summary param] 0 in Self.init(bytes:length:encoding:) :  | semmle.label | [summary param] 0 in Self.init(bytes:length:encoding:) :  |
| nsstring.swift:44:15:44:153 | [summary param] 0 in Self.init(bytesNoCopy:length:encoding:freeWhenDone:) :  | semmle.label | [summary param] 0 in Self.init(bytesNoCopy:length:encoding:freeWhenDone:) :  |
| nsstring.swift:45:15:45:114 | [summary param] 0 in Self.init(cString:encoding:) :  | semmle.label | [summary param] 0 in Self.init(cString:encoding:) :  |
| nsstring.swift:46:15:46:82 | [summary param] 0 in Self.init(cString:) :  | semmle.label | [summary param] 0 in Self.init(cString:) :  |
| nsstring.swift:47:15:47:101 | [summary param] 0 in Self.init(utf8String:) :  | semmle.label | [summary param] 0 in Self.init(utf8String:) :  |
| nsstring.swift:48:15:48:73 | [summary param] 0 in Self.init(data:encoding:) :  | semmle.label | [summary param] 0 in Self.init(data:encoding:) :  |
| nsstring.swift:49:15:49:74 | [summary param] 0 in Self.init(contentsOfFile:) :  | semmle.label | [summary param] 0 in Self.init(contentsOfFile:) :  |
| nsstring.swift:50:15:50:66 | [summary param] 0 in Self.init(contentsOf:) :  | semmle.label | [summary param] 0 in Self.init(contentsOf:) :  |
| nsstring.swift:52:3:52:57 | [summary param] this in copy(with:) :  | semmle.label | [summary param] this in copy(with:) :  |
| nsstring.swift:53:3:53:64 | [summary param] this in mutableCopy(with:) :  | semmle.label | [summary param] this in mutableCopy(with:) :  |
| nsstring.swift:55:3:55:110 | [summary param] 0 in localizedStringWithFormat(_:_:) :  | semmle.label | [summary param] 0 in localizedStringWithFormat(_:_:) :  |
| nsstring.swift:56:3:56:78 | [summary param] 0 in path(withComponents:) :  | semmle.label | [summary param] 0 in path(withComponents:) :  |
| nsstring.swift:57:3:57:83 | [summary param] 0 in string(withCString:) :  | semmle.label | [summary param] 0 in string(withCString:) :  |
| nsstring.swift:58:3:58:96 | [summary param] 0 in string(withCString:length:) :  | semmle.label | [summary param] 0 in string(withCString:length:) :  |
| nsstring.swift:59:3:59:75 | [summary param] 0 in string(withContentsOfFile:) :  | semmle.label | [summary param] 0 in string(withContentsOfFile:) :  |
| nsstring.swift:60:3:60:67 | [summary param] 0 in string(withContentsOf:) :  | semmle.label | [summary param] 0 in string(withContentsOf:) :  |
| nsstring.swift:62:3:62:55 | [summary param] this in character(at:) :  | semmle.label | [summary param] this in character(at:) :  |
| nsstring.swift:65:3:65:281 | [summary param] this in getBytes(_:maxLength:usedLength:encoding:options:range:remaining:) :  | semmle.label | [summary param] this in getBytes(_:maxLength:usedLength:encoding:options:range:remaining:) :  |
| nsstring.swift:66:3:66:76 | [summary param] this in cString(using:) :  | semmle.label | [summary param] this in cString(using:) :  |
| nsstring.swift:67:3:67:56 | [summary param] this in cString() :  | semmle.label | [summary param] this in cString() :  |
| nsstring.swift:68:3:68:61 | [summary param] this in lossyCString() :  | semmle.label | [summary param] this in lossyCString() :  |
| nsstring.swift:71:3:71:106 | [summary param] 0 in appendingFormat(_:_:) :  | semmle.label | [summary param] 0 in appendingFormat(_:_:) :  |
| nsstring.swift:71:3:71:106 | [summary param] this in appendingFormat(_:_:) :  | semmle.label | [summary param] this in appendingFormat(_:_:) :  |
| nsstring.swift:72:3:72:59 | [summary param] 0 in appending(_:) :  | semmle.label | [summary param] 0 in appending(_:) :  |
| nsstring.swift:72:3:72:59 | [summary param] this in appending(_:) :  | semmle.label | [summary param] this in appending(_:) :  |
| nsstring.swift:73:3:73:116 | [summary param] 1 in padding(toLength:withPad:startingAt:) :  | semmle.label | [summary param] 1 in padding(toLength:withPad:startingAt:) :  |
| nsstring.swift:73:3:73:116 | [summary param] this in padding(toLength:withPad:startingAt:) :  | semmle.label | [summary param] this in padding(toLength:withPad:startingAt:) :  |
| nsstring.swift:74:3:74:63 | [summary param] this in lowercased(with:) :  | semmle.label | [summary param] this in lowercased(with:) :  |
| nsstring.swift:75:3:75:63 | [summary param] this in uppercased(with:) :  | semmle.label | [summary param] this in uppercased(with:) :  |
| nsstring.swift:76:3:76:64 | [summary param] this in capitalized(with:) :  | semmle.label | [summary param] this in capitalized(with:) :  |
| nsstring.swift:77:3:77:74 | [summary param] this in components(separatedBy:) :  | semmle.label | [summary param] this in components(separatedBy:) :  |
| nsstring.swift:78:3:78:80 | [summary param] this in components(separatedBy:) :  | semmle.label | [summary param] this in components(separatedBy:) :  |
| nsstring.swift:79:3:79:71 | [summary param] this in trimmingCharacters(in:) :  | semmle.label | [summary param] this in trimmingCharacters(in:) :  |
| nsstring.swift:80:3:80:51 | [summary param] this in substring(from:) :  | semmle.label | [summary param] this in substring(from:) :  |
| nsstring.swift:81:3:81:61 | [summary param] this in substring(with:) :  | semmle.label | [summary param] this in substring(with:) :  |
| nsstring.swift:82:3:82:49 | [summary param] this in substring(to:) :  | semmle.label | [summary param] this in substring(to:) :  |
| nsstring.swift:83:3:83:94 | [summary param] this in folding(options:locale:) :  | semmle.label | [summary param] this in folding(options:locale:) :  |
| nsstring.swift:84:3:84:94 | [summary param] this in applyingTransform(_:reverse:) :  | semmle.label | [summary param] this in applyingTransform(_:reverse:) :  |
| nsstring.swift:86:3:86:96 | [summary param] 1 in replacingOccurrences(of:with:) :  | semmle.label | [summary param] 1 in replacingOccurrences(of:with:) :  |
| nsstring.swift:86:3:86:96 | [summary param] this in replacingOccurrences(of:with:) :  | semmle.label | [summary param] this in replacingOccurrences(of:with:) :  |
| nsstring.swift:87:3:87:163 | [summary param] 1 in replacingOccurrences(of:with:options:range:) :  | semmle.label | [summary param] 1 in replacingOccurrences(of:with:options:range:) :  |
| nsstring.swift:87:3:87:163 | [summary param] this in replacingOccurrences(of:with:options:range:) :  | semmle.label | [summary param] this in replacingOccurrences(of:with:options:range:) :  |
| nsstring.swift:88:3:88:41 | [summary param] this in propertyList() :  | semmle.label | [summary param] this in propertyList() :  |
| nsstring.swift:89:3:89:80 | [summary param] this in propertyListFromStringsFileFormat() :  | semmle.label | [summary param] this in propertyListFromStringsFileFormat() :  |
| nsstring.swift:90:3:90:76 | [summary param] this in variantFittingPresentationWidth(_:) :  | semmle.label | [summary param] this in variantFittingPresentationWidth(_:) :  |
| nsstring.swift:91:3:91:57 | [summary param] this in data(using:) :  | semmle.label | [summary param] this in data(using:) :  |
| nsstring.swift:92:3:92:91 | [summary param] this in data(using:allowLossyConversion:) :  | semmle.label | [summary param] this in data(using:allowLossyConversion:) :  |
| nsstring.swift:93:3:93:68 | [summary param] 0 in appendingPathComponent(_:) :  | semmle.label | [summary param] 0 in appendingPathComponent(_:) :  |
| nsstring.swift:93:3:93:68 | [summary param] this in appendingPathComponent(_:) :  | semmle.label | [summary param] this in appendingPathComponent(_:) :  |
| nsstring.swift:94:3:94:110 | [summary param] 0 in appendingPathComponent(_:conformingTo:) :  | semmle.label | [summary param] 0 in appendingPathComponent(_:conformingTo:) :  |
| nsstring.swift:94:3:94:110 | [summary param] this in appendingPathComponent(_:conformingTo:) :  | semmle.label | [summary param] this in appendingPathComponent(_:conformingTo:) :  |
| nsstring.swift:95:3:95:69 | [summary param] 0 in appendingPathExtension(_:) :  | semmle.label | [summary param] 0 in appendingPathExtension(_:) :  |
| nsstring.swift:95:3:95:69 | [summary param] this in appendingPathExtension(_:) :  | semmle.label | [summary param] this in appendingPathExtension(_:) :  |
| nsstring.swift:96:3:96:74 | [summary param] this in strings(byAppendingPaths:) :  | semmle.label | [summary param] this in strings(byAppendingPaths:) :  |
| nsstring.swift:132:3:132:35 | [summary param] 0 in append(_:) :  | semmle.label | [summary param] 0 in append(_:) :  |
| nsstring.swift:133:3:133:48 | [summary param] 0 in insert(_:at:) :  | semmle.label | [summary param] 0 in insert(_:at:) :  |
| nsstring.swift:134:3:134:68 | [summary param] 1 in replaceCharacters(in:with:) :  | semmle.label | [summary param] 1 in replaceCharacters(in:with:) :  |
| nsstring.swift:135:3:135:157 | [summary param] 1 in replaceOccurrences(of:with:options:range:) :  | semmle.label | [summary param] 1 in replaceOccurrences(of:with:options:range:) :  |
| nsstring.swift:136:3:136:38 | [summary param] 0 in setString(_:) :  | semmle.label | [summary param] 0 in setString(_:) :  |
| nsstring.swift:150:2:150:25 | [summary param] 0 in URL.init(string:) :  | semmle.label | [summary param] 0 in URL.init(string:) :  |
| nsstring.swift:155:3:155:46 | [summary param] 0 in Data.init(bytes:count:) :  | semmle.label | [summary param] 0 in Data.init(bytes:count:) :  |
| nsstring.swift:194:13:194:68 | call to NSString.init(characters:length:) | semmle.label | call to NSString.init(characters:length:) |
| nsstring.swift:194:34:194:54 | call to sourceUnicharString() :  | semmle.label | call to sourceUnicharString() :  |
| nsstring.swift:195:13:195:102 | call to NSString.init(charactersNoCopy:length:freeWhenDone:) | semmle.label | call to NSString.init(charactersNoCopy:length:freeWhenDone:) |
| nsstring.swift:195:40:195:67 | call to sourceMutableUnicharString() :  | semmle.label | call to sourceMutableUnicharString() :  |
| nsstring.swift:196:13:196:44 | call to NSString.init(string:) | semmle.label | call to NSString.init(string:) |
| nsstring.swift:196:30:196:43 | call to sourceString() :  | semmle.label | call to sourceString() :  |
| nsstring.swift:197:13:197:82 | call to Self.init(format:arguments:) | semmle.label | call to Self.init(format:arguments:) |
| nsstring.swift:197:30:197:43 | call to sourceString() :  | semmle.label | call to sourceString() :  |
| nsstring.swift:198:13:198:95 | call to Self.init(format:locale:arguments:) | semmle.label | call to Self.init(format:locale:arguments:) |
| nsstring.swift:198:30:198:43 | call to sourceString() :  | semmle.label | call to sourceString() :  |
| nsstring.swift:199:13:199:46 | call to Self.init(format:_:) | semmle.label | call to Self.init(format:_:) |
| nsstring.swift:199:30:199:45 | call to sourceNSString() :  | semmle.label | call to sourceNSString() :  |
| nsstring.swift:200:13:200:59 | call to Self.init(format:locale:_:) | semmle.label | call to Self.init(format:locale:_:) |
| nsstring.swift:200:30:200:45 | call to sourceNSString() :  | semmle.label | call to sourceNSString() :  |
| nsstring.swift:204:13:204:70 | try! ... | semmle.label | try! ... |
| nsstring.swift:204:18:204:70 | call to Self.init(contentsOfFile:encoding:) :  | semmle.label | call to Self.init(contentsOfFile:encoding:) :  |
| nsstring.swift:204:43:204:56 | call to sourceString() :  | semmle.label | call to sourceString() :  |
| nsstring.swift:205:13:205:76 | try! ... | semmle.label | try! ... |
| nsstring.swift:205:18:205:76 | call to Self.init(contentsOfFile:usedEncoding:) :  | semmle.label | call to Self.init(contentsOfFile:usedEncoding:) :  |
| nsstring.swift:205:43:205:56 | call to sourceString() :  | semmle.label | call to sourceString() :  |
| nsstring.swift:206:13:206:63 | try! ... | semmle.label | try! ... |
| nsstring.swift:206:18:206:63 | call to Self.init(contentsOf:encoding:) :  | semmle.label | call to Self.init(contentsOf:encoding:) :  |
| nsstring.swift:206:39:206:49 | call to sourceURL() :  | semmle.label | call to sourceURL() :  |
| nsstring.swift:207:13:207:80 | try! ... | semmle.label | try! ... |
| nsstring.swift:207:18:207:80 | call to Self.init(contentsOf:encoding:) :  | semmle.label | call to Self.init(contentsOf:encoding:) :  |
| nsstring.swift:207:39:207:65 | call to URL.init(string:) :  | semmle.label | call to URL.init(string:) :  |
| nsstring.swift:207:39:207:66 | ...! :  | semmle.label | ...! :  |
| nsstring.swift:207:51:207:64 | call to sourceString() :  | semmle.label | call to sourceString() :  |
| nsstring.swift:208:13:208:69 | try! ... | semmle.label | try! ... |
| nsstring.swift:208:18:208:69 | call to Self.init(contentsOf:usedEncoding:) :  | semmle.label | call to Self.init(contentsOf:usedEncoding:) :  |
| nsstring.swift:208:39:208:49 | call to sourceURL() :  | semmle.label | call to sourceURL() :  |
| nsstring.swift:209:13:209:86 | try! ... | semmle.label | try! ... |
| nsstring.swift:209:18:209:86 | call to Self.init(contentsOf:usedEncoding:) :  | semmle.label | call to Self.init(contentsOf:usedEncoding:) :  |
| nsstring.swift:209:39:209:65 | call to URL.init(string:) :  | semmle.label | call to URL.init(string:) :  |
| nsstring.swift:209:39:209:66 | ...! :  | semmle.label | ...! :  |
| nsstring.swift:209:51:209:64 | call to sourceString() :  | semmle.label | call to sourceString() :  |
| nsstring.swift:213:13:213:80 | call to Self.init(bytes:length:encoding:) | semmle.label | call to Self.init(bytes:length:encoding:) |
| nsstring.swift:213:29:213:52 | call to sourceUnsafeRawPointer() :  | semmle.label | call to sourceUnsafeRawPointer() :  |
| nsstring.swift:214:13:214:80 | call to Self.init(bytes:length:encoding:) :  | semmle.label | call to Self.init(bytes:length:encoding:) :  |
| nsstring.swift:214:13:214:81 | ...! | semmle.label | ...! |
| nsstring.swift:214:29:214:52 | call to sourceUnsafeRawPointer() :  | semmle.label | call to sourceUnsafeRawPointer() :  |
| nsstring.swift:217:13:217:114 | call to Self.init(bytesNoCopy:length:encoding:freeWhenDone:) | semmle.label | call to Self.init(bytesNoCopy:length:encoding:freeWhenDone:) |
| nsstring.swift:217:35:217:65 | call to sourceUnsafeMutableRawPointer() :  | semmle.label | call to sourceUnsafeMutableRawPointer() :  |
| nsstring.swift:218:13:218:114 | call to Self.init(bytesNoCopy:length:encoding:freeWhenDone:) :  | semmle.label | call to Self.init(bytesNoCopy:length:encoding:freeWhenDone:) :  |
| nsstring.swift:218:13:218:115 | ...! | semmle.label | ...! |
| nsstring.swift:218:35:218:65 | call to sourceUnsafeMutableRawPointer() :  | semmle.label | call to sourceUnsafeMutableRawPointer() :  |
| nsstring.swift:221:13:221:59 | call to Self.init(cString:encoding:) | semmle.label | call to Self.init(cString:encoding:) |
| nsstring.swift:221:31:221:45 | call to sourceCString() :  | semmle.label | call to sourceCString() :  |
| nsstring.swift:222:13:222:59 | call to Self.init(cString:encoding:) :  | semmle.label | call to Self.init(cString:encoding:) :  |
| nsstring.swift:222:13:222:60 | ...! | semmle.label | ...! |
| nsstring.swift:222:31:222:45 | call to sourceCString() :  | semmle.label | call to sourceCString() :  |
| nsstring.swift:225:13:225:46 | call to Self.init(cString:) | semmle.label | call to Self.init(cString:) |
| nsstring.swift:225:31:225:45 | call to sourceCString() :  | semmle.label | call to sourceCString() :  |
| nsstring.swift:226:13:226:46 | call to Self.init(cString:) :  | semmle.label | call to Self.init(cString:) :  |
| nsstring.swift:226:13:226:47 | ...! | semmle.label | ...! |
| nsstring.swift:226:31:226:45 | call to sourceCString() :  | semmle.label | call to sourceCString() :  |
| nsstring.swift:229:13:229:49 | call to Self.init(utf8String:) | semmle.label | call to Self.init(utf8String:) |
| nsstring.swift:229:34:229:48 | call to sourceCString() :  | semmle.label | call to sourceCString() :  |
| nsstring.swift:230:13:230:49 | call to Self.init(utf8String:) :  | semmle.label | call to Self.init(utf8String:) :  |
| nsstring.swift:230:13:230:50 | ...! | semmle.label | ...! |
| nsstring.swift:230:34:230:48 | call to sourceCString() :  | semmle.label | call to sourceCString() :  |
| nsstring.swift:233:13:233:53 | call to Self.init(data:encoding:) | semmle.label | call to Self.init(data:encoding:) |
| nsstring.swift:233:28:233:39 | call to sourceData() :  | semmle.label | call to sourceData() :  |
| nsstring.swift:234:13:234:53 | call to Self.init(data:encoding:) :  | semmle.label | call to Self.init(data:encoding:) :  |
| nsstring.swift:234:13:234:54 | ...! | semmle.label | ...! |
| nsstring.swift:234:28:234:39 | call to sourceData() :  | semmle.label | call to sourceData() :  |
| nsstring.swift:235:13:235:91 | call to Self.init(data:encoding:) :  | semmle.label | call to Self.init(data:encoding:) :  |
| nsstring.swift:235:13:235:92 | ...! | semmle.label | ...! |
| nsstring.swift:235:28:235:77 | call to Data.init(bytes:count:) :  | semmle.label | call to Data.init(bytes:count:) :  |
| nsstring.swift:235:40:235:63 | call to sourceUnsafeRawPointer() :  | semmle.label | call to sourceUnsafeRawPointer() :  |
| nsstring.swift:237:13:237:52 | call to Self.init(contentsOfFile:) | semmle.label | call to Self.init(contentsOfFile:) |
| nsstring.swift:237:38:237:51 | call to sourceString() :  | semmle.label | call to sourceString() :  |
| nsstring.swift:238:13:238:52 | call to Self.init(contentsOfFile:) :  | semmle.label | call to Self.init(contentsOfFile:) :  |
| nsstring.swift:238:13:238:53 | ...! | semmle.label | ...! |
| nsstring.swift:238:38:238:51 | call to sourceString() :  | semmle.label | call to sourceString() :  |
| nsstring.swift:240:13:240:45 | call to Self.init(contentsOf:) | semmle.label | call to Self.init(contentsOf:) |
| nsstring.swift:240:34:240:44 | call to sourceURL() :  | semmle.label | call to sourceURL() :  |
| nsstring.swift:241:13:241:45 | call to Self.init(contentsOf:) :  | semmle.label | call to Self.init(contentsOf:) :  |
| nsstring.swift:241:13:241:46 | ...! | semmle.label | ...! |
| nsstring.swift:241:34:241:44 | call to sourceURL() :  | semmle.label | call to sourceURL() :  |
| nsstring.swift:248:13:248:84 | call to localizedStringWithFormat(_:_:) | semmle.label | call to localizedStringWithFormat(_:_:) |
| nsstring.swift:248:48:248:63 | call to sourceNSString() :  | semmle.label | call to sourceNSString() :  |
| nsstring.swift:249:13:249:28 | call to sourceNSString() :  | semmle.label | call to sourceNSString() :  |
| nsstring.swift:249:13:249:45 | call to character(at:) | semmle.label | call to character(at:) |
| nsstring.swift:250:13:250:28 | call to sourceNSString() :  | semmle.label | call to sourceNSString() :  |
| nsstring.swift:250:13:250:46 | call to cString(using:) :  | semmle.label | call to cString(using:) :  |
| nsstring.swift:250:13:250:47 | ...! | semmle.label | ...! |
| nsstring.swift:251:13:251:28 | call to sourceNSString() :  | semmle.label | call to sourceNSString() :  |
| nsstring.swift:251:13:251:38 | call to cString() | semmle.label | call to cString() |
| nsstring.swift:252:13:252:28 | call to sourceNSString() :  | semmle.label | call to sourceNSString() :  |
| nsstring.swift:252:13:252:43 | call to lossyCString() | semmle.label | call to lossyCString() |
| nsstring.swift:253:13:253:28 | call to sourceNSString() :  | semmle.label | call to sourceNSString() :  |
| nsstring.swift:253:13:253:80 | call to padding(toLength:withPad:startingAt:) | semmle.label | call to padding(toLength:withPad:startingAt:) |
| nsstring.swift:254:13:254:83 | call to padding(toLength:withPad:startingAt:) | semmle.label | call to padding(toLength:withPad:startingAt:) |
| nsstring.swift:254:54:254:67 | call to sourceString() :  | semmle.label | call to sourceString() :  |
| nsstring.swift:255:13:255:28 | call to sourceNSString() :  | semmle.label | call to sourceNSString() :  |
| nsstring.swift:255:13:255:50 | call to lowercased(with:) | semmle.label | call to lowercased(with:) |
| nsstring.swift:256:13:256:28 | call to sourceNSString() :  | semmle.label | call to sourceNSString() :  |
| nsstring.swift:256:13:256:50 | call to uppercased(with:) | semmle.label | call to uppercased(with:) |
| nsstring.swift:257:13:257:28 | call to sourceNSString() :  | semmle.label | call to sourceNSString() :  |
| nsstring.swift:257:13:257:51 | call to capitalized(with:) | semmle.label | call to capitalized(with:) |
| nsstring.swift:258:13:258:28 | call to sourceNSString() :  | semmle.label | call to sourceNSString() :  |
| nsstring.swift:258:13:258:57 | call to components(separatedBy:) | semmle.label | call to components(separatedBy:) |
| nsstring.swift:259:13:259:28 | call to sourceNSString() :  | semmle.label | call to sourceNSString() :  |
| nsstring.swift:259:13:259:57 | call to components(separatedBy:) :  | semmle.label | call to components(separatedBy:) :  |
| nsstring.swift:259:13:259:60 | ...[...] | semmle.label | ...[...] |
| nsstring.swift:260:13:260:28 | call to sourceNSString() :  | semmle.label | call to sourceNSString() :  |
| nsstring.swift:260:13:260:78 | call to components(separatedBy:) | semmle.label | call to components(separatedBy:) |
| nsstring.swift:261:13:261:28 | call to sourceNSString() :  | semmle.label | call to sourceNSString() :  |
| nsstring.swift:261:13:261:78 | call to components(separatedBy:) :  | semmle.label | call to components(separatedBy:) :  |
| nsstring.swift:261:13:261:81 | ...[...] | semmle.label | ...[...] |
| nsstring.swift:262:13:262:28 | call to sourceNSString() :  | semmle.label | call to sourceNSString() :  |
| nsstring.swift:262:13:262:77 | call to trimmingCharacters(in:) | semmle.label | call to trimmingCharacters(in:) |
| nsstring.swift:263:13:263:28 | call to sourceNSString() :  | semmle.label | call to sourceNSString() :  |
| nsstring.swift:263:13:263:47 | call to substring(from:) | semmle.label | call to substring(from:) |
| nsstring.swift:264:13:264:28 | call to sourceNSString() :  | semmle.label | call to sourceNSString() :  |
| nsstring.swift:264:13:264:53 | call to substring(with:) | semmle.label | call to substring(with:) |
| nsstring.swift:265:13:265:28 | call to sourceNSString() :  | semmle.label | call to sourceNSString() :  |
| nsstring.swift:265:13:265:46 | call to substring(to:) | semmle.label | call to substring(to:) |
| nsstring.swift:266:13:266:28 | call to sourceNSString() :  | semmle.label | call to sourceNSString() :  |
| nsstring.swift:266:13:266:49 | call to folding(options:locale:) | semmle.label | call to folding(options:locale:) |
| nsstring.swift:267:13:267:28 | call to sourceNSString() :  | semmle.label | call to sourceNSString() :  |
| nsstring.swift:267:13:267:87 | call to applyingTransform(_:reverse:) | semmle.label | call to applyingTransform(_:reverse:) |
| nsstring.swift:268:13:268:28 | call to sourceNSString() :  | semmle.label | call to sourceNSString() :  |
| nsstring.swift:268:13:268:43 | call to propertyList() | semmle.label | call to propertyList() |
| nsstring.swift:269:13:269:28 | call to sourceNSString() :  | semmle.label | call to sourceNSString() :  |
| nsstring.swift:269:13:269:64 | call to propertyListFromStringsFileFormat() | semmle.label | call to propertyListFromStringsFileFormat() |
| nsstring.swift:270:13:270:28 | call to sourceNSString() :  | semmle.label | call to sourceNSString() :  |
| nsstring.swift:270:13:270:64 | call to variantFittingPresentationWidth(_:) | semmle.label | call to variantFittingPresentationWidth(_:) |
| nsstring.swift:271:13:271:28 | call to sourceNSString() :  | semmle.label | call to sourceNSString() :  |
| nsstring.swift:271:13:271:43 | call to data(using:) | semmle.label | call to data(using:) |
| nsstring.swift:272:13:272:28 | call to sourceNSString() :  | semmle.label | call to sourceNSString() :  |
| nsstring.swift:272:13:272:72 | call to data(using:allowLossyConversion:) | semmle.label | call to data(using:allowLossyConversion:) |
| nsstring.swift:273:13:273:28 | call to sourceNSString() :  | semmle.label | call to sourceNSString() :  |
| nsstring.swift:273:13:273:69 | call to replacingOccurrences(of:with:) | semmle.label | call to replacingOccurrences(of:with:) |
| nsstring.swift:274:13:274:72 | call to replacingOccurrences(of:with:) | semmle.label | call to replacingOccurrences(of:with:) |
| nsstring.swift:274:58:274:71 | call to sourceString() :  | semmle.label | call to sourceString() :  |
| nsstring.swift:275:13:275:28 | call to sourceNSString() :  | semmle.label | call to sourceNSString() :  |
| nsstring.swift:275:13:275:110 | call to replacingOccurrences(of:with:options:range:) | semmle.label | call to replacingOccurrences(of:with:options:range:) |
| nsstring.swift:276:13:276:113 | call to replacingOccurrences(of:with:options:range:) | semmle.label | call to replacingOccurrences(of:with:options:range:) |
| nsstring.swift:276:58:276:71 | call to sourceString() :  | semmle.label | call to sourceString() :  |
| nsstring.swift:278:13:278:62 | call to path(withComponents:) | semmle.label | call to path(withComponents:) |
| nsstring.swift:278:43:278:61 | call to sourceStringArray() :  | semmle.label | call to sourceStringArray() :  |
| nsstring.swift:280:13:280:57 | call to string(withCString:) | semmle.label | call to string(withCString:) |
| nsstring.swift:280:42:280:56 | call to sourceCString() :  | semmle.label | call to sourceCString() :  |
| nsstring.swift:281:13:281:70 | call to string(withCString:length:) | semmle.label | call to string(withCString:length:) |
| nsstring.swift:281:42:281:56 | call to sourceCString() :  | semmle.label | call to sourceCString() :  |
| nsstring.swift:282:13:282:63 | call to string(withContentsOfFile:) | semmle.label | call to string(withContentsOfFile:) |
| nsstring.swift:282:49:282:62 | call to sourceString() :  | semmle.label | call to sourceString() :  |
| nsstring.swift:283:13:283:56 | call to string(withContentsOf:) | semmle.label | call to string(withContentsOf:) |
| nsstring.swift:283:45:283:55 | call to sourceURL() :  | semmle.label | call to sourceURL() :  |
| nsstring.swift:288:13:288:74 | call to appendingFormat(_:_:) | semmle.label | call to appendingFormat(_:_:) |
| nsstring.swift:288:38:288:53 | call to sourceNSString() :  | semmle.label | call to sourceNSString() :  |
| nsstring.swift:289:13:289:28 | call to sourceNSString() :  | semmle.label | call to sourceNSString() :  |
| nsstring.swift:289:13:289:74 | call to appendingFormat(_:_:) | semmle.label | call to appendingFormat(_:_:) |
| nsstring.swift:292:13:292:59 | call to appendingPathComponent(_:) | semmle.label | call to appendingPathComponent(_:) |
| nsstring.swift:292:45:292:58 | call to sourceString() :  | semmle.label | call to sourceString() :  |
| nsstring.swift:293:13:293:28 | call to sourceNSString() :  | semmle.label | call to sourceNSString() :  |
| nsstring.swift:293:13:293:55 | call to appendingPathComponent(_:) | semmle.label | call to appendingPathComponent(_:) |
| nsstring.swift:296:13:296:92 | call to appendingPathComponent(_:conformingTo:) | semmle.label | call to appendingPathComponent(_:conformingTo:) |
| nsstring.swift:296:45:296:58 | call to sourceString() :  | semmle.label | call to sourceString() :  |
| nsstring.swift:297:13:297:28 | call to sourceNSString() :  | semmle.label | call to sourceNSString() :  |
| nsstring.swift:297:13:297:88 | call to appendingPathComponent(_:conformingTo:) | semmle.label | call to appendingPathComponent(_:conformingTo:) |
| nsstring.swift:300:13:300:59 | call to appendingPathExtension(_:) | semmle.label | call to appendingPathExtension(_:) |
| nsstring.swift:300:45:300:58 | call to sourceString() :  | semmle.label | call to sourceString() :  |
| nsstring.swift:301:13:301:28 | call to sourceNSString() :  | semmle.label | call to sourceNSString() :  |
| nsstring.swift:301:13:301:55 | call to appendingPathExtension(_:) | semmle.label | call to appendingPathExtension(_:) |
| nsstring.swift:304:13:304:28 | call to sourceNSString() :  | semmle.label | call to sourceNSString() :  |
| nsstring.swift:304:13:304:42 | call to appending(_:) | semmle.label | call to appending(_:) |
| nsstring.swift:305:13:305:46 | call to appending(_:) | semmle.label | call to appending(_:) |
| nsstring.swift:305:32:305:45 | call to sourceString() :  | semmle.label | call to sourceString() :  |
| nsstring.swift:311:13:311:28 | call to sourceNSString() :  | semmle.label | call to sourceNSString() :  |
| nsstring.swift:311:13:311:60 | call to strings(byAppendingPaths:) | semmle.label | call to strings(byAppendingPaths:) |
| nsstring.swift:312:13:312:28 | call to sourceNSString() :  | semmle.label | call to sourceNSString() :  |
| nsstring.swift:312:13:312:60 | call to strings(byAppendingPaths:) :  | semmle.label | call to strings(byAppendingPaths:) :  |
| nsstring.swift:312:13:312:63 | ...[...] | semmle.label | ...[...] |
| nsstring.swift:334:3:334:18 | call to sourceNSString() :  | semmle.label | call to sourceNSString() :  |
| nsstring.swift:334:29:334:29 | [post] ptr3 :  | semmle.label | [post] ptr3 :  |
| nsstring.swift:335:13:335:13 | ptr3 | semmle.label | ptr3 |
| nsstring.swift:383:15:383:30 | call to sourceNSString() :  | semmle.label | call to sourceNSString() :  |
| nsstring.swift:385:13:385:13 | str20 :  | semmle.label | str20 :  |
| nsstring.swift:385:13:385:24 | call to copy() | semmle.label | call to copy() |
| nsstring.swift:386:13:386:13 | str20 :  | semmle.label | str20 :  |
| nsstring.swift:386:13:386:31 | call to mutableCopy() | semmle.label | call to mutableCopy() |
| nsstring.swift:387:13:387:13 | str20 :  | semmle.label | str20 :  |
| nsstring.swift:387:13:387:33 | call to copy(with:) | semmle.label | call to copy(with:) |
| nsstring.swift:388:13:388:13 | str20 :  | semmle.label | str20 :  |
| nsstring.swift:388:13:388:40 | call to mutableCopy(with:) | semmle.label | call to mutableCopy(with:) |
| nsstring.swift:392:13:392:35 | call to sourceNSMutableString() :  | semmle.label | call to sourceNSMutableString() :  |
| nsstring.swift:392:13:392:58 | call to capitalized(with:) | semmle.label | call to capitalized(with:) |
| nsstring.swift:396:3:396:3 | [post] str30 :  | semmle.label | [post] str30 :  |
| nsstring.swift:396:16:396:29 | call to sourceString() :  | semmle.label | call to sourceString() :  |
| nsstring.swift:397:13:397:13 | str30 | semmle.label | str30 |
| nsstring.swift:401:3:401:3 | [post] str31 :  | semmle.label | [post] str31 :  |
| nsstring.swift:401:16:401:29 | call to sourceString() :  | semmle.label | call to sourceString() :  |
| nsstring.swift:402:13:402:13 | str31 | semmle.label | str31 |
| nsstring.swift:406:3:406:3 | [post] str32 :  | semmle.label | [post] str32 :  |
| nsstring.swift:406:46:406:59 | call to sourceString() :  | semmle.label | call to sourceString() :  |
| nsstring.swift:407:13:407:13 | str32 | semmle.label | str32 |
| nsstring.swift:411:3:411:3 | [post] str33 :  | semmle.label | [post] str33 :  |
| nsstring.swift:411:43:411:56 | call to sourceString() :  | semmle.label | call to sourceString() :  |
| nsstring.swift:412:13:412:13 | str33 | semmle.label | str33 |
| nsstring.swift:416:3:416:3 | [post] str34 :  | semmle.label | [post] str34 :  |
| nsstring.swift:416:19:416:32 | call to sourceString() :  | semmle.label | call to sourceString() :  |
| nsstring.swift:417:13:417:13 | str34 | semmle.label | str34 |
| nsstring.swift:419:13:419:13 | str34 | semmle.label | str34 |
| nsstring.swift:421:13:421:13 | str34 | semmle.label | str34 |
| nsstring.swift:425:13:425:28 | call to sourceNSString() :  | semmle.label | call to sourceNSString() :  |
| nsstring.swift:425:13:425:30 | .utf8String | semmle.label | .utf8String |
| nsstring.swift:426:13:426:62 | call to Self.init(utf8String:) :  | semmle.label | call to Self.init(utf8String:) :  |
| nsstring.swift:426:13:426:63 | ...! | semmle.label | ...! |
| nsstring.swift:426:34:426:49 | call to sourceNSString() :  | semmle.label | call to sourceNSString() :  |
| nsstring.swift:426:34:426:61 | ...! :  | semmle.label | ...! :  |
| nsstring.swift:427:13:427:28 | call to sourceNSString() :  | semmle.label | call to sourceNSString() :  |
| nsstring.swift:427:13:427:30 | .lowercased | semmle.label | .lowercased |
| nsstring.swift:429:13:429:28 | call to sourceNSString() :  | semmle.label | call to sourceNSString() :  |
| nsstring.swift:429:13:429:30 | .uppercased | semmle.label | .uppercased |
| nsstring.swift:430:13:430:28 | call to sourceNSString() :  | semmle.label | call to sourceNSString() :  |
| nsstring.swift:430:13:430:30 | .localizedUppercase | semmle.label | .localizedUppercase |
| nsstring.swift:431:13:431:28 | call to sourceNSString() :  | semmle.label | call to sourceNSString() :  |
| nsstring.swift:431:13:431:30 | .capitalized | semmle.label | .capitalized |
| nsstring.swift:432:13:432:28 | call to sourceNSString() :  | semmle.label | call to sourceNSString() :  |
| nsstring.swift:432:13:432:30 | .localizedCapitalized | semmle.label | .localizedCapitalized |
| nsstring.swift:433:13:433:28 | call to sourceNSString() :  | semmle.label | call to sourceNSString() :  |
| nsstring.swift:433:13:433:30 | .decomposedStringWithCanonicalMapping | semmle.label | .decomposedStringWithCanonicalMapping |
| nsstring.swift:434:13:434:28 | call to sourceNSString() :  | semmle.label | call to sourceNSString() :  |
| nsstring.swift:434:13:434:30 | .decomposedStringWithCompatibilityMapping | semmle.label | .decomposedStringWithCompatibilityMapping |
| nsstring.swift:435:13:435:28 | call to sourceNSString() :  | semmle.label | call to sourceNSString() :  |
| nsstring.swift:435:13:435:30 | .precomposedStringWithCanonicalMapping | semmle.label | .precomposedStringWithCanonicalMapping |
| nsstring.swift:436:13:436:28 | call to sourceNSString() :  | semmle.label | call to sourceNSString() :  |
| nsstring.swift:436:13:436:30 | .precomposedStringWithCompatibilityMapping | semmle.label | .precomposedStringWithCompatibilityMapping |
| nsstring.swift:437:13:437:28 | call to sourceNSString() :  | semmle.label | call to sourceNSString() :  |
| nsstring.swift:437:13:437:30 | .doubleValue | semmle.label | .doubleValue |
| nsstring.swift:438:13:438:28 | call to sourceNSString() :  | semmle.label | call to sourceNSString() :  |
| nsstring.swift:438:13:438:30 | .floatValue | semmle.label | .floatValue |
| nsstring.swift:439:13:439:28 | call to sourceNSString() :  | semmle.label | call to sourceNSString() :  |
| nsstring.swift:439:13:439:30 | .intValue | semmle.label | .intValue |
| nsstring.swift:440:13:440:28 | call to sourceNSString() :  | semmle.label | call to sourceNSString() :  |
| nsstring.swift:440:13:440:30 | .integerValue | semmle.label | .integerValue |
| nsstring.swift:441:13:441:28 | call to sourceNSString() :  | semmle.label | call to sourceNSString() :  |
| nsstring.swift:441:13:441:30 | .longLongValue | semmle.label | .longLongValue |
| nsstring.swift:442:13:442:28 | call to sourceNSString() :  | semmle.label | call to sourceNSString() :  |
| nsstring.swift:442:13:442:30 | .boolValue | semmle.label | .boolValue |
| nsstring.swift:443:13:443:28 | call to sourceNSString() :  | semmle.label | call to sourceNSString() :  |
| nsstring.swift:443:13:443:30 | .description | semmle.label | .description |
| nsstring.swift:444:13:444:28 | call to sourceNSString() :  | semmle.label | call to sourceNSString() :  |
| nsstring.swift:444:13:444:30 | .pathComponents | semmle.label | .pathComponents |
| nsstring.swift:445:13:445:28 | call to sourceNSString() :  | semmle.label | call to sourceNSString() :  |
| nsstring.swift:445:13:445:46 | ...[...] | semmle.label | ...[...] |
| nsstring.swift:446:13:446:28 | call to sourceNSString() :  | semmle.label | call to sourceNSString() :  |
| nsstring.swift:446:13:446:30 | .fileSystemRepresentation | semmle.label | .fileSystemRepresentation |
| nsstring.swift:447:13:447:28 | call to sourceNSString() :  | semmle.label | call to sourceNSString() :  |
| nsstring.swift:447:13:447:30 | .lastPathComponent | semmle.label | .lastPathComponent |
| nsstring.swift:448:13:448:28 | call to sourceNSString() :  | semmle.label | call to sourceNSString() :  |
| nsstring.swift:448:13:448:30 | .pathExtension | semmle.label | .pathExtension |
| nsstring.swift:449:13:449:28 | call to sourceNSString() :  | semmle.label | call to sourceNSString() :  |
| nsstring.swift:449:13:449:30 | .abbreviatingWithTildeInPath | semmle.label | .abbreviatingWithTildeInPath |
| nsstring.swift:450:13:450:28 | call to sourceNSString() :  | semmle.label | call to sourceNSString() :  |
| nsstring.swift:450:13:450:30 | .deletingLastPathComponent | semmle.label | .deletingLastPathComponent |
| nsstring.swift:451:13:451:28 | call to sourceNSString() :  | semmle.label | call to sourceNSString() :  |
| nsstring.swift:451:13:451:30 | .deletingPathExtension | semmle.label | .deletingPathExtension |
| nsstring.swift:452:13:452:28 | call to sourceNSString() :  | semmle.label | call to sourceNSString() :  |
| nsstring.swift:452:13:452:30 | .expandingTildeInPath | semmle.label | .expandingTildeInPath |
| nsstring.swift:453:13:453:28 | call to sourceNSString() :  | semmle.label | call to sourceNSString() :  |
| nsstring.swift:453:13:453:30 | .resolvingSymlinksInPath | semmle.label | .resolvingSymlinksInPath |
| nsstring.swift:454:13:454:28 | call to sourceNSString() :  | semmle.label | call to sourceNSString() :  |
| nsstring.swift:454:13:454:30 | .standardizingPath | semmle.label | .standardizingPath |
| nsstring.swift:455:13:455:28 | call to sourceNSString() :  | semmle.label | call to sourceNSString() :  |
| nsstring.swift:455:13:455:30 | .removingPercentEncoding | semmle.label | .removingPercentEncoding |
=======
| simple.swift:12:13:12:24 | ... .+(_:_:) ... | semmle.label | ... .+(_:_:) ... |
| simple.swift:12:17:12:24 | call to source() :  | semmle.label | call to source() :  |
| simple.swift:13:13:13:20 | call to source() :  | semmle.label | call to source() :  |
| simple.swift:13:13:13:24 | ... .+(_:_:) ... | semmle.label | ... .+(_:_:) ... |
| simple.swift:14:13:14:24 | ... .-(_:_:) ... | semmle.label | ... .-(_:_:) ... |
| simple.swift:14:17:14:24 | call to source() :  | semmle.label | call to source() :  |
| simple.swift:15:13:15:20 | call to source() :  | semmle.label | call to source() :  |
| simple.swift:15:13:15:24 | ... .-(_:_:) ... | semmle.label | ... .-(_:_:) ... |
| simple.swift:16:13:16:24 | ... .*(_:_:) ... | semmle.label | ... .*(_:_:) ... |
| simple.swift:16:17:16:24 | call to source() :  | semmle.label | call to source() :  |
| simple.swift:17:13:17:20 | call to source() :  | semmle.label | call to source() :  |
| simple.swift:17:13:17:24 | ... .*(_:_:) ... | semmle.label | ... .*(_:_:) ... |
| simple.swift:18:13:18:26 | ... ./(_:_:) ... | semmle.label | ... ./(_:_:) ... |
| simple.swift:18:19:18:26 | call to source() :  | semmle.label | call to source() :  |
| simple.swift:19:13:19:20 | call to source() :  | semmle.label | call to source() :  |
| simple.swift:19:13:19:24 | ... ./(_:_:) ... | semmle.label | ... ./(_:_:) ... |
| simple.swift:20:13:20:26 | ... .%(_:_:) ... | semmle.label | ... .%(_:_:) ... |
| simple.swift:20:19:20:26 | call to source() :  | semmle.label | call to source() :  |
| simple.swift:21:13:21:20 | call to source() :  | semmle.label | call to source() :  |
| simple.swift:21:13:21:24 | ... .%(_:_:) ... | semmle.label | ... .%(_:_:) ... |
| simple.swift:23:13:23:21 | call to -(_:) | semmle.label | call to -(_:) |
| simple.swift:23:14:23:21 | call to source() :  | semmle.label | call to source() :  |
>>>>>>> 7f607fb4
| string.swift:60:2:60:54 | [summary param] 0 in String.init(data:encoding:) :  | semmle.label | [summary param] 0 in String.init(data:encoding:) :  |
| string.swift:64:3:64:63 | [summary param] 0 in String.init(format:_:) :  | semmle.label | [summary param] 0 in String.init(format:_:) :  |
| string.swift:65:3:65:60 | [summary param] 0 in String.init(format:arguments:) :  | semmle.label | [summary param] 0 in String.init(format:arguments:) :  |
| string.swift:66:3:66:75 | [summary param] 0 in String.init(format:locale:_:) :  | semmle.label | [summary param] 0 in String.init(format:locale:_:) :  |
| string.swift:67:3:67:77 | [summary param] 0 in String.init(format:locale:arguments:) :  | semmle.label | [summary param] 0 in String.init(format:locale:arguments:) :  |
| string.swift:69:3:69:106 | [summary param] 0 in localizedStringWithFormat(_:_:) :  | semmle.label | [summary param] 0 in localizedStringWithFormat(_:_:) :  |
| string.swift:71:3:71:102 | [summary param] 0 in String.init(bytes:encoding:) :  | semmle.label | [summary param] 0 in String.init(bytes:encoding:) :  |
| string.swift:86:12:87:51 | [summary param] 1 in replaceSubrange(_:with:) :  | semmle.label | [summary param] 1 in replaceSubrange(_:with:) :  |
| string.swift:101:3:101:63 | [summary param] this in lowercased(with:) :  | semmle.label | [summary param] this in lowercased(with:) :  |
| string.swift:102:3:102:63 | [summary param] this in uppercased(with:) :  | semmle.label | [summary param] this in uppercased(with:) :  |
| string.swift:103:3:103:64 | [summary param] this in capitalized(with:) :  | semmle.label | [summary param] this in capitalized(with:) :  |
| string.swift:104:3:104:64 | [summary param] this in substring(from:) :  | semmle.label | [summary param] this in substring(from:) :  |
| string.swift:105:3:105:71 | [summary param] this in trimmingCharacters(in:) :  | semmle.label | [summary param] this in trimmingCharacters(in:) :  |
| string.swift:106:3:106:82 | [summary param] 0 in appending(_:) :  | semmle.label | [summary param] 0 in appending(_:) :  |
| string.swift:106:3:106:82 | [summary param] this in appending(_:) :  | semmle.label | [summary param] this in appending(_:) :  |
| string.swift:107:3:107:138 | [summary param] this in padding(toLength:withPad:startingAt:) :  | semmle.label | [summary param] this in padding(toLength:withPad:startingAt:) :  |
| string.swift:108:3:108:80 | [summary param] this in components(separatedBy:) :  | semmle.label | [summary param] this in components(separatedBy:) :  |
| string.swift:109:3:109:92 | [summary param] this in folding(options:locale:) :  | semmle.label | [summary param] this in folding(options:locale:) :  |
| string.swift:110:3:110:78 | [summary param] this in propertyListFromStringsFileFormat() :  | semmle.label | [summary param] this in propertyListFromStringsFileFormat() :  |
| string.swift:111:3:111:74 | [summary param] this in cString(using:) :  | semmle.label | [summary param] this in cString(using:) :  |
| string.swift:112:3:112:79 | self[return] :  | semmle.label | self[return] :  |
| string.swift:112:8:112:8 | self :  | semmle.label | self :  |
| string.swift:113:3:114:77 | [summary param] 1 in replacingOccurrences(of:with:options:range:) :  | semmle.label | [summary param] 1 in replacingOccurrences(of:with:options:range:) :  |
| string.swift:113:3:114:77 | [summary param] this in replacingOccurrences(of:with:options:range:) :  | semmle.label | [summary param] this in replacingOccurrences(of:with:options:range:) :  |
| string.swift:137:11:137:18 | call to source() :  | semmle.label | call to source() :  |
| string.swift:139:13:139:13 | "..." | semmle.label | "..." |
| string.swift:141:13:141:13 | "..." | semmle.label | "..." |
| string.swift:143:13:143:13 | "..." | semmle.label | "..." |
| string.swift:149:13:149:13 | "..." | semmle.label | "..." |
| string.swift:151:13:151:13 | "..." | semmle.label | "..." |
| string.swift:161:17:161:25 | call to source2() :  | semmle.label | call to source2() :  |
| string.swift:164:13:164:13 | tainted | semmle.label | tainted |
| string.swift:167:13:167:21 | ... .+(_:_:) ... | semmle.label | ... .+(_:_:) ... |
| string.swift:168:13:168:23 | ... .+(_:_:) ... | semmle.label | ... .+(_:_:) ... |
| string.swift:169:13:169:23 | ... .+(_:_:) ... | semmle.label | ... .+(_:_:) ... |
| string.swift:172:13:172:29 | ... .+(_:_:) ... | semmle.label | ... .+(_:_:) ... |
| string.swift:175:13:175:36 | call to appending(_:) | semmle.label | call to appending(_:) |
| string.swift:175:29:175:29 | tainted :  | semmle.label | tainted :  |
| string.swift:176:13:176:13 | tainted :  | semmle.label | tainted :  |
| string.swift:176:13:176:36 | call to appending(_:) | semmle.label | call to appending(_:) |
| string.swift:177:13:177:13 | tainted :  | semmle.label | tainted :  |
| string.swift:177:13:177:38 | call to appending(_:) | semmle.label | call to appending(_:) |
| string.swift:177:31:177:31 | tainted :  | semmle.label | tainted :  |
| string.swift:190:3:190:3 | [post] &... :  | semmle.label | [post] &... :  |
| string.swift:190:15:190:23 | call to source2() :  | semmle.label | call to source2() :  |
| string.swift:191:13:191:13 | str2 | semmle.label | str2 |
| string.swift:197:3:197:3 | [post] &... :  | semmle.label | [post] &... :  |
| string.swift:197:27:197:35 | call to source2() :  | semmle.label | call to source2() :  |
| string.swift:198:13:198:13 | str3 | semmle.label | str3 |
| string.swift:204:3:204:3 | [post] &... :  | semmle.label | [post] &... :  |
| string.swift:204:14:204:22 | call to source2() :  | semmle.label | call to source2() :  |
| string.swift:205:13:205:13 | str4 | semmle.label | str4 |
| string.swift:211:3:211:3 | [post] &... :  | semmle.label | [post] &... :  |
| string.swift:211:27:211:35 | call to source2() :  | semmle.label | call to source2() :  |
| string.swift:212:13:212:13 | str5 | semmle.label | str5 |
| string.swift:217:17:217:25 | call to source2() :  | semmle.label | call to source2() :  |
| string.swift:218:20:218:27 | call to source() :  | semmle.label | call to source() :  |
| string.swift:221:13:221:27 | call to String.init(_:) | semmle.label | call to String.init(_:) |
| string.swift:221:20:221:20 | tainted :  | semmle.label | tainted :  |
| string.swift:222:13:222:30 | call to String.init(_:) | semmle.label | call to String.init(_:) |
| string.swift:222:20:222:20 | taintedInt :  | semmle.label | taintedInt :  |
| string.swift:224:13:224:44 | call to String.init(format:_:) | semmle.label | call to String.init(format:_:) |
| string.swift:224:28:224:28 | tainted :  | semmle.label | tainted :  |
| string.swift:225:13:225:50 | call to String.init(format:arguments:) | semmle.label | call to String.init(format:arguments:) |
| string.swift:225:28:225:28 | tainted :  | semmle.label | tainted :  |
| string.swift:226:13:226:57 | call to String.init(format:locale:_:) | semmle.label | call to String.init(format:locale:_:) |
| string.swift:226:28:226:28 | tainted :  | semmle.label | tainted :  |
| string.swift:227:13:227:63 | call to String.init(format:locale:arguments:) | semmle.label | call to String.init(format:locale:arguments:) |
| string.swift:227:28:227:28 | tainted :  | semmle.label | tainted :  |
| string.swift:228:13:228:62 | call to localizedStringWithFormat(_:_:) | semmle.label | call to localizedStringWithFormat(_:_:) |
| string.swift:228:46:228:46 | tainted :  | semmle.label | tainted :  |
| string.swift:233:13:233:48 | call to String.init(repeating:count:) | semmle.label | call to String.init(repeating:count:) |
| string.swift:233:31:233:31 | tainted :  | semmle.label | tainted :  |
| string.swift:235:13:235:13 | tainted :  | semmle.label | tainted :  |
| string.swift:235:13:235:33 | call to dropFirst(_:) | semmle.label | call to dropFirst(_:) |
| string.swift:236:13:236:13 | tainted :  | semmle.label | tainted :  |
| string.swift:236:13:236:32 | call to dropLast(_:) | semmle.label | call to dropLast(_:) |
| string.swift:237:13:237:13 | tainted :  | semmle.label | tainted :  |
| string.swift:237:13:237:55 | call to substring(from:) | semmle.label | call to substring(from:) |
| string.swift:239:13:239:13 | tainted :  | semmle.label | tainted :  |
| string.swift:239:13:239:32 | call to lowercased() | semmle.label | call to lowercased() |
| string.swift:240:13:240:13 | tainted :  | semmle.label | tainted :  |
| string.swift:240:13:240:32 | call to uppercased() | semmle.label | call to uppercased() |
| string.swift:241:13:241:13 | tainted :  | semmle.label | tainted :  |
| string.swift:241:13:241:41 | call to lowercased(with:) | semmle.label | call to lowercased(with:) |
| string.swift:242:13:242:13 | tainted :  | semmle.label | tainted :  |
| string.swift:242:13:242:41 | call to uppercased(with:) | semmle.label | call to uppercased(with:) |
| string.swift:243:13:243:13 | tainted :  | semmle.label | tainted :  |
| string.swift:243:13:243:42 | call to capitalized(with:) | semmle.label | call to capitalized(with:) |
| string.swift:244:13:244:13 | tainted :  | semmle.label | tainted :  |
| string.swift:244:13:244:30 | call to reversed() | semmle.label | call to reversed() |
| string.swift:246:13:246:13 | tainted :  | semmle.label | tainted :  |
| string.swift:246:13:246:41 | call to split(separator:maxSplits:omittingEmptySubsequences:) | semmle.label | call to split(separator:maxSplits:omittingEmptySubsequences:) |
| string.swift:247:13:247:13 | tainted :  | semmle.label | tainted :  |
| string.swift:247:13:249:4 | call to split(maxSplits:omittingEmptySubsequences:whereSeparator:) | semmle.label | call to split(maxSplits:omittingEmptySubsequences:whereSeparator:) |
| string.swift:250:13:250:13 | tainted :  | semmle.label | tainted :  |
| string.swift:250:13:250:68 | call to trimmingCharacters(in:) | semmle.label | call to trimmingCharacters(in:) |
| string.swift:251:13:251:13 | tainted :  | semmle.label | tainted :  |
| string.swift:251:13:251:70 | call to padding(toLength:withPad:startingAt:) | semmle.label | call to padding(toLength:withPad:startingAt:) |
| string.swift:252:13:252:13 | tainted :  | semmle.label | tainted :  |
| string.swift:252:13:252:69 | call to components(separatedBy:) | semmle.label | call to components(separatedBy:) |
| string.swift:253:13:253:13 | tainted :  | semmle.label | tainted :  |
| string.swift:253:13:253:69 | call to components(separatedBy:) :  | semmle.label | call to components(separatedBy:) :  |
| string.swift:253:13:253:72 | ...[...] | semmle.label | ...[...] |
| string.swift:254:13:254:13 | tainted :  | semmle.label | tainted :  |
| string.swift:254:13:254:40 | call to folding(options:locale:) | semmle.label | call to folding(options:locale:) |
| string.swift:255:13:255:13 | tainted :  | semmle.label | tainted :  |
| string.swift:255:13:255:55 | call to propertyListFromStringsFileFormat() | semmle.label | call to propertyListFromStringsFileFormat() |
| string.swift:256:13:256:13 | tainted :  | semmle.label | tainted :  |
| string.swift:256:13:256:55 | call to propertyListFromStringsFileFormat() :  | semmle.label | call to propertyListFromStringsFileFormat() :  |
| string.swift:256:13:256:63 | ...! | semmle.label | ...! |
| string.swift:263:13:263:13 | [post] tainted :  | semmle.label | [post] tainted :  |
| string.swift:263:13:263:13 | tainted :  | semmle.label | tainted :  |
| string.swift:275:13:275:21 | .description | semmle.label | .description |
| string.swift:277:13:277:21 | .debugDescription | semmle.label | .debugDescription |
| string.swift:279:13:279:21 | .utf8 | semmle.label | .utf8 |
| string.swift:281:13:281:21 | .utf16 | semmle.label | .utf16 |
| string.swift:283:13:283:21 | .unicodeScalars | semmle.label | .unicodeScalars |
| string.swift:285:13:285:21 | .utf8CString | semmle.label | .utf8CString |
| string.swift:287:13:287:21 | .lazy | semmle.label | .lazy |
| string.swift:289:13:289:21 | .capitalized | semmle.label | .capitalized |
| string.swift:291:13:291:21 | .localizedCapitalized | semmle.label | .localizedCapitalized |
| string.swift:293:13:293:21 | .localizedLowercase | semmle.label | .localizedLowercase |
| string.swift:295:13:295:21 | .localizedUppercase | semmle.label | .localizedUppercase |
| string.swift:297:13:297:21 | .decomposedStringWithCanonicalMapping | semmle.label | .decomposedStringWithCanonicalMapping |
| string.swift:299:13:299:21 | .precomposedStringWithCompatibilityMapping | semmle.label | .precomposedStringWithCompatibilityMapping |
| string.swift:301:13:301:44 | ...! | semmle.label | ...! |
| string.swift:304:13:304:13 | tainted :  | semmle.label | tainted :  |
| string.swift:304:13:304:60 | call to replacingOccurrences(of:with:options:range:) | semmle.label | call to replacingOccurrences(of:with:options:range:) |
| string.swift:305:13:305:64 | call to replacingOccurrences(of:with:options:range:) | semmle.label | call to replacingOccurrences(of:with:options:range:) |
| string.swift:305:55:305:63 | call to source2() :  | semmle.label | call to source2() :  |
| string.swift:309:14:309:22 | call to source2() :  | semmle.label | call to source2() :  |
| string.swift:310:13:310:13 | str1 | semmle.label | str1 |
| string.swift:311:13:311:13 | &... :  | semmle.label | &... :  |
| string.swift:311:13:311:44 | call to remove(at:) | semmle.label | call to remove(at:) |
| string.swift:312:13:312:13 | str1 | semmle.label | str1 |
| string.swift:314:14:314:22 | call to source2() :  | semmle.label | call to source2() :  |
| string.swift:315:13:315:13 | str2 | semmle.label | str2 |
| string.swift:317:13:317:13 | str2 | semmle.label | str2 |
| string.swift:319:14:319:22 | call to source2() :  | semmle.label | call to source2() :  |
| string.swift:320:13:320:13 | str3 | semmle.label | str3 |
| string.swift:322:13:322:13 | str3 | semmle.label | str3 |
| string.swift:324:14:324:22 | call to source2() :  | semmle.label | call to source2() :  |
| string.swift:325:13:325:13 | str4 | semmle.label | str4 |
| string.swift:326:13:326:13 | &... :  | semmle.label | &... :  |
| string.swift:326:13:326:30 | call to removeFirst() | semmle.label | call to removeFirst() |
| string.swift:327:13:327:13 | str4 | semmle.label | str4 |
| string.swift:329:13:329:13 | str4 | semmle.label | str4 |
| string.swift:330:13:330:13 | &... :  | semmle.label | &... :  |
| string.swift:330:13:330:29 | call to removeLast() | semmle.label | call to removeLast() |
| string.swift:331:13:331:13 | str4 | semmle.label | str4 |
| string.swift:333:13:333:13 | str4 | semmle.label | str4 |
| string.swift:335:14:335:22 | call to source2() :  | semmle.label | call to source2() :  |
| string.swift:336:13:336:13 | str5 | semmle.label | str5 |
| string.swift:338:13:338:13 | str5 | semmle.label | str5 |
| string.swift:340:14:340:22 | call to source2() :  | semmle.label | call to source2() :  |
| string.swift:341:13:341:13 | str6 | semmle.label | str6 |
| string.swift:343:13:343:13 | str6 | semmle.label | str6 |
| string.swift:347:3:347:3 | [post] &... :  | semmle.label | [post] &... :  |
| string.swift:347:62:347:70 | call to source2() :  | semmle.label | call to source2() :  |
| string.swift:348:13:348:13 | str7 | semmle.label | str7 |
| string.swift:355:23:355:77 | call to String.init(data:encoding:) :  | semmle.label | call to String.init(data:encoding:) :  |
| string.swift:355:36:355:44 | call to source3() :  | semmle.label | call to source3() :  |
| string.swift:358:12:358:25 | ...! | semmle.label | ...! |
| string.swift:361:13:361:54 | call to String.init(decoding:as:) | semmle.label | call to String.init(decoding:as:) |
| string.swift:361:30:361:38 | call to source3() :  | semmle.label | call to source3() :  |
| string.swift:366:17:366:25 | call to source2() :  | semmle.label | call to source2() :  |
| string.swift:403:22:403:22 | tainted :  | semmle.label | tainted :  |
| string.swift:403:22:403:65 | call to cString(using:) :  | semmle.label | call to cString(using:) :  |
| string.swift:404:13:404:13 | arrayString2 | semmle.label | arrayString2 |
| string.swift:450:28:450:36 | call to source4() :  | semmle.label | call to source4() :  |
| string.swift:470:13:470:77 | call to String.init(bytes:encoding:) :  | semmle.label | call to String.init(bytes:encoding:) :  |
| string.swift:470:13:470:78 | ...! | semmle.label | ...! |
| string.swift:470:27:470:27 | taintedUInt8Values :  | semmle.label | taintedUInt8Values :  |
| string.swift:473:13:473:47 | call to String.init(cString:) | semmle.label | call to String.init(cString:) |
| string.swift:473:29:473:29 | taintedUInt8Values :  | semmle.label | taintedUInt8Values :  |
| string.swift:506:37:506:45 | call to source5() :  | semmle.label | call to source5() :  |
| string.swift:526:13:526:47 | call to String.init(cString:) | semmle.label | call to String.init(cString:) |
| string.swift:526:29:526:29 | taintedCCharValues :  | semmle.label | taintedCCharValues :  |
| string.swift:554:17:554:25 | call to source2() :  | semmle.label | call to source2() :  |
| string.swift:556:13:556:21 | call to source7() | semmle.label | call to source7() |
| string.swift:559:13:559:13 | sub1 | semmle.label | sub1 |
| string.swift:560:13:560:24 | call to String.init(_:) | semmle.label | call to String.init(_:) |
| string.swift:560:20:560:20 | sub1 :  | semmle.label | sub1 :  |
| string.swift:562:14:562:14 | tainted :  | semmle.label | tainted :  |
| string.swift:562:14:562:31 | call to prefix(_:) :  | semmle.label | call to prefix(_:) :  |
| string.swift:563:13:563:13 | sub2 | semmle.label | sub2 |
| string.swift:564:13:564:24 | call to String.init(_:) | semmle.label | call to String.init(_:) |
| string.swift:564:20:564:20 | sub2 :  | semmle.label | sub2 :  |
| string.swift:566:14:566:14 | tainted :  | semmle.label | tainted :  |
| string.swift:566:14:566:54 | call to prefix(through:) :  | semmle.label | call to prefix(through:) :  |
| string.swift:567:13:567:13 | sub3 | semmle.label | sub3 |
| string.swift:568:13:568:24 | call to String.init(_:) | semmle.label | call to String.init(_:) |
| string.swift:568:20:568:20 | sub3 :  | semmle.label | sub3 :  |
| string.swift:570:14:570:14 | tainted :  | semmle.label | tainted :  |
| string.swift:570:14:570:51 | call to prefix(upTo:) :  | semmle.label | call to prefix(upTo:) :  |
| string.swift:571:13:571:13 | sub4 | semmle.label | sub4 |
| string.swift:572:13:572:24 | call to String.init(_:) | semmle.label | call to String.init(_:) |
| string.swift:572:20:572:20 | sub4 :  | semmle.label | sub4 :  |
| string.swift:574:14:574:14 | tainted :  | semmle.label | tainted :  |
| string.swift:574:14:574:31 | call to suffix(_:) :  | semmle.label | call to suffix(_:) :  |
| string.swift:575:13:575:13 | sub5 | semmle.label | sub5 |
| string.swift:576:13:576:24 | call to String.init(_:) | semmle.label | call to String.init(_:) |
| string.swift:576:20:576:20 | sub5 :  | semmle.label | sub5 :  |
| string.swift:578:14:578:14 | tainted :  | semmle.label | tainted :  |
| string.swift:578:14:578:53 | call to suffix(from:) :  | semmle.label | call to suffix(from:) :  |
| string.swift:579:13:579:13 | sub6 | semmle.label | sub6 |
| string.swift:580:13:580:24 | call to String.init(_:) | semmle.label | call to String.init(_:) |
| string.swift:580:20:580:20 | sub6 :  | semmle.label | sub6 :  |
| string.swift:636:13:636:28 | call to String.init(_:) | semmle.label | call to String.init(_:) |
| string.swift:636:20:636:27 | call to source() :  | semmle.label | call to source() :  |
| string.swift:640:13:640:40 | call to String.init(describing:) | semmle.label | call to String.init(describing:) |
| string.swift:640:32:640:39 | call to source() :  | semmle.label | call to source() :  |
| subscript.swift:13:15:13:22 | call to source() :  | semmle.label | call to source() :  |
| subscript.swift:13:15:13:25 | ...[...] | semmle.label | ...[...] |
| subscript.swift:14:15:14:23 | call to source2() :  | semmle.label | call to source2() :  |
| subscript.swift:14:15:14:26 | ...[...] | semmle.label | ...[...] |
| try.swift:9:13:9:24 | try ... | semmle.label | try ... |
| try.swift:9:17:9:24 | call to source() :  | semmle.label | call to source() :  |
| try.swift:15:12:15:24 | try! ... | semmle.label | try! ... |
| try.swift:15:17:15:24 | call to source() :  | semmle.label | call to source() :  |
| try.swift:18:12:18:27 | ...! | semmle.label | ...! |
| try.swift:18:18:18:25 | call to source() :  | semmle.label | call to source() :  |
| ui.swift:16:9:16:9 | self :  | semmle.label | self :  |
| ui.swift:32:13:32:13 | self :  | semmle.label | self :  |
| ui.swift:34:13:34:13 | self :  | semmle.label | self :  |
| ui.swift:51:19:51:26 | call to source() :  | semmle.label | call to source() :  |
| ui.swift:55:10:55:10 | tainted :  | semmle.label | tainted :  |
| ui.swift:55:10:55:18 | .url | semmle.label | .url |
| ui.swift:61:19:61:26 | call to source() :  | semmle.label | call to source() :  |
| ui.swift:64:10:64:10 | tainted :  | semmle.label | tainted :  |
| ui.swift:64:10:64:18 | .userActivities | semmle.label | .userActivities |
| ui.swift:68:10:68:10 | tainted :  | semmle.label | tainted :  |
| ui.swift:68:10:68:18 | .urlContexts | semmle.label | .urlContexts |
| url.swift:8:2:8:25 | [summary param] 0 in URL.init(string:) :  | semmle.label | [summary param] 0 in URL.init(string:) :  |
| url.swift:9:2:9:43 | [summary param] 0 in URL.init(string:relativeTo:) :  | semmle.label | [summary param] 0 in URL.init(string:relativeTo:) :  |
| url.swift:9:2:9:43 | [summary param] 1 in URL.init(string:relativeTo:) :  | semmle.label | [summary param] 1 in URL.init(string:relativeTo:) :  |
| url.swift:46:6:46:6 | self :  | semmle.label | self :  |
| url.swift:47:6:47:6 | self :  | semmle.label | self :  |
| url.swift:48:6:48:6 | self :  | semmle.label | self :  |
| url.swift:49:6:49:6 | self :  | semmle.label | self :  |
| url.swift:50:6:50:6 | self :  | semmle.label | self :  |
| url.swift:76:2:79:55 | [summary param] 0 in dataTask(with:completionHandler:) :  | semmle.label | [summary param] 0 in dataTask(with:completionHandler:) :  |
| url.swift:91:16:91:23 | call to source() :  | semmle.label | call to source() :  |
| url.swift:93:19:93:38 | call to URL.init(string:) :  | semmle.label | call to URL.init(string:) :  |
| url.swift:93:31:93:31 | tainted :  | semmle.label | tainted :  |
| url.swift:96:12:96:12 | urlTainted | semmle.label | urlTainted |
| url.swift:98:12:98:23 | .absoluteURL | semmle.label | .absoluteURL |
| url.swift:99:12:99:23 | .baseURL | semmle.label | .baseURL |
| url.swift:100:15:100:34 | ...! | semmle.label | ...! |
| url.swift:101:15:101:30 | ...! | semmle.label | ...! |
| url.swift:102:15:102:26 | .lastPathComponent | semmle.label | .lastPathComponent |
| url.swift:103:15:103:26 | .path | semmle.label | .path |
| url.swift:104:15:104:42 | ...[...] | semmle.label | ...[...] |
| url.swift:105:15:105:26 | .pathExtension | semmle.label | .pathExtension |
| url.swift:106:12:106:27 | ...! | semmle.label | ...! |
| url.swift:107:15:107:31 | ...! | semmle.label | ...! |
| url.swift:108:15:108:26 | .relativePath | semmle.label | .relativePath |
| url.swift:109:15:109:26 | .relativeString | semmle.label | .relativeString |
| url.swift:110:15:110:32 | ...! | semmle.label | ...! |
| url.swift:111:12:111:23 | .standardized | semmle.label | .standardized |
| url.swift:112:12:112:23 | .standardizedFileURL | semmle.label | .standardizedFileURL |
| url.swift:113:15:113:30 | ...! | semmle.label | ...! |
| url.swift:114:15:114:34 | ...! | semmle.label | ...! |
| url.swift:117:12:117:48 | call to URL.init(string:relativeTo:) :  | semmle.label | call to URL.init(string:relativeTo:) :  |
| url.swift:117:12:117:49 | ...! | semmle.label | ...! |
| url.swift:117:24:117:24 | tainted :  | semmle.label | tainted :  |
| url.swift:120:12:120:53 | call to URL.init(string:relativeTo:) :  | semmle.label | call to URL.init(string:relativeTo:) :  |
| url.swift:120:12:120:56 | .absoluteURL | semmle.label | .absoluteURL |
| url.swift:120:43:120:43 | urlTainted :  | semmle.label | urlTainted :  |
| url.swift:121:12:121:53 | call to URL.init(string:relativeTo:) :  | semmle.label | call to URL.init(string:relativeTo:) :  |
| url.swift:121:12:121:56 | .baseURL | semmle.label | .baseURL |
| url.swift:121:43:121:43 | urlTainted :  | semmle.label | urlTainted :  |
| url.swift:122:15:122:56 | call to URL.init(string:relativeTo:) :  | semmle.label | call to URL.init(string:relativeTo:) :  |
| url.swift:122:15:122:67 | ...! | semmle.label | ...! |
| url.swift:122:46:122:46 | urlTainted :  | semmle.label | urlTainted :  |
| url.swift:123:15:123:56 | call to URL.init(string:relativeTo:) :  | semmle.label | call to URL.init(string:relativeTo:) :  |
| url.swift:123:15:123:63 | ...! | semmle.label | ...! |
| url.swift:123:46:123:46 | urlTainted :  | semmle.label | urlTainted :  |
| url.swift:124:15:124:56 | call to URL.init(string:relativeTo:) :  | semmle.label | call to URL.init(string:relativeTo:) :  |
| url.swift:124:15:124:59 | .lastPathComponent | semmle.label | .lastPathComponent |
| url.swift:124:46:124:46 | urlTainted :  | semmle.label | urlTainted :  |
| url.swift:125:15:125:56 | call to URL.init(string:relativeTo:) :  | semmle.label | call to URL.init(string:relativeTo:) :  |
| url.swift:125:15:125:59 | .path | semmle.label | .path |
| url.swift:125:46:125:46 | urlTainted :  | semmle.label | urlTainted :  |
| url.swift:126:15:126:56 | call to URL.init(string:relativeTo:) :  | semmle.label | call to URL.init(string:relativeTo:) :  |
| url.swift:126:15:126:75 | ...[...] | semmle.label | ...[...] |
| url.swift:126:46:126:46 | urlTainted :  | semmle.label | urlTainted :  |
| url.swift:127:15:127:56 | call to URL.init(string:relativeTo:) :  | semmle.label | call to URL.init(string:relativeTo:) :  |
| url.swift:127:15:127:59 | .pathExtension | semmle.label | .pathExtension |
| url.swift:127:46:127:46 | urlTainted :  | semmle.label | urlTainted :  |
| url.swift:128:12:128:53 | call to URL.init(string:relativeTo:) :  | semmle.label | call to URL.init(string:relativeTo:) :  |
| url.swift:128:12:128:60 | ...! | semmle.label | ...! |
| url.swift:128:43:128:43 | urlTainted :  | semmle.label | urlTainted :  |
| url.swift:129:15:129:56 | call to URL.init(string:relativeTo:) :  | semmle.label | call to URL.init(string:relativeTo:) :  |
| url.swift:129:15:129:64 | ...! | semmle.label | ...! |
| url.swift:129:46:129:46 | urlTainted :  | semmle.label | urlTainted :  |
| url.swift:130:15:130:56 | call to URL.init(string:relativeTo:) :  | semmle.label | call to URL.init(string:relativeTo:) :  |
| url.swift:130:15:130:59 | .relativePath | semmle.label | .relativePath |
| url.swift:130:46:130:46 | urlTainted :  | semmle.label | urlTainted :  |
| url.swift:131:15:131:56 | call to URL.init(string:relativeTo:) :  | semmle.label | call to URL.init(string:relativeTo:) :  |
| url.swift:131:15:131:59 | .relativeString | semmle.label | .relativeString |
| url.swift:131:46:131:46 | urlTainted :  | semmle.label | urlTainted :  |
| url.swift:132:15:132:56 | call to URL.init(string:relativeTo:) :  | semmle.label | call to URL.init(string:relativeTo:) :  |
| url.swift:132:15:132:65 | ...! | semmle.label | ...! |
| url.swift:132:46:132:46 | urlTainted :  | semmle.label | urlTainted :  |
| url.swift:133:12:133:53 | call to URL.init(string:relativeTo:) :  | semmle.label | call to URL.init(string:relativeTo:) :  |
| url.swift:133:12:133:56 | .standardized | semmle.label | .standardized |
| url.swift:133:43:133:43 | urlTainted :  | semmle.label | urlTainted :  |
| url.swift:134:12:134:53 | call to URL.init(string:relativeTo:) :  | semmle.label | call to URL.init(string:relativeTo:) :  |
| url.swift:134:12:134:56 | .standardizedFileURL | semmle.label | .standardizedFileURL |
| url.swift:134:43:134:43 | urlTainted :  | semmle.label | urlTainted :  |
| url.swift:135:15:135:56 | call to URL.init(string:relativeTo:) :  | semmle.label | call to URL.init(string:relativeTo:) :  |
| url.swift:135:15:135:63 | ...! | semmle.label | ...! |
| url.swift:135:46:135:46 | urlTainted :  | semmle.label | urlTainted :  |
| url.swift:136:15:136:56 | call to URL.init(string:relativeTo:) :  | semmle.label | call to URL.init(string:relativeTo:) :  |
| url.swift:136:15:136:67 | ...! | semmle.label | ...! |
| url.swift:136:46:136:46 | urlTainted :  | semmle.label | urlTainted :  |
| url.swift:142:13:142:32 | call to URL.init(string:) :  | semmle.label | call to URL.init(string:) :  |
| url.swift:142:25:142:25 | tainted :  | semmle.label | tainted :  |
| url.swift:143:13:143:13 | y | semmle.label | y |
| url.swift:151:16:151:35 | call to URL.init(string:) :  | semmle.label | call to URL.init(string:) :  |
| url.swift:151:28:151:28 | tainted :  | semmle.label | tainted :  |
| url.swift:152:12:152:12 | ...! | semmle.label | ...! |
| url.swift:154:46:154:46 | urlTainted :  | semmle.label | urlTainted :  |
| url.swift:154:61:154:61 | data :  | semmle.label | data :  |
| url.swift:155:15:155:19 | ...! | semmle.label | ...! |
| url.swift:161:16:161:23 | call to source() :  | semmle.label | call to source() :  |
| url.swift:164:12:164:12 | tainted | semmle.label | tainted |
| url.swift:170:12:170:12 | tainted :  | semmle.label | tainted :  |
| url.swift:170:12:170:20 | .url | semmle.label | .url |
| url.swift:172:12:172:12 | tainted :  | semmle.label | tainted :  |
| url.swift:172:12:172:20 | .httpBody | semmle.label | .httpBody |
| url.swift:174:12:174:12 | tainted :  | semmle.label | tainted :  |
| url.swift:174:12:174:20 | .httpBodyStream | semmle.label | .httpBodyStream |
| url.swift:176:12:176:12 | tainted :  | semmle.label | tainted :  |
| url.swift:176:12:176:20 | .mainDocument | semmle.label | .mainDocument |
| url.swift:178:12:178:12 | tainted :  | semmle.label | tainted :  |
| url.swift:178:12:178:20 | .allHTTPHeaderFields | semmle.label | .allHTTPHeaderFields |
| webview.swift:27:5:27:39 | [summary param] 0 in JSValue.init(object:in:) :  | semmle.label | [summary param] 0 in JSValue.init(object:in:) :  |
| webview.swift:28:5:28:38 | [summary param] 0 in JSValue.init(bool:in:) :  | semmle.label | [summary param] 0 in JSValue.init(bool:in:) :  |
| webview.swift:29:5:29:42 | [summary param] 0 in JSValue.init(double:in:) :  | semmle.label | [summary param] 0 in JSValue.init(double:in:) :  |
| webview.swift:30:5:30:40 | [summary param] 0 in JSValue.init(int32:in:) :  | semmle.label | [summary param] 0 in JSValue.init(int32:in:) :  |
| webview.swift:31:5:31:42 | [summary param] 0 in JSValue.init(uInt32:in:) :  | semmle.label | [summary param] 0 in JSValue.init(uInt32:in:) :  |
| webview.swift:32:5:32:42 | [summary param] 0 in JSValue.init(point:in:) :  | semmle.label | [summary param] 0 in JSValue.init(point:in:) :  |
| webview.swift:33:5:33:42 | [summary param] 0 in JSValue.init(range:in:) :  | semmle.label | [summary param] 0 in JSValue.init(range:in:) :  |
| webview.swift:34:5:34:40 | [summary param] 0 in JSValue.init(rect:in:) :  | semmle.label | [summary param] 0 in JSValue.init(rect:in:) :  |
| webview.swift:35:5:35:40 | [summary param] 0 in JSValue.init(size:in:) :  | semmle.label | [summary param] 0 in JSValue.init(size:in:) :  |
| webview.swift:36:5:36:41 | [summary param] this in toObject() :  | semmle.label | [summary param] this in toObject() :  |
| webview.swift:37:5:37:55 | [summary param] this in toObjectOf(_:) :  | semmle.label | [summary param] this in toObjectOf(_:) :  |
| webview.swift:38:5:38:42 | [summary param] this in toBool() :  | semmle.label | [summary param] this in toBool() :  |
| webview.swift:39:5:39:44 | [summary param] this in toDouble() :  | semmle.label | [summary param] this in toDouble() :  |
| webview.swift:40:5:40:40 | [summary param] this in toInt32() :  | semmle.label | [summary param] this in toInt32() :  |
| webview.swift:41:5:41:42 | [summary param] this in toUInt32() :  | semmle.label | [summary param] this in toUInt32() :  |
| webview.swift:42:5:42:62 | [summary param] this in toNumber() :  | semmle.label | [summary param] this in toNumber() :  |
| webview.swift:43:5:43:44 | [summary param] this in toString() :  | semmle.label | [summary param] this in toString() :  |
| webview.swift:44:5:44:44 | [summary param] this in toDate() :  | semmle.label | [summary param] this in toDate() :  |
| webview.swift:45:5:45:44 | [summary param] this in toArray() :  | semmle.label | [summary param] this in toArray() :  |
| webview.swift:46:5:46:65 | [summary param] this in toDictionary() :  | semmle.label | [summary param] this in toDictionary() :  |
| webview.swift:47:5:47:50 | [summary param] this in toPoint() :  | semmle.label | [summary param] this in toPoint() :  |
| webview.swift:48:5:48:50 | [summary param] this in toRange() :  | semmle.label | [summary param] this in toRange() :  |
| webview.swift:49:5:49:47 | [summary param] this in toRect() :  | semmle.label | [summary param] this in toRect() :  |
| webview.swift:50:5:50:47 | [summary param] this in toSize() :  | semmle.label | [summary param] this in toSize() :  |
| webview.swift:51:5:51:84 | [summary param] this in atIndex(_:) :  | semmle.label | [summary param] this in atIndex(_:) :  |
| webview.swift:52:5:52:53 | [summary param] 1 in defineProperty(_:descriptor:) :  | semmle.label | [summary param] 1 in defineProperty(_:descriptor:) :  |
| webview.swift:53:5:53:89 | [summary param] this in forProperty(_:) :  | semmle.label | [summary param] this in forProperty(_:) :  |
| webview.swift:54:5:54:38 | [summary param] 0 in setValue(_:at:) :  | semmle.label | [summary param] 0 in setValue(_:at:) :  |
| webview.swift:55:5:55:48 | [summary param] 0 in setValue(_:forProperty:) :  | semmle.label | [summary param] 0 in setValue(_:forProperty:) :  |
| webview.swift:65:5:65:93 | [summary param] 0 in WKUserScript.init(source:injectionTime:forMainFrameOnly:) :  | semmle.label | [summary param] 0 in WKUserScript.init(source:injectionTime:forMainFrameOnly:) :  |
| webview.swift:66:5:66:126 | [summary param] 0 in WKUserScript.init(source:injectionTime:forMainFrameOnly:in:) :  | semmle.label | [summary param] 0 in WKUserScript.init(source:injectionTime:forMainFrameOnly:in:) :  |
| webview.swift:72:9:72:9 | self :  | semmle.label | self :  |
| webview.swift:83:10:83:41 | .body | semmle.label | .body |
| webview.swift:83:11:83:18 | call to source() :  | semmle.label | call to source() :  |
| webview.swift:87:13:87:20 | call to source() :  | semmle.label | call to source() :  |
| webview.swift:90:10:90:10 | source :  | semmle.label | source :  |
| webview.swift:90:10:90:26 | call to toObject() | semmle.label | call to toObject() |
| webview.swift:91:10:91:10 | source :  | semmle.label | source :  |
| webview.swift:91:10:91:41 | call to toObjectOf(_:) | semmle.label | call to toObjectOf(_:) |
| webview.swift:92:10:92:10 | source :  | semmle.label | source :  |
| webview.swift:92:10:92:24 | call to toBool() | semmle.label | call to toBool() |
| webview.swift:93:10:93:10 | source :  | semmle.label | source :  |
| webview.swift:93:10:93:26 | call to toDouble() | semmle.label | call to toDouble() |
| webview.swift:94:10:94:10 | source :  | semmle.label | source :  |
| webview.swift:94:10:94:25 | call to toInt32() | semmle.label | call to toInt32() |
| webview.swift:95:10:95:10 | source :  | semmle.label | source :  |
| webview.swift:95:10:95:26 | call to toUInt32() | semmle.label | call to toUInt32() |
| webview.swift:96:10:96:10 | source :  | semmle.label | source :  |
| webview.swift:96:10:96:26 | call to toNumber() | semmle.label | call to toNumber() |
| webview.swift:97:10:97:10 | source :  | semmle.label | source :  |
| webview.swift:97:10:97:26 | call to toString() | semmle.label | call to toString() |
| webview.swift:98:10:98:10 | source :  | semmle.label | source :  |
| webview.swift:98:10:98:24 | call to toDate() | semmle.label | call to toDate() |
| webview.swift:99:10:99:10 | source :  | semmle.label | source :  |
| webview.swift:99:10:99:25 | call to toArray() | semmle.label | call to toArray() |
| webview.swift:100:10:100:10 | source :  | semmle.label | source :  |
| webview.swift:100:10:100:30 | call to toDictionary() | semmle.label | call to toDictionary() |
| webview.swift:101:10:101:10 | source :  | semmle.label | source :  |
| webview.swift:101:10:101:25 | call to toPoint() | semmle.label | call to toPoint() |
| webview.swift:102:10:102:10 | source :  | semmle.label | source :  |
| webview.swift:102:10:102:25 | call to toRange() | semmle.label | call to toRange() |
| webview.swift:103:10:103:10 | source :  | semmle.label | source :  |
| webview.swift:103:10:103:24 | call to toRect() | semmle.label | call to toRect() |
| webview.swift:104:10:104:10 | source :  | semmle.label | source :  |
| webview.swift:104:10:104:24 | call to toSize() | semmle.label | call to toSize() |
| webview.swift:105:10:105:10 | source :  | semmle.label | source :  |
| webview.swift:105:10:105:26 | call to atIndex(_:) | semmle.label | call to atIndex(_:) |
| webview.swift:106:10:106:10 | source :  | semmle.label | source :  |
| webview.swift:106:10:106:31 | call to forProperty(_:) | semmle.label | call to forProperty(_:) |
| webview.swift:109:10:109:47 | call to JSValue.init(object:in:) | semmle.label | call to JSValue.init(object:in:) |
| webview.swift:109:26:109:26 | s :  | semmle.label | s :  |
| webview.swift:110:10:110:47 | call to JSValue.init(bool:in:) | semmle.label | call to JSValue.init(bool:in:) |
| webview.swift:110:24:110:24 | s :  | semmle.label | s :  |
| webview.swift:111:10:111:51 | call to JSValue.init(double:in:) | semmle.label | call to JSValue.init(double:in:) |
| webview.swift:111:26:111:26 | s :  | semmle.label | s :  |
| webview.swift:112:10:112:49 | call to JSValue.init(int32:in:) | semmle.label | call to JSValue.init(int32:in:) |
| webview.swift:112:25:112:25 | s :  | semmle.label | s :  |
| webview.swift:113:10:113:51 | call to JSValue.init(uInt32:in:) | semmle.label | call to JSValue.init(uInt32:in:) |
| webview.swift:113:26:113:26 | s :  | semmle.label | s :  |
| webview.swift:114:10:114:51 | call to JSValue.init(point:in:) | semmle.label | call to JSValue.init(point:in:) |
| webview.swift:114:25:114:25 | s :  | semmle.label | s :  |
| webview.swift:115:10:115:51 | call to JSValue.init(range:in:) | semmle.label | call to JSValue.init(range:in:) |
| webview.swift:115:25:115:25 | s :  | semmle.label | s :  |
| webview.swift:116:10:116:49 | call to JSValue.init(rect:in:) | semmle.label | call to JSValue.init(rect:in:) |
| webview.swift:116:24:116:24 | s :  | semmle.label | s :  |
| webview.swift:117:10:117:49 | call to JSValue.init(size:in:) | semmle.label | call to JSValue.init(size:in:) |
| webview.swift:117:24:117:24 | s :  | semmle.label | s :  |
| webview.swift:120:5:120:5 | [post] v1 :  | semmle.label | [post] v1 :  |
| webview.swift:120:39:120:39 | s :  | semmle.label | s :  |
| webview.swift:121:10:121:10 | v1 | semmle.label | v1 |
| webview.swift:124:5:124:5 | [post] v2 :  | semmle.label | [post] v2 :  |
| webview.swift:124:17:124:17 | s :  | semmle.label | s :  |
| webview.swift:125:10:125:10 | v2 | semmle.label | v2 |
| webview.swift:128:5:128:5 | [post] v3 :  | semmle.label | [post] v3 :  |
| webview.swift:128:17:128:17 | s :  | semmle.label | s :  |
| webview.swift:129:10:129:10 | v3 | semmle.label | v3 |
| webview.swift:138:13:138:102 | call to WKUserScript.init(source:injectionTime:forMainFrameOnly:) :  | semmle.label | call to WKUserScript.init(source:injectionTime:forMainFrameOnly:) :  |
| webview.swift:138:34:138:41 | call to source() :  | semmle.label | call to source() :  |
| webview.swift:139:10:139:10 | b | semmle.label | b |
| webview.swift:140:10:140:12 | .source | semmle.label | .source |
| webview.swift:143:13:143:113 | call to WKUserScript.init(source:injectionTime:forMainFrameOnly:in:) :  | semmle.label | call to WKUserScript.init(source:injectionTime:forMainFrameOnly:in:) :  |
| webview.swift:143:34:143:41 | call to source() :  | semmle.label | call to source() :  |
| webview.swift:144:10:144:10 | c | semmle.label | c |
| webview.swift:145:10:145:12 | .source | semmle.label | .source |
| webview.swift:149:15:149:22 | call to source() :  | semmle.label | call to source() :  |
| webview.swift:150:10:150:10 | src :  | semmle.label | src :  |
| webview.swift:150:10:150:14 | .request | semmle.label | .request |
subpaths
| data.swift:81:25:81:47 | .utf8 :  | data.swift:25:2:25:26 | [summary param] 0 in Data.init(_:) :  | file://:0:0:0:0 | [summary] to write: return (return) in Data.init(_:) :  | data.swift:81:20:81:51 | call to Data.init(_:) :  |
| data.swift:82:26:82:26 | dataTainted :  | data.swift:25:2:25:26 | [summary param] 0 in Data.init(_:) :  | file://:0:0:0:0 | [summary] to write: return (return) in Data.init(_:) :  | data.swift:82:21:82:37 | call to Data.init(_:) :  |
| data.swift:89:41:89:48 | call to source() :  | data.swift:26:2:26:66 | [summary param] 0 in Data.init(base64Encoded:options:) :  | file://:0:0:0:0 | [summary] to write: return (return) in Data.init(base64Encoded:options:) :  | data.swift:89:21:89:71 | call to Data.init(base64Encoded:options:) :  |
| data.swift:93:34:93:41 | call to source() :  | data.swift:27:2:27:61 | [summary param] 0 in Data.init(buffer:) :  | file://:0:0:0:0 | [summary] to write: return (return) in Data.init(buffer:) :  | data.swift:93:21:93:73 | call to Data.init(buffer:) :  |
| data.swift:95:34:95:41 | call to source() :  | data.swift:28:2:28:62 | [summary param] 0 in Data.init(buffer:) :  | file://:0:0:0:0 | [summary] to write: return (return) in Data.init(buffer:) :  | data.swift:95:21:95:74 | call to Data.init(buffer:) :  |
| data.swift:99:33:99:40 | call to source() :  | data.swift:29:2:29:45 | [summary param] 0 in Data.init(bytes:count:) :  | file://:0:0:0:0 | [summary] to write: return (return) in Data.init(bytes:count:) :  | data.swift:99:21:99:72 | call to Data.init(bytes:count:) :  |
| data.swift:103:39:103:46 | call to source() :  | data.swift:30:2:30:82 | [summary param] 0 in Data.init(bytesNoCopy:count:deallocator:) :  | file://:0:0:0:0 | [summary] to write: return (return) in Data.init(bytesNoCopy:count:deallocator:) :  | data.swift:103:21:103:114 | call to Data.init(bytesNoCopy:count:deallocator:) :  |
| data.swift:108:38:108:38 | urlTainted8 :  | data.swift:31:2:31:50 | [summary param] 0 in Data.init(contentsOf:options:) :  | file://:0:0:0:0 | [summary] to write: return (return) in Data.init(contentsOf:options:) :  | data.swift:108:21:108:62 | call to Data.init(contentsOf:options:) :  |
| data.swift:112:39:112:46 | call to source() :  | data.swift:32:2:32:29 | [summary param] 0 in Data.init(referencing:) :  | file://:0:0:0:0 | [summary] to write: return (return) in Data.init(referencing:) :  | data.swift:112:21:112:58 | call to Data.init(referencing:) :  |
| data.swift:117:23:117:30 | call to source() :  | data.swift:33:2:33:24 | [summary param] 0 in append(_:) :  | file://:0:0:0:0 | [summary] to write: argument this in append(_:) :  | data.swift:117:2:117:2 | [post] dataTainted10 :  |
| data.swift:121:23:121:30 | call to source() :  | data.swift:34:2:34:25 | [summary param] 0 in append(_:) :  | file://:0:0:0:0 | [summary] to write: argument this in append(_:) :  | data.swift:121:2:121:2 | [post] dataTainted11 :  |
| data.swift:125:23:125:30 | call to source() :  | data.swift:35:2:35:63 | [summary param] 0 in append(_:) :  | file://:0:0:0:0 | [summary] to write: argument this in append(_:) :  | data.swift:125:2:125:2 | [post] dataTainted12 :  |
| data.swift:130:23:130:30 | call to source() :  | data.swift:36:2:36:52 | [summary param] 0 in append(_:count:) :  | file://:0:0:0:0 | [summary] to write: argument this in append(_:count:) :  | data.swift:130:2:130:2 | [post] dataTainted13 :  |
| data.swift:135:35:135:42 | call to source() :  | data.swift:37:2:37:36 | [summary param] 0 in append(contentsOf:) :  | file://:0:0:0:0 | [summary] to write: argument this in append(contentsOf:) :  | data.swift:135:2:135:2 | [post] dataTainted14 :  |
| data.swift:140:12:140:12 | dataTainted15 :  | data.swift:38:2:38:88 | [summary param] this in base64EncodedData(options:) :  | file://:0:0:0:0 | [summary] to write: return (return) in base64EncodedData(options:) :  | data.swift:140:12:140:55 | call to base64EncodedData(options:) |
| data.swift:144:12:144:12 | dataTainted16 :  | data.swift:39:2:39:86 | [summary param] this in base64EncodedString(options:) :  | file://:0:0:0:0 | [summary] to write: return (return) in base64EncodedString(options:) :  | data.swift:144:12:144:57 | call to base64EncodedString(options:) |
| data.swift:148:29:148:29 | dataTainted17 :  | data.swift:40:2:40:99 | [summary param] this in compactMap(_:) :  | file://:0:0:0:0 | [summary] to write: return (return) in compactMap(_:) :  | data.swift:148:29:148:72 | call to compactMap(_:) :  |
| data.swift:154:2:154:2 | dataTainted18 :  | data.swift:41:2:41:53 | [summary param] this in copyBytes(to:) :  | file://:0:0:0:0 | [summary] to write: argument 0 in copyBytes(to:) :  | data.swift:154:30:154:30 | [post] pointerTainted18 :  |
| data.swift:171:19:171:19 | dataTainted21 :  | data.swift:44:2:44:137 | [summary param] this in flatMap(_:) :  | file://:0:0:0:0 | [summary] to write: return (return) in flatMap(_:) :  | data.swift:171:19:171:74 | call to flatMap(_:) :  |
| data.swift:175:20:175:20 | dataTainted22 :  | data.swift:45:2:45:97 | [summary param] this in flatMap(_:) :  | file://:0:0:0:0 | [summary] to write: return (return) in flatMap(_:) :  | data.swift:175:20:175:60 | call to flatMap(_:) :  |
| data.swift:180:23:180:30 | call to source() :  | data.swift:46:2:46:34 | [summary param] 0 in insert(_:at:) :  | file://:0:0:0:0 | [summary] to write: argument this in insert(_:at:) :  | data.swift:180:2:180:2 | [post] dataTainted23 :  |
| data.swift:185:35:185:42 | call to source() :  | data.swift:47:2:47:83 | [summary param] 0 in insert(contentsOf:at:) :  | file://:0:0:0:0 | [summary] to write: argument this in insert(contentsOf:at:) :  | data.swift:185:2:185:2 | [post] dataTainted24 :  |
| data.swift:190:15:190:15 | dataTainted25 :  | data.swift:48:2:48:50 | [summary param] this in map(_:) :  | file://:0:0:0:0 | [summary] to write: return (return) in map(_:) :  | data.swift:190:15:190:38 | call to map(_:) :  |
| data.swift:195:16:195:16 | dataTainted26 :  | data.swift:49:2:49:115 | [summary param] this in reduce(into:_:) :  | file://:0:0:0:0 | [summary] to write: return (return) in reduce(into:_:) :  | data.swift:195:16:195:80 | call to reduce(into:_:) :  |
| data.swift:200:35:200:42 | call to source() :  | data.swift:50:2:50:180 | [summary param] 1 in replace(_:with:maxReplacements:) :  | file://:0:0:0:0 | [summary] to write: argument this in replace(_:with:maxReplacements:) :  | data.swift:200:2:200:2 | [post] dataTainted27 :  |
| data.swift:205:45:205:52 | call to source() :  | data.swift:51:2:51:58 | [summary param] 1 in replaceSubrange(_:with:) :  | file://:0:0:0:0 | [summary] to write: argument this in replaceSubrange(_:with:) :  | data.swift:205:2:205:2 | [post] dataTainted28 :  |
| data.swift:209:45:209:52 | call to source() :  | data.swift:52:2:52:151 | [summary param] 1 in replaceSubrange(_:with:) :  | file://:0:0:0:0 | [summary] to write: argument this in replaceSubrange(_:with:) :  | data.swift:209:2:209:2 | [post] dataTainted29 :  |
| data.swift:213:45:213:52 | call to source() :  | data.swift:52:2:52:151 | [summary param] 1 in replaceSubrange(_:with:) :  | file://:0:0:0:0 | [summary] to write: argument this in replaceSubrange(_:with:) :  | data.swift:213:2:213:2 | [post] dataTainted30 :  |
| data.swift:218:45:218:52 | call to source() :  | data.swift:54:2:54:82 | [summary param] 1 in replaceSubrange(_:with:count:) :  | file://:0:0:0:0 | [summary] to write: argument this in replaceSubrange(_:with:count:) :  | data.swift:218:2:218:2 | [post] dataTainted31 :  |
| data.swift:223:45:223:52 | call to source() :  | data.swift:56:2:56:214 | [summary param] 1 in replacing(_:with:maxReplacements:) :  | file://:0:0:0:0 | [summary] to write: argument this in replacing(_:with:maxReplacements:) :  | data.swift:223:10:223:10 | [post] dataTainted32 :  |
| data.swift:228:45:228:52 | call to source() :  | data.swift:57:2:57:236 | [summary param] 1 in replacing(_:with:subrange:maxReplacements:) :  | file://:0:0:0:0 | [summary] to write: argument this in replacing(_:with:subrange:maxReplacements:) :  | data.swift:228:10:228:10 | [post] dataTainted33 :  |
| data.swift:233:12:233:12 | dataTainted34 :  | file://:0:0:0:0 | [summary param] this in reversed() :  | file://:0:0:0:0 | [summary] to write: return (return) in reversed() :  | data.swift:233:12:233:35 | call to reversed() |
| data.swift:237:12:237:12 | dataTainted35 :  | data.swift:58:2:58:39 | [summary param] this in sorted() :  | file://:0:0:0:0 | [summary] to write: return (return) in sorted() :  | data.swift:237:12:237:33 | call to sorted() |
| data.swift:241:12:241:12 | dataTainted36 :  | data.swift:59:2:59:81 | [summary param] this in sorted(by:) :  | file://:0:0:0:0 | [summary] to write: return (return) in sorted(by:) :  | data.swift:241:12:241:54 | call to sorted(by:) |
| data.swift:245:12:245:12 | dataTainted37 :  | data.swift:60:2:60:132 | [summary param] this in sorted(using:) :  | file://:0:0:0:0 | [summary] to write: return (return) in sorted(using:) :  | data.swift:245:12:245:46 | call to sorted(using:) |
| data.swift:249:12:249:12 | dataTainted38 :  | data.swift:61:2:61:41 | [summary param] this in shuffled() :  | file://:0:0:0:0 | [summary] to write: return (return) in shuffled() :  | data.swift:249:12:249:35 | call to shuffled() |
| data.swift:254:12:254:12 | dataTainted39 :  | data.swift:62:2:62:58 | [summary param] this in shuffled(using:) :  | file://:0:0:0:0 | [summary] to write: return (return) in shuffled(using:) :  | data.swift:254:12:254:46 | call to shuffled(using:) |
| data.swift:258:12:258:12 | dataTainted40 :  | data.swift:63:2:63:123 | [summary param] this in trimmingPrefix(_:) :  | file://:0:0:0:0 | [summary] to write: return (return) in trimmingPrefix(_:) :  | data.swift:258:12:258:44 | call to trimmingPrefix(_:) |
| data.swift:262:12:262:12 | dataTainted41 :  | data.swift:64:2:64:72 | [summary param] this in trimmingPrefix(while:) :  | file://:0:0:0:0 | [summary] to write: return (return) in trimmingPrefix(while:) :  | data.swift:262:12:262:54 | call to trimmingPrefix(while:) |
| nsdata.swift:57:40:57:47 | call to source() :  | nsdata.swift:24:5:24:50 | [summary param] 0 in NSData.init(bytes:length:) :  | file://:0:0:0:0 | [summary] to write: return (return) in NSData.init(bytes:length:) :  | nsdata.swift:57:26:57:80 | call to NSData.init(bytes:length:) :  |
| nsdata.swift:60:46:60:53 | call to source() :  | nsdata.swift:25:5:25:68 | [summary param] 0 in NSData.init(bytesNoCopy:length:) :  | file://:0:0:0:0 | [summary] to write: return (return) in NSData.init(bytesNoCopy:length:) :  | nsdata.swift:60:26:60:93 | call to NSData.init(bytesNoCopy:length:) :  |
| nsdata.swift:63:46:63:53 | call to source() :  | nsdata.swift:26:5:26:130 | [summary param] 0 in NSData.init(bytesNoCopy:length:deallocator:) :  | file://:0:0:0:0 | [summary] to write: return (return) in NSData.init(bytesNoCopy:length:deallocator:) :  | nsdata.swift:63:26:63:111 | call to NSData.init(bytesNoCopy:length:deallocator:) :  |
| nsdata.swift:66:46:66:53 | call to source() :  | nsdata.swift:27:5:27:90 | [summary param] 0 in NSData.init(bytesNoCopy:length:freeWhenDone:) :  | file://:0:0:0:0 | [summary] to write: return (return) in NSData.init(bytesNoCopy:length:freeWhenDone:) :  | nsdata.swift:66:26:66:113 | call to NSData.init(bytesNoCopy:length:freeWhenDone:) :  |
| nsdata.swift:69:39:69:46 | call to source() :  | nsdata.swift:28:5:28:23 | [summary param] 0 in NSData.init(data:) :  | file://:0:0:0:0 | [summary] to write: return (return) in NSData.init(data:) :  | nsdata.swift:69:26:69:56 | call to NSData.init(data:) :  |
| nsdata.swift:72:49:72:56 | call to source() :  | nsdata.swift:29:5:29:36 | [summary param] 0 in NSData.init(contentsOfFile:) :  | file://:0:0:0:0 | [summary] to write: return (return) in NSData.init(contentsOfFile:) :  | nsdata.swift:72:26:72:68 | call to NSData.init(contentsOfFile:) :  |
| nsdata.swift:75:49:75:56 | call to source() :  | nsdata.swift:30:5:30:93 | [summary param] 0 in NSData.init(contentsOfFile:options:) :  | file://:0:0:0:0 | [summary] to write: return (return) in NSData.init(contentsOfFile:options:) :  | nsdata.swift:75:26:75:81 | call to NSData.init(contentsOfFile:options:) :  |
| nsdata.swift:78:45:78:52 | call to source() :  | nsdata.swift:31:5:31:29 | [summary param] 0 in NSData.init(contentsOf:) :  | file://:0:0:0:0 | [summary] to write: return (return) in NSData.init(contentsOf:) :  | nsdata.swift:78:26:78:61 | call to NSData.init(contentsOf:) :  |
| nsdata.swift:81:45:81:52 | call to source() :  | nsdata.swift:32:5:32:61 | [summary param] 0 in NSData.init(contentsOf:options:) :  | file://:0:0:0:0 | [summary] to write: return (return) in NSData.init(contentsOf:options:) :  | nsdata.swift:81:26:81:74 | call to NSData.init(contentsOf:options:) :  |
| nsdata.swift:84:56:84:63 | call to source() :  | nsdata.swift:33:5:33:47 | [summary param] 0 in NSData.init(contentsOfMappedFile:) :  | file://:0:0:0:0 | [summary] to write: return (return) in NSData.init(contentsOfMappedFile:) :  | nsdata.swift:84:27:84:75 | call to NSData.init(contentsOfMappedFile:) :  |
| nsdata.swift:87:49:87:56 | call to source() :  | nsdata.swift:34:5:34:88 | [summary param] 0 in NSData.init(base64Encoded:options:) :  | file://:0:0:0:0 | [summary] to write: return (return) in NSData.init(base64Encoded:options:) :  | nsdata.swift:87:27:87:79 | call to NSData.init(base64Encoded:options:) :  |
| nsdata.swift:89:49:89:56 | call to source() :  | nsdata.swift:35:5:35:92 | [summary param] 0 in NSData.init(base64Encoded:options:) :  | file://:0:0:0:0 | [summary] to write: return (return) in NSData.init(base64Encoded:options:) :  | nsdata.swift:89:27:89:81 | call to NSData.init(base64Encoded:options:) :  |
| nsdata.swift:92:50:92:57 | call to source() :  | nsdata.swift:36:5:36:49 | [summary param] 0 in NSData.init(base64Encoding:) :  | file://:0:0:0:0 | [summary] to write: return (return) in NSData.init(base64Encoding:) :  | nsdata.swift:92:27:92:69 | call to NSData.init(base64Encoding:) :  |
| nsdata.swift:96:15:96:15 | nsDataTainted14 :  | nsdata.swift:37:5:37:98 | [summary param] this in base64EncodedData(options:) :  | file://:0:0:0:0 | [summary] to write: return (return) in base64EncodedData(options:) :  | nsdata.swift:96:15:96:49 | call to base64EncodedData(options:) |
| nsdata.swift:97:15:97:15 | nsDataTainted14 :  | nsdata.swift:37:5:37:98 | [summary param] this in base64EncodedData(options:) :  | file://:0:0:0:0 | [summary] to write: return (return) in base64EncodedData(options:) :  | nsdata.swift:97:15:97:60 | call to base64EncodedData(options:) |
| nsdata.swift:100:15:100:15 | nsDataTainted15 :  | nsdata.swift:38:5:38:96 | [summary param] this in base64EncodedString(options:) :  | file://:0:0:0:0 | [summary] to write: return (return) in base64EncodedString(options:) :  | nsdata.swift:100:15:100:51 | call to base64EncodedString(options:) |
| nsdata.swift:101:15:101:15 | nsDataTainted15 :  | nsdata.swift:38:5:38:96 | [summary param] this in base64EncodedString(options:) :  | file://:0:0:0:0 | [summary] to write: return (return) in base64EncodedString(options:) :  | nsdata.swift:101:15:101:62 | call to base64EncodedString(options:) |
| nsdata.swift:104:15:104:15 | nsDataTainted16 :  | nsdata.swift:39:5:39:49 | [summary param] this in base64Encoding() :  | file://:0:0:0:0 | [summary] to write: return (return) in base64Encoding() :  | nsdata.swift:104:15:104:46 | call to base64Encoding() |
| nsdata.swift:106:51:106:58 | call to source() :  | nsdata.swift:40:5:40:82 | [summary param] 0 in dataWithContentsOfMappedFile(_:) :  | file://:0:0:0:0 | [summary] to write: return (return) in dataWithContentsOfMappedFile(_:) :  | nsdata.swift:106:15:106:70 | call to dataWithContentsOfMappedFile(_:) :  |
| nsdata.swift:115:5:115:5 | nsDataTainted18 :  | nsdata.swift:42:5:42:55 | [summary param] this in getBytes(_:) :  | file://:0:0:0:0 | [summary] to write: argument 0 in getBytes(_:) :  | nsdata.swift:115:30:115:30 | [post] bufferTainted18 :  |
| nsdata.swift:120:5:120:5 | nsDataTainted19 :  | nsdata.swift:43:5:43:68 | [summary param] this in getBytes(_:length:) :  | file://:0:0:0:0 | [summary] to write: argument 0 in getBytes(_:length:) :  | nsdata.swift:120:30:120:30 | [post] bufferTainted19 :  |
| nsdata.swift:125:5:125:5 | nsDataTainted20 :  | nsdata.swift:44:5:44:71 | [summary param] this in getBytes(_:range:) :  | file://:0:0:0:0 | [summary] to write: argument 0 in getBytes(_:range:) :  | nsdata.swift:125:30:125:30 | [post] bufferTainted20 :  |
| nsdata.swift:129:15:129:15 | nsDataTainted21 :  | nsdata.swift:45:5:45:65 | [summary param] this in subdata(with:) :  | file://:0:0:0:0 | [summary] to write: return (return) in subdata(with:) :  | nsdata.swift:129:15:129:54 | call to subdata(with:) |
| nsdata.swift:132:15:132:15 | nsDataTainted22 :  | nsdata.swift:46:5:46:89 | [summary param] this in compressed(using:) :  | file://:0:0:0:0 | [summary] to write: return (return) in compressed(using:) :  | nsdata.swift:132:15:132:81 | call to compressed(using:) |
| nsdata.swift:135:15:135:15 | nsDataTainted23 :  | nsdata.swift:47:5:47:91 | [summary param] this in decompressed(using:) :  | file://:0:0:0:0 | [summary] to write: return (return) in decompressed(using:) :  | nsdata.swift:135:15:135:83 | call to decompressed(using:) |
| nsdata.swift:139:15:139:15 | nsDataTainted24 :  | nsdata.swift:22:9:22:9 | self :  | file://:0:0:0:0 | .bytes :  | nsdata.swift:139:15:139:31 | .bytes |
| nsdata.swift:140:15:140:15 | nsDataTainted24 :  | nsdata.swift:23:9:23:9 | self :  | file://:0:0:0:0 | .description :  | nsdata.swift:140:15:140:31 | .description |
| nsmutabledata.swift:28:34:28:41 | call to source() :  | nsmutabledata.swift:14:5:14:58 | [summary param] 0 in append(_:length:) :  | file://:0:0:0:0 | [summary] to write: argument this in append(_:length:) :  | nsmutabledata.swift:28:5:28:5 | [post] nsMutableDataTainted1 :  |
| nsmutabledata.swift:32:34:32:41 | call to source() :  | nsmutabledata.swift:15:5:15:33 | [summary param] 0 in append(_:) :  | file://:0:0:0:0 | [summary] to write: argument this in append(_:) :  | nsmutabledata.swift:32:5:32:5 | [post] nsMutableDataTainted2 :  |
| nsmutabledata.swift:36:66:36:73 | call to source() :  | nsmutabledata.swift:16:5:16:78 | [summary param] 1 in replaceBytes(in:withBytes:) :  | file://:0:0:0:0 | [summary] to write: argument this in replaceBytes(in:withBytes:) :  | nsmutabledata.swift:36:5:36:5 | [post] nsMutableDataTainted3 :  |
| nsmutabledata.swift:40:66:40:73 | call to source() :  | nsmutabledata.swift:17:5:17:121 | [summary param] 1 in replaceBytes(in:withBytes:length:) :  | file://:0:0:0:0 | [summary] to write: argument this in replaceBytes(in:withBytes:length:) :  | nsmutabledata.swift:40:5:40:5 | [post] nsMutableDataTainted4 :  |
| nsmutabledata.swift:44:35:44:42 | call to source() :  | nsmutabledata.swift:18:5:18:33 | [summary param] 0 in setData(_:) :  | file://:0:0:0:0 | [summary] to write: argument this in setData(_:) :  | nsmutabledata.swift:44:5:44:5 | [post] nsMutableDataTainted5 :  |
| nsmutabledata.swift:49:15:49:15 | nsMutableDataTainted6 :  | nsmutabledata.swift:13:9:13:9 | self :  | file://:0:0:0:0 | .mutableBytes :  | nsmutabledata.swift:49:15:49:37 | .mutableBytes |
| nsstring.swift:194:34:194:54 | call to sourceUnicharString() :  | nsstring.swift:31:3:31:58 | [summary param] 0 in NSString.init(characters:length:) :  | file://:0:0:0:0 | [summary] to write: return (return) in NSString.init(characters:length:) :  | nsstring.swift:194:13:194:68 | call to NSString.init(characters:length:) |
| nsstring.swift:195:40:195:67 | call to sourceMutableUnicharString() :  | nsstring.swift:32:3:32:113 | [summary param] 0 in NSString.init(charactersNoCopy:length:freeWhenDone:) :  | file://:0:0:0:0 | [summary] to write: return (return) in NSString.init(charactersNoCopy:length:freeWhenDone:) :  | nsstring.swift:195:13:195:102 | call to NSString.init(charactersNoCopy:length:freeWhenDone:) |
| nsstring.swift:196:30:196:43 | call to sourceString() :  | nsstring.swift:33:3:33:33 | [summary param] 0 in NSString.init(string:) :  | file://:0:0:0:0 | [summary] to write: return (return) in NSString.init(string:) :  | nsstring.swift:196:13:196:44 | call to NSString.init(string:) |
| nsstring.swift:197:30:197:43 | call to sourceString() :  | nsstring.swift:35:15:35:95 | [summary param] 0 in Self.init(format:arguments:) :  | file://:0:0:0:0 | [summary] to write: return (return) in Self.init(format:arguments:) :  | nsstring.swift:197:13:197:82 | call to Self.init(format:arguments:) |
| nsstring.swift:198:30:198:43 | call to sourceString() :  | nsstring.swift:36:15:36:109 | [summary param] 0 in Self.init(format:locale:arguments:) :  | file://:0:0:0:0 | [summary] to write: return (return) in Self.init(format:locale:arguments:) :  | nsstring.swift:198:13:198:95 | call to Self.init(format:locale:arguments:) |
| nsstring.swift:199:30:199:45 | call to sourceNSString() :  | nsstring.swift:37:15:37:82 | [summary param] 0 in Self.init(format:_:) :  | file://:0:0:0:0 | [summary] to write: return (return) in Self.init(format:_:) :  | nsstring.swift:199:13:199:46 | call to Self.init(format:_:) |
| nsstring.swift:200:30:200:45 | call to sourceNSString() :  | nsstring.swift:38:15:38:99 | [summary param] 0 in Self.init(format:locale:_:) :  | file://:0:0:0:0 | [summary] to write: return (return) in Self.init(format:locale:_:) :  | nsstring.swift:200:13:200:59 | call to Self.init(format:locale:_:) |
| nsstring.swift:204:43:204:56 | call to sourceString() :  | nsstring.swift:39:15:39:100 | [summary param] 0 in Self.init(contentsOfFile:encoding:) :  | file://:0:0:0:0 | [summary] to write: return (return) in Self.init(contentsOfFile:encoding:) :  | nsstring.swift:204:18:204:70 | call to Self.init(contentsOfFile:encoding:) :  |
| nsstring.swift:205:43:205:56 | call to sourceString() :  | nsstring.swift:40:15:40:127 | [summary param] 0 in Self.init(contentsOfFile:usedEncoding:) :  | file://:0:0:0:0 | [summary] to write: return (return) in Self.init(contentsOfFile:usedEncoding:) :  | nsstring.swift:205:18:205:76 | call to Self.init(contentsOfFile:usedEncoding:) :  |
| nsstring.swift:206:39:206:49 | call to sourceURL() :  | nsstring.swift:41:15:41:92 | [summary param] 0 in Self.init(contentsOf:encoding:) :  | file://:0:0:0:0 | [summary] to write: return (return) in Self.init(contentsOf:encoding:) :  | nsstring.swift:206:18:206:63 | call to Self.init(contentsOf:encoding:) :  |
| nsstring.swift:207:39:207:66 | ...! :  | nsstring.swift:41:15:41:92 | [summary param] 0 in Self.init(contentsOf:encoding:) :  | file://:0:0:0:0 | [summary] to write: return (return) in Self.init(contentsOf:encoding:) :  | nsstring.swift:207:18:207:80 | call to Self.init(contentsOf:encoding:) :  |
| nsstring.swift:207:51:207:64 | call to sourceString() :  | nsstring.swift:150:2:150:25 | [summary param] 0 in URL.init(string:) :  | file://:0:0:0:0 | [summary] to write: return (return) in URL.init(string:) :  | nsstring.swift:207:39:207:65 | call to URL.init(string:) :  |
| nsstring.swift:208:39:208:49 | call to sourceURL() :  | nsstring.swift:42:15:42:119 | [summary param] 0 in Self.init(contentsOf:usedEncoding:) :  | file://:0:0:0:0 | [summary] to write: return (return) in Self.init(contentsOf:usedEncoding:) :  | nsstring.swift:208:18:208:69 | call to Self.init(contentsOf:usedEncoding:) :  |
| nsstring.swift:209:39:209:66 | ...! :  | nsstring.swift:42:15:42:119 | [summary param] 0 in Self.init(contentsOf:usedEncoding:) :  | file://:0:0:0:0 | [summary] to write: return (return) in Self.init(contentsOf:usedEncoding:) :  | nsstring.swift:209:18:209:86 | call to Self.init(contentsOf:usedEncoding:) :  |
| nsstring.swift:209:51:209:64 | call to sourceString() :  | nsstring.swift:150:2:150:25 | [summary param] 0 in URL.init(string:) :  | file://:0:0:0:0 | [summary] to write: return (return) in URL.init(string:) :  | nsstring.swift:209:39:209:65 | call to URL.init(string:) :  |
| nsstring.swift:213:29:213:52 | call to sourceUnsafeRawPointer() :  | nsstring.swift:43:15:43:103 | [summary param] 0 in Self.init(bytes:length:encoding:) :  | file://:0:0:0:0 | [summary] to write: return (return) in Self.init(bytes:length:encoding:) :  | nsstring.swift:213:13:213:80 | call to Self.init(bytes:length:encoding:) |
| nsstring.swift:214:29:214:52 | call to sourceUnsafeRawPointer() :  | nsstring.swift:43:15:43:103 | [summary param] 0 in Self.init(bytes:length:encoding:) :  | file://:0:0:0:0 | [summary] to write: return (return) in Self.init(bytes:length:encoding:) :  | nsstring.swift:214:13:214:80 | call to Self.init(bytes:length:encoding:) :  |
| nsstring.swift:217:35:217:65 | call to sourceUnsafeMutableRawPointer() :  | nsstring.swift:44:15:44:153 | [summary param] 0 in Self.init(bytesNoCopy:length:encoding:freeWhenDone:) :  | file://:0:0:0:0 | [summary] to write: return (return) in Self.init(bytesNoCopy:length:encoding:freeWhenDone:) :  | nsstring.swift:217:13:217:114 | call to Self.init(bytesNoCopy:length:encoding:freeWhenDone:) |
| nsstring.swift:218:35:218:65 | call to sourceUnsafeMutableRawPointer() :  | nsstring.swift:44:15:44:153 | [summary param] 0 in Self.init(bytesNoCopy:length:encoding:freeWhenDone:) :  | file://:0:0:0:0 | [summary] to write: return (return) in Self.init(bytesNoCopy:length:encoding:freeWhenDone:) :  | nsstring.swift:218:13:218:114 | call to Self.init(bytesNoCopy:length:encoding:freeWhenDone:) :  |
| nsstring.swift:221:31:221:45 | call to sourceCString() :  | nsstring.swift:45:15:45:114 | [summary param] 0 in Self.init(cString:encoding:) :  | file://:0:0:0:0 | [summary] to write: return (return) in Self.init(cString:encoding:) :  | nsstring.swift:221:13:221:59 | call to Self.init(cString:encoding:) |
| nsstring.swift:222:31:222:45 | call to sourceCString() :  | nsstring.swift:45:15:45:114 | [summary param] 0 in Self.init(cString:encoding:) :  | file://:0:0:0:0 | [summary] to write: return (return) in Self.init(cString:encoding:) :  | nsstring.swift:222:13:222:59 | call to Self.init(cString:encoding:) :  |
| nsstring.swift:225:31:225:45 | call to sourceCString() :  | nsstring.swift:46:15:46:82 | [summary param] 0 in Self.init(cString:) :  | file://:0:0:0:0 | [summary] to write: return (return) in Self.init(cString:) :  | nsstring.swift:225:13:225:46 | call to Self.init(cString:) |
| nsstring.swift:226:31:226:45 | call to sourceCString() :  | nsstring.swift:46:15:46:82 | [summary param] 0 in Self.init(cString:) :  | file://:0:0:0:0 | [summary] to write: return (return) in Self.init(cString:) :  | nsstring.swift:226:13:226:46 | call to Self.init(cString:) :  |
| nsstring.swift:229:34:229:48 | call to sourceCString() :  | nsstring.swift:47:15:47:101 | [summary param] 0 in Self.init(utf8String:) :  | file://:0:0:0:0 | [summary] to write: return (return) in Self.init(utf8String:) :  | nsstring.swift:229:13:229:49 | call to Self.init(utf8String:) |
| nsstring.swift:230:34:230:48 | call to sourceCString() :  | nsstring.swift:47:15:47:101 | [summary param] 0 in Self.init(utf8String:) :  | file://:0:0:0:0 | [summary] to write: return (return) in Self.init(utf8String:) :  | nsstring.swift:230:13:230:49 | call to Self.init(utf8String:) :  |
| nsstring.swift:233:28:233:39 | call to sourceData() :  | nsstring.swift:48:15:48:73 | [summary param] 0 in Self.init(data:encoding:) :  | file://:0:0:0:0 | [summary] to write: return (return) in Self.init(data:encoding:) :  | nsstring.swift:233:13:233:53 | call to Self.init(data:encoding:) |
| nsstring.swift:234:28:234:39 | call to sourceData() :  | nsstring.swift:48:15:48:73 | [summary param] 0 in Self.init(data:encoding:) :  | file://:0:0:0:0 | [summary] to write: return (return) in Self.init(data:encoding:) :  | nsstring.swift:234:13:234:53 | call to Self.init(data:encoding:) :  |
| nsstring.swift:235:28:235:77 | call to Data.init(bytes:count:) :  | nsstring.swift:48:15:48:73 | [summary param] 0 in Self.init(data:encoding:) :  | file://:0:0:0:0 | [summary] to write: return (return) in Self.init(data:encoding:) :  | nsstring.swift:235:13:235:91 | call to Self.init(data:encoding:) :  |
| nsstring.swift:235:40:235:63 | call to sourceUnsafeRawPointer() :  | nsstring.swift:155:3:155:46 | [summary param] 0 in Data.init(bytes:count:) :  | file://:0:0:0:0 | [summary] to write: return (return) in Data.init(bytes:count:) :  | nsstring.swift:235:28:235:77 | call to Data.init(bytes:count:) :  |
| nsstring.swift:237:38:237:51 | call to sourceString() :  | nsstring.swift:49:15:49:74 | [summary param] 0 in Self.init(contentsOfFile:) :  | file://:0:0:0:0 | [summary] to write: return (return) in Self.init(contentsOfFile:) :  | nsstring.swift:237:13:237:52 | call to Self.init(contentsOfFile:) |
| nsstring.swift:238:38:238:51 | call to sourceString() :  | nsstring.swift:49:15:49:74 | [summary param] 0 in Self.init(contentsOfFile:) :  | file://:0:0:0:0 | [summary] to write: return (return) in Self.init(contentsOfFile:) :  | nsstring.swift:238:13:238:52 | call to Self.init(contentsOfFile:) :  |
| nsstring.swift:240:34:240:44 | call to sourceURL() :  | nsstring.swift:50:15:50:66 | [summary param] 0 in Self.init(contentsOf:) :  | file://:0:0:0:0 | [summary] to write: return (return) in Self.init(contentsOf:) :  | nsstring.swift:240:13:240:45 | call to Self.init(contentsOf:) |
| nsstring.swift:241:34:241:44 | call to sourceURL() :  | nsstring.swift:50:15:50:66 | [summary param] 0 in Self.init(contentsOf:) :  | file://:0:0:0:0 | [summary] to write: return (return) in Self.init(contentsOf:) :  | nsstring.swift:241:13:241:45 | call to Self.init(contentsOf:) :  |
| nsstring.swift:248:48:248:63 | call to sourceNSString() :  | nsstring.swift:55:3:55:110 | [summary param] 0 in localizedStringWithFormat(_:_:) :  | file://:0:0:0:0 | [summary] to write: return (return) in localizedStringWithFormat(_:_:) :  | nsstring.swift:248:13:248:84 | call to localizedStringWithFormat(_:_:) |
| nsstring.swift:249:13:249:28 | call to sourceNSString() :  | nsstring.swift:62:3:62:55 | [summary param] this in character(at:) :  | file://:0:0:0:0 | [summary] to write: return (return) in character(at:) :  | nsstring.swift:249:13:249:45 | call to character(at:) |
| nsstring.swift:250:13:250:28 | call to sourceNSString() :  | nsstring.swift:66:3:66:76 | [summary param] this in cString(using:) :  | file://:0:0:0:0 | [summary] to write: return (return) in cString(using:) :  | nsstring.swift:250:13:250:46 | call to cString(using:) :  |
| nsstring.swift:251:13:251:28 | call to sourceNSString() :  | nsstring.swift:67:3:67:56 | [summary param] this in cString() :  | file://:0:0:0:0 | [summary] to write: return (return) in cString() :  | nsstring.swift:251:13:251:38 | call to cString() |
| nsstring.swift:252:13:252:28 | call to sourceNSString() :  | nsstring.swift:68:3:68:61 | [summary param] this in lossyCString() :  | file://:0:0:0:0 | [summary] to write: return (return) in lossyCString() :  | nsstring.swift:252:13:252:43 | call to lossyCString() |
| nsstring.swift:253:13:253:28 | call to sourceNSString() :  | nsstring.swift:73:3:73:116 | [summary param] this in padding(toLength:withPad:startingAt:) :  | file://:0:0:0:0 | [summary] to write: return (return) in padding(toLength:withPad:startingAt:) :  | nsstring.swift:253:13:253:80 | call to padding(toLength:withPad:startingAt:) |
| nsstring.swift:254:54:254:67 | call to sourceString() :  | nsstring.swift:73:3:73:116 | [summary param] 1 in padding(toLength:withPad:startingAt:) :  | file://:0:0:0:0 | [summary] to write: return (return) in padding(toLength:withPad:startingAt:) :  | nsstring.swift:254:13:254:83 | call to padding(toLength:withPad:startingAt:) |
| nsstring.swift:255:13:255:28 | call to sourceNSString() :  | nsstring.swift:74:3:74:63 | [summary param] this in lowercased(with:) :  | file://:0:0:0:0 | [summary] to write: return (return) in lowercased(with:) :  | nsstring.swift:255:13:255:50 | call to lowercased(with:) |
| nsstring.swift:256:13:256:28 | call to sourceNSString() :  | nsstring.swift:75:3:75:63 | [summary param] this in uppercased(with:) :  | file://:0:0:0:0 | [summary] to write: return (return) in uppercased(with:) :  | nsstring.swift:256:13:256:50 | call to uppercased(with:) |
| nsstring.swift:257:13:257:28 | call to sourceNSString() :  | nsstring.swift:76:3:76:64 | [summary param] this in capitalized(with:) :  | file://:0:0:0:0 | [summary] to write: return (return) in capitalized(with:) :  | nsstring.swift:257:13:257:51 | call to capitalized(with:) |
| nsstring.swift:258:13:258:28 | call to sourceNSString() :  | nsstring.swift:77:3:77:74 | [summary param] this in components(separatedBy:) :  | file://:0:0:0:0 | [summary] to write: return (return) in components(separatedBy:) :  | nsstring.swift:258:13:258:57 | call to components(separatedBy:) |
| nsstring.swift:259:13:259:28 | call to sourceNSString() :  | nsstring.swift:77:3:77:74 | [summary param] this in components(separatedBy:) :  | file://:0:0:0:0 | [summary] to write: return (return) in components(separatedBy:) :  | nsstring.swift:259:13:259:57 | call to components(separatedBy:) :  |
| nsstring.swift:260:13:260:28 | call to sourceNSString() :  | nsstring.swift:78:3:78:80 | [summary param] this in components(separatedBy:) :  | file://:0:0:0:0 | [summary] to write: return (return) in components(separatedBy:) :  | nsstring.swift:260:13:260:78 | call to components(separatedBy:) |
| nsstring.swift:261:13:261:28 | call to sourceNSString() :  | nsstring.swift:78:3:78:80 | [summary param] this in components(separatedBy:) :  | file://:0:0:0:0 | [summary] to write: return (return) in components(separatedBy:) :  | nsstring.swift:261:13:261:78 | call to components(separatedBy:) :  |
| nsstring.swift:262:13:262:28 | call to sourceNSString() :  | nsstring.swift:79:3:79:71 | [summary param] this in trimmingCharacters(in:) :  | file://:0:0:0:0 | [summary] to write: return (return) in trimmingCharacters(in:) :  | nsstring.swift:262:13:262:77 | call to trimmingCharacters(in:) |
| nsstring.swift:263:13:263:28 | call to sourceNSString() :  | nsstring.swift:80:3:80:51 | [summary param] this in substring(from:) :  | file://:0:0:0:0 | [summary] to write: return (return) in substring(from:) :  | nsstring.swift:263:13:263:47 | call to substring(from:) |
| nsstring.swift:264:13:264:28 | call to sourceNSString() :  | nsstring.swift:81:3:81:61 | [summary param] this in substring(with:) :  | file://:0:0:0:0 | [summary] to write: return (return) in substring(with:) :  | nsstring.swift:264:13:264:53 | call to substring(with:) |
| nsstring.swift:265:13:265:28 | call to sourceNSString() :  | nsstring.swift:82:3:82:49 | [summary param] this in substring(to:) :  | file://:0:0:0:0 | [summary] to write: return (return) in substring(to:) :  | nsstring.swift:265:13:265:46 | call to substring(to:) |
| nsstring.swift:266:13:266:28 | call to sourceNSString() :  | nsstring.swift:83:3:83:94 | [summary param] this in folding(options:locale:) :  | file://:0:0:0:0 | [summary] to write: return (return) in folding(options:locale:) :  | nsstring.swift:266:13:266:49 | call to folding(options:locale:) |
| nsstring.swift:267:13:267:28 | call to sourceNSString() :  | nsstring.swift:84:3:84:94 | [summary param] this in applyingTransform(_:reverse:) :  | file://:0:0:0:0 | [summary] to write: return (return) in applyingTransform(_:reverse:) :  | nsstring.swift:267:13:267:87 | call to applyingTransform(_:reverse:) |
| nsstring.swift:268:13:268:28 | call to sourceNSString() :  | nsstring.swift:88:3:88:41 | [summary param] this in propertyList() :  | file://:0:0:0:0 | [summary] to write: return (return) in propertyList() :  | nsstring.swift:268:13:268:43 | call to propertyList() |
| nsstring.swift:269:13:269:28 | call to sourceNSString() :  | nsstring.swift:89:3:89:80 | [summary param] this in propertyListFromStringsFileFormat() :  | file://:0:0:0:0 | [summary] to write: return (return) in propertyListFromStringsFileFormat() :  | nsstring.swift:269:13:269:64 | call to propertyListFromStringsFileFormat() |
| nsstring.swift:270:13:270:28 | call to sourceNSString() :  | nsstring.swift:90:3:90:76 | [summary param] this in variantFittingPresentationWidth(_:) :  | file://:0:0:0:0 | [summary] to write: return (return) in variantFittingPresentationWidth(_:) :  | nsstring.swift:270:13:270:64 | call to variantFittingPresentationWidth(_:) |
| nsstring.swift:271:13:271:28 | call to sourceNSString() :  | nsstring.swift:91:3:91:57 | [summary param] this in data(using:) :  | file://:0:0:0:0 | [summary] to write: return (return) in data(using:) :  | nsstring.swift:271:13:271:43 | call to data(using:) |
| nsstring.swift:272:13:272:28 | call to sourceNSString() :  | nsstring.swift:92:3:92:91 | [summary param] this in data(using:allowLossyConversion:) :  | file://:0:0:0:0 | [summary] to write: return (return) in data(using:allowLossyConversion:) :  | nsstring.swift:272:13:272:72 | call to data(using:allowLossyConversion:) |
| nsstring.swift:273:13:273:28 | call to sourceNSString() :  | nsstring.swift:86:3:86:96 | [summary param] this in replacingOccurrences(of:with:) :  | file://:0:0:0:0 | [summary] to write: return (return) in replacingOccurrences(of:with:) :  | nsstring.swift:273:13:273:69 | call to replacingOccurrences(of:with:) |
| nsstring.swift:274:58:274:71 | call to sourceString() :  | nsstring.swift:86:3:86:96 | [summary param] 1 in replacingOccurrences(of:with:) :  | file://:0:0:0:0 | [summary] to write: return (return) in replacingOccurrences(of:with:) :  | nsstring.swift:274:13:274:72 | call to replacingOccurrences(of:with:) |
| nsstring.swift:275:13:275:28 | call to sourceNSString() :  | nsstring.swift:87:3:87:163 | [summary param] this in replacingOccurrences(of:with:options:range:) :  | file://:0:0:0:0 | [summary] to write: return (return) in replacingOccurrences(of:with:options:range:) :  | nsstring.swift:275:13:275:110 | call to replacingOccurrences(of:with:options:range:) |
| nsstring.swift:276:58:276:71 | call to sourceString() :  | nsstring.swift:87:3:87:163 | [summary param] 1 in replacingOccurrences(of:with:options:range:) :  | file://:0:0:0:0 | [summary] to write: return (return) in replacingOccurrences(of:with:options:range:) :  | nsstring.swift:276:13:276:113 | call to replacingOccurrences(of:with:options:range:) |
| nsstring.swift:278:43:278:61 | call to sourceStringArray() :  | nsstring.swift:56:3:56:78 | [summary param] 0 in path(withComponents:) :  | file://:0:0:0:0 | [summary] to write: return (return) in path(withComponents:) :  | nsstring.swift:278:13:278:62 | call to path(withComponents:) |
| nsstring.swift:280:42:280:56 | call to sourceCString() :  | nsstring.swift:57:3:57:83 | [summary param] 0 in string(withCString:) :  | file://:0:0:0:0 | [summary] to write: return (return) in string(withCString:) :  | nsstring.swift:280:13:280:57 | call to string(withCString:) |
| nsstring.swift:281:42:281:56 | call to sourceCString() :  | nsstring.swift:58:3:58:96 | [summary param] 0 in string(withCString:length:) :  | file://:0:0:0:0 | [summary] to write: return (return) in string(withCString:length:) :  | nsstring.swift:281:13:281:70 | call to string(withCString:length:) |
| nsstring.swift:282:49:282:62 | call to sourceString() :  | nsstring.swift:59:3:59:75 | [summary param] 0 in string(withContentsOfFile:) :  | file://:0:0:0:0 | [summary] to write: return (return) in string(withContentsOfFile:) :  | nsstring.swift:282:13:282:63 | call to string(withContentsOfFile:) |
| nsstring.swift:283:45:283:55 | call to sourceURL() :  | nsstring.swift:60:3:60:67 | [summary param] 0 in string(withContentsOf:) :  | file://:0:0:0:0 | [summary] to write: return (return) in string(withContentsOf:) :  | nsstring.swift:283:13:283:56 | call to string(withContentsOf:) |
| nsstring.swift:288:38:288:53 | call to sourceNSString() :  | nsstring.swift:71:3:71:106 | [summary param] 0 in appendingFormat(_:_:) :  | file://:0:0:0:0 | [summary] to write: return (return) in appendingFormat(_:_:) :  | nsstring.swift:288:13:288:74 | call to appendingFormat(_:_:) |
| nsstring.swift:289:13:289:28 | call to sourceNSString() :  | nsstring.swift:71:3:71:106 | [summary param] this in appendingFormat(_:_:) :  | file://:0:0:0:0 | [summary] to write: return (return) in appendingFormat(_:_:) :  | nsstring.swift:289:13:289:74 | call to appendingFormat(_:_:) |
| nsstring.swift:292:45:292:58 | call to sourceString() :  | nsstring.swift:93:3:93:68 | [summary param] 0 in appendingPathComponent(_:) :  | file://:0:0:0:0 | [summary] to write: return (return) in appendingPathComponent(_:) :  | nsstring.swift:292:13:292:59 | call to appendingPathComponent(_:) |
| nsstring.swift:293:13:293:28 | call to sourceNSString() :  | nsstring.swift:93:3:93:68 | [summary param] this in appendingPathComponent(_:) :  | file://:0:0:0:0 | [summary] to write: return (return) in appendingPathComponent(_:) :  | nsstring.swift:293:13:293:55 | call to appendingPathComponent(_:) |
| nsstring.swift:296:45:296:58 | call to sourceString() :  | nsstring.swift:94:3:94:110 | [summary param] 0 in appendingPathComponent(_:conformingTo:) :  | file://:0:0:0:0 | [summary] to write: return (return) in appendingPathComponent(_:conformingTo:) :  | nsstring.swift:296:13:296:92 | call to appendingPathComponent(_:conformingTo:) |
| nsstring.swift:297:13:297:28 | call to sourceNSString() :  | nsstring.swift:94:3:94:110 | [summary param] this in appendingPathComponent(_:conformingTo:) :  | file://:0:0:0:0 | [summary] to write: return (return) in appendingPathComponent(_:conformingTo:) :  | nsstring.swift:297:13:297:88 | call to appendingPathComponent(_:conformingTo:) |
| nsstring.swift:300:45:300:58 | call to sourceString() :  | nsstring.swift:95:3:95:69 | [summary param] 0 in appendingPathExtension(_:) :  | file://:0:0:0:0 | [summary] to write: return (return) in appendingPathExtension(_:) :  | nsstring.swift:300:13:300:59 | call to appendingPathExtension(_:) |
| nsstring.swift:301:13:301:28 | call to sourceNSString() :  | nsstring.swift:95:3:95:69 | [summary param] this in appendingPathExtension(_:) :  | file://:0:0:0:0 | [summary] to write: return (return) in appendingPathExtension(_:) :  | nsstring.swift:301:13:301:55 | call to appendingPathExtension(_:) |
| nsstring.swift:304:13:304:28 | call to sourceNSString() :  | nsstring.swift:72:3:72:59 | [summary param] this in appending(_:) :  | file://:0:0:0:0 | [summary] to write: return (return) in appending(_:) :  | nsstring.swift:304:13:304:42 | call to appending(_:) |
| nsstring.swift:305:32:305:45 | call to sourceString() :  | nsstring.swift:72:3:72:59 | [summary param] 0 in appending(_:) :  | file://:0:0:0:0 | [summary] to write: return (return) in appending(_:) :  | nsstring.swift:305:13:305:46 | call to appending(_:) |
| nsstring.swift:311:13:311:28 | call to sourceNSString() :  | nsstring.swift:96:3:96:74 | [summary param] this in strings(byAppendingPaths:) :  | file://:0:0:0:0 | [summary] to write: return (return) in strings(byAppendingPaths:) :  | nsstring.swift:311:13:311:60 | call to strings(byAppendingPaths:) |
| nsstring.swift:312:13:312:28 | call to sourceNSString() :  | nsstring.swift:96:3:96:74 | [summary param] this in strings(byAppendingPaths:) :  | file://:0:0:0:0 | [summary] to write: return (return) in strings(byAppendingPaths:) :  | nsstring.swift:312:13:312:60 | call to strings(byAppendingPaths:) :  |
| nsstring.swift:334:3:334:18 | call to sourceNSString() :  | nsstring.swift:65:3:65:281 | [summary param] this in getBytes(_:maxLength:usedLength:encoding:options:range:remaining:) :  | file://:0:0:0:0 | [summary] to write: argument 0 in getBytes(_:maxLength:usedLength:encoding:options:range:remaining:) :  | nsstring.swift:334:29:334:29 | [post] ptr3 :  |
| nsstring.swift:385:13:385:13 | str20 :  | nsstring.swift:7:3:7:33 | [summary param] this in copy() :  | file://:0:0:0:0 | [summary] to write: return (return) in copy() :  | nsstring.swift:385:13:385:24 | call to copy() |
| nsstring.swift:386:13:386:13 | str20 :  | nsstring.swift:8:3:8:40 | [summary param] this in mutableCopy() :  | file://:0:0:0:0 | [summary] to write: return (return) in mutableCopy() :  | nsstring.swift:386:13:386:31 | call to mutableCopy() |
| nsstring.swift:387:13:387:13 | str20 :  | nsstring.swift:52:3:52:57 | [summary param] this in copy(with:) :  | file://:0:0:0:0 | [summary] to write: return (return) in copy(with:) :  | nsstring.swift:387:13:387:33 | call to copy(with:) |
| nsstring.swift:388:13:388:13 | str20 :  | nsstring.swift:53:3:53:64 | [summary param] this in mutableCopy(with:) :  | file://:0:0:0:0 | [summary] to write: return (return) in mutableCopy(with:) :  | nsstring.swift:388:13:388:40 | call to mutableCopy(with:) |
| nsstring.swift:392:13:392:35 | call to sourceNSMutableString() :  | nsstring.swift:76:3:76:64 | [summary param] this in capitalized(with:) :  | file://:0:0:0:0 | [summary] to write: return (return) in capitalized(with:) :  | nsstring.swift:392:13:392:58 | call to capitalized(with:) |
| nsstring.swift:396:16:396:29 | call to sourceString() :  | nsstring.swift:132:3:132:35 | [summary param] 0 in append(_:) :  | file://:0:0:0:0 | [summary] to write: argument this in append(_:) :  | nsstring.swift:396:3:396:3 | [post] str30 :  |
| nsstring.swift:401:16:401:29 | call to sourceString() :  | nsstring.swift:133:3:133:48 | [summary param] 0 in insert(_:at:) :  | file://:0:0:0:0 | [summary] to write: argument this in insert(_:at:) :  | nsstring.swift:401:3:401:3 | [post] str31 :  |
| nsstring.swift:406:46:406:59 | call to sourceString() :  | nsstring.swift:134:3:134:68 | [summary param] 1 in replaceCharacters(in:with:) :  | file://:0:0:0:0 | [summary] to write: argument this in replaceCharacters(in:with:) :  | nsstring.swift:406:3:406:3 | [post] str32 :  |
| nsstring.swift:411:43:411:56 | call to sourceString() :  | nsstring.swift:135:3:135:157 | [summary param] 1 in replaceOccurrences(of:with:options:range:) :  | file://:0:0:0:0 | [summary] to write: argument this in replaceOccurrences(of:with:options:range:) :  | nsstring.swift:411:3:411:3 | [post] str33 :  |
| nsstring.swift:416:19:416:32 | call to sourceString() :  | nsstring.swift:136:3:136:38 | [summary param] 0 in setString(_:) :  | file://:0:0:0:0 | [summary] to write: argument this in setString(_:) :  | nsstring.swift:416:3:416:3 | [post] str34 :  |
| nsstring.swift:426:34:426:61 | ...! :  | nsstring.swift:47:15:47:101 | [summary param] 0 in Self.init(utf8String:) :  | file://:0:0:0:0 | [summary] to write: return (return) in Self.init(utf8String:) :  | nsstring.swift:426:13:426:62 | call to Self.init(utf8String:) :  |
| string.swift:175:29:175:29 | tainted :  | string.swift:106:3:106:82 | [summary param] 0 in appending(_:) :  | file://:0:0:0:0 | [summary] to write: return (return) in appending(_:) :  | string.swift:175:13:175:36 | call to appending(_:) |
| string.swift:176:13:176:13 | tainted :  | string.swift:106:3:106:82 | [summary param] this in appending(_:) :  | file://:0:0:0:0 | [summary] to write: return (return) in appending(_:) :  | string.swift:176:13:176:36 | call to appending(_:) |
| string.swift:177:13:177:13 | tainted :  | string.swift:106:3:106:82 | [summary param] this in appending(_:) :  | file://:0:0:0:0 | [summary] to write: return (return) in appending(_:) :  | string.swift:177:13:177:38 | call to appending(_:) |
| string.swift:177:31:177:31 | tainted :  | string.swift:106:3:106:82 | [summary param] 0 in appending(_:) :  | file://:0:0:0:0 | [summary] to write: return (return) in appending(_:) :  | string.swift:177:13:177:38 | call to appending(_:) |
| string.swift:190:15:190:23 | call to source2() :  | file://:0:0:0:0 | [summary param] 0 in append(_:) :  | file://:0:0:0:0 | [summary] to write: argument this in append(_:) :  | string.swift:190:3:190:3 | [post] &... :  |
| string.swift:197:27:197:35 | call to source2() :  | file://:0:0:0:0 | [summary param] 0 in append(contentsOf:) :  | file://:0:0:0:0 | [summary] to write: argument this in append(contentsOf:) :  | string.swift:197:3:197:3 | [post] &... :  |
| string.swift:204:14:204:22 | call to source2() :  | file://:0:0:0:0 | [summary param] 0 in write(_:) :  | file://:0:0:0:0 | [summary] to write: argument this in write(_:) :  | string.swift:204:3:204:3 | [post] &... :  |
| string.swift:211:27:211:35 | call to source2() :  | file://:0:0:0:0 | [summary param] 0 in insert(contentsOf:at:) :  | file://:0:0:0:0 | [summary] to write: argument this in insert(contentsOf:at:) :  | string.swift:211:3:211:3 | [post] &... :  |
| string.swift:221:20:221:20 | tainted :  | file://:0:0:0:0 | [summary param] 0 in String.init(_:) :  | file://:0:0:0:0 | [summary] to write: return (return) in String.init(_:) :  | string.swift:221:13:221:27 | call to String.init(_:) |
| string.swift:222:20:222:20 | taintedInt :  | file://:0:0:0:0 | [summary param] 0 in String.init(_:) :  | file://:0:0:0:0 | [summary] to write: return (return) in String.init(_:) :  | string.swift:222:13:222:30 | call to String.init(_:) |
| string.swift:224:28:224:28 | tainted :  | string.swift:64:3:64:63 | [summary param] 0 in String.init(format:_:) :  | file://:0:0:0:0 | [summary] to write: return (return) in String.init(format:_:) :  | string.swift:224:13:224:44 | call to String.init(format:_:) |
| string.swift:225:28:225:28 | tainted :  | string.swift:65:3:65:60 | [summary param] 0 in String.init(format:arguments:) :  | file://:0:0:0:0 | [summary] to write: return (return) in String.init(format:arguments:) :  | string.swift:225:13:225:50 | call to String.init(format:arguments:) |
| string.swift:226:28:226:28 | tainted :  | string.swift:66:3:66:75 | [summary param] 0 in String.init(format:locale:_:) :  | file://:0:0:0:0 | [summary] to write: return (return) in String.init(format:locale:_:) :  | string.swift:226:13:226:57 | call to String.init(format:locale:_:) |
| string.swift:227:28:227:28 | tainted :  | string.swift:67:3:67:77 | [summary param] 0 in String.init(format:locale:arguments:) :  | file://:0:0:0:0 | [summary] to write: return (return) in String.init(format:locale:arguments:) :  | string.swift:227:13:227:63 | call to String.init(format:locale:arguments:) |
| string.swift:228:46:228:46 | tainted :  | string.swift:69:3:69:106 | [summary param] 0 in localizedStringWithFormat(_:_:) :  | file://:0:0:0:0 | [summary] to write: return (return) in localizedStringWithFormat(_:_:) :  | string.swift:228:13:228:62 | call to localizedStringWithFormat(_:_:) |
| string.swift:233:31:233:31 | tainted :  | file://:0:0:0:0 | [summary param] 0 in String.init(repeating:count:) :  | file://:0:0:0:0 | [summary] to write: return (return) in String.init(repeating:count:) :  | string.swift:233:13:233:48 | call to String.init(repeating:count:) |
| string.swift:235:13:235:13 | tainted :  | file://:0:0:0:0 | [summary param] this in dropFirst(_:) :  | file://:0:0:0:0 | [summary] to write: return (return) in dropFirst(_:) :  | string.swift:235:13:235:33 | call to dropFirst(_:) |
| string.swift:236:13:236:13 | tainted :  | file://:0:0:0:0 | [summary param] this in dropLast(_:) :  | file://:0:0:0:0 | [summary] to write: return (return) in dropLast(_:) :  | string.swift:236:13:236:32 | call to dropLast(_:) |
| string.swift:237:13:237:13 | tainted :  | string.swift:104:3:104:64 | [summary param] this in substring(from:) :  | file://:0:0:0:0 | [summary] to write: return (return) in substring(from:) :  | string.swift:237:13:237:55 | call to substring(from:) |
| string.swift:239:13:239:13 | tainted :  | file://:0:0:0:0 | [summary param] this in lowercased() :  | file://:0:0:0:0 | [summary] to write: return (return) in lowercased() :  | string.swift:239:13:239:32 | call to lowercased() |
| string.swift:240:13:240:13 | tainted :  | file://:0:0:0:0 | [summary param] this in uppercased() :  | file://:0:0:0:0 | [summary] to write: return (return) in uppercased() :  | string.swift:240:13:240:32 | call to uppercased() |
| string.swift:241:13:241:13 | tainted :  | string.swift:101:3:101:63 | [summary param] this in lowercased(with:) :  | file://:0:0:0:0 | [summary] to write: return (return) in lowercased(with:) :  | string.swift:241:13:241:41 | call to lowercased(with:) |
| string.swift:242:13:242:13 | tainted :  | string.swift:102:3:102:63 | [summary param] this in uppercased(with:) :  | file://:0:0:0:0 | [summary] to write: return (return) in uppercased(with:) :  | string.swift:242:13:242:41 | call to uppercased(with:) |
| string.swift:243:13:243:13 | tainted :  | string.swift:103:3:103:64 | [summary param] this in capitalized(with:) :  | file://:0:0:0:0 | [summary] to write: return (return) in capitalized(with:) :  | string.swift:243:13:243:42 | call to capitalized(with:) |
| string.swift:244:13:244:13 | tainted :  | file://:0:0:0:0 | [summary param] this in reversed() :  | file://:0:0:0:0 | [summary] to write: return (return) in reversed() :  | string.swift:244:13:244:30 | call to reversed() |
| string.swift:246:13:246:13 | tainted :  | file://:0:0:0:0 | [summary param] this in split(separator:maxSplits:omittingEmptySubsequences:) :  | file://:0:0:0:0 | [summary] to write: return (return) in split(separator:maxSplits:omittingEmptySubsequences:) :  | string.swift:246:13:246:41 | call to split(separator:maxSplits:omittingEmptySubsequences:) |
| string.swift:247:13:247:13 | tainted :  | file://:0:0:0:0 | [summary param] this in split(maxSplits:omittingEmptySubsequences:whereSeparator:) :  | file://:0:0:0:0 | [summary] to write: return (return) in split(maxSplits:omittingEmptySubsequences:whereSeparator:) :  | string.swift:247:13:249:4 | call to split(maxSplits:omittingEmptySubsequences:whereSeparator:) |
| string.swift:250:13:250:13 | tainted :  | string.swift:105:3:105:71 | [summary param] this in trimmingCharacters(in:) :  | file://:0:0:0:0 | [summary] to write: return (return) in trimmingCharacters(in:) :  | string.swift:250:13:250:68 | call to trimmingCharacters(in:) |
| string.swift:251:13:251:13 | tainted :  | string.swift:107:3:107:138 | [summary param] this in padding(toLength:withPad:startingAt:) :  | file://:0:0:0:0 | [summary] to write: return (return) in padding(toLength:withPad:startingAt:) :  | string.swift:251:13:251:70 | call to padding(toLength:withPad:startingAt:) |
| string.swift:252:13:252:13 | tainted :  | string.swift:108:3:108:80 | [summary param] this in components(separatedBy:) :  | file://:0:0:0:0 | [summary] to write: return (return) in components(separatedBy:) :  | string.swift:252:13:252:69 | call to components(separatedBy:) |
| string.swift:253:13:253:13 | tainted :  | string.swift:108:3:108:80 | [summary param] this in components(separatedBy:) :  | file://:0:0:0:0 | [summary] to write: return (return) in components(separatedBy:) :  | string.swift:253:13:253:69 | call to components(separatedBy:) :  |
| string.swift:254:13:254:13 | tainted :  | string.swift:109:3:109:92 | [summary param] this in folding(options:locale:) :  | file://:0:0:0:0 | [summary] to write: return (return) in folding(options:locale:) :  | string.swift:254:13:254:40 | call to folding(options:locale:) |
| string.swift:255:13:255:13 | tainted :  | string.swift:110:3:110:78 | [summary param] this in propertyListFromStringsFileFormat() :  | file://:0:0:0:0 | [summary] to write: return (return) in propertyListFromStringsFileFormat() :  | string.swift:255:13:255:55 | call to propertyListFromStringsFileFormat() |
| string.swift:256:13:256:13 | tainted :  | string.swift:110:3:110:78 | [summary param] this in propertyListFromStringsFileFormat() :  | file://:0:0:0:0 | [summary] to write: return (return) in propertyListFromStringsFileFormat() :  | string.swift:256:13:256:55 | call to propertyListFromStringsFileFormat() :  |
| string.swift:263:13:263:13 | tainted :  | string.swift:112:8:112:8 | self :  | string.swift:112:3:112:79 | self[return] :  | string.swift:263:13:263:13 | [post] tainted :  |
| string.swift:304:13:304:13 | tainted :  | string.swift:113:3:114:77 | [summary param] this in replacingOccurrences(of:with:options:range:) :  | file://:0:0:0:0 | [summary] to write: return (return) in replacingOccurrences(of:with:options:range:) :  | string.swift:304:13:304:60 | call to replacingOccurrences(of:with:options:range:) |
| string.swift:305:55:305:63 | call to source2() :  | string.swift:113:3:114:77 | [summary param] 1 in replacingOccurrences(of:with:options:range:) :  | file://:0:0:0:0 | [summary] to write: return (return) in replacingOccurrences(of:with:options:range:) :  | string.swift:305:13:305:64 | call to replacingOccurrences(of:with:options:range:) |
| string.swift:311:13:311:13 | &... :  | file://:0:0:0:0 | [summary param] this in remove(at:) :  | file://:0:0:0:0 | [summary] to write: return (return) in remove(at:) :  | string.swift:311:13:311:44 | call to remove(at:) |
| string.swift:326:13:326:13 | &... :  | file://:0:0:0:0 | [summary param] this in removeFirst() :  | file://:0:0:0:0 | [summary] to write: return (return) in removeFirst() :  | string.swift:326:13:326:30 | call to removeFirst() |
| string.swift:330:13:330:13 | &... :  | file://:0:0:0:0 | [summary param] this in removeLast() :  | file://:0:0:0:0 | [summary] to write: return (return) in removeLast() :  | string.swift:330:13:330:29 | call to removeLast() |
| string.swift:347:62:347:70 | call to source2() :  | string.swift:86:12:87:51 | [summary param] 1 in replaceSubrange(_:with:) :  | file://:0:0:0:0 | [summary] to write: argument this in replaceSubrange(_:with:) :  | string.swift:347:3:347:3 | [post] &... :  |
| string.swift:355:36:355:44 | call to source3() :  | string.swift:60:2:60:54 | [summary param] 0 in String.init(data:encoding:) :  | file://:0:0:0:0 | [summary] to write: return (return) in String.init(data:encoding:) :  | string.swift:355:23:355:77 | call to String.init(data:encoding:) :  |
| string.swift:361:30:361:38 | call to source3() :  | file://:0:0:0:0 | [summary param] 0 in String.init(decoding:as:) :  | file://:0:0:0:0 | [summary] to write: return (return) in String.init(decoding:as:) :  | string.swift:361:13:361:54 | call to String.init(decoding:as:) |
| string.swift:403:22:403:22 | tainted :  | string.swift:111:3:111:74 | [summary param] this in cString(using:) :  | file://:0:0:0:0 | [summary] to write: return (return) in cString(using:) :  | string.swift:403:22:403:65 | call to cString(using:) :  |
| string.swift:470:27:470:27 | taintedUInt8Values :  | string.swift:71:3:71:102 | [summary param] 0 in String.init(bytes:encoding:) :  | file://:0:0:0:0 | [summary] to write: return (return) in String.init(bytes:encoding:) :  | string.swift:470:13:470:77 | call to String.init(bytes:encoding:) :  |
| string.swift:473:29:473:29 | taintedUInt8Values :  | file://:0:0:0:0 | [summary param] 0 in String.init(cString:) :  | file://:0:0:0:0 | [summary] to write: return (return) in String.init(cString:) :  | string.swift:473:13:473:47 | call to String.init(cString:) |
| string.swift:526:29:526:29 | taintedCCharValues :  | file://:0:0:0:0 | [summary param] 0 in String.init(cString:) :  | file://:0:0:0:0 | [summary] to write: return (return) in String.init(cString:) :  | string.swift:526:13:526:47 | call to String.init(cString:) |
| string.swift:560:20:560:20 | sub1 :  | file://:0:0:0:0 | [summary param] 0 in String.init(_:) :  | file://:0:0:0:0 | [summary] to write: return (return) in String.init(_:) :  | string.swift:560:13:560:24 | call to String.init(_:) |
| string.swift:562:14:562:14 | tainted :  | file://:0:0:0:0 | [summary param] this in prefix(_:) :  | file://:0:0:0:0 | [summary] to write: return (return) in prefix(_:) :  | string.swift:562:14:562:31 | call to prefix(_:) :  |
| string.swift:564:20:564:20 | sub2 :  | file://:0:0:0:0 | [summary param] 0 in String.init(_:) :  | file://:0:0:0:0 | [summary] to write: return (return) in String.init(_:) :  | string.swift:564:13:564:24 | call to String.init(_:) |
| string.swift:566:14:566:14 | tainted :  | file://:0:0:0:0 | [summary param] this in prefix(through:) :  | file://:0:0:0:0 | [summary] to write: return (return) in prefix(through:) :  | string.swift:566:14:566:54 | call to prefix(through:) :  |
| string.swift:568:20:568:20 | sub3 :  | file://:0:0:0:0 | [summary param] 0 in String.init(_:) :  | file://:0:0:0:0 | [summary] to write: return (return) in String.init(_:) :  | string.swift:568:13:568:24 | call to String.init(_:) |
| string.swift:570:14:570:14 | tainted :  | file://:0:0:0:0 | [summary param] this in prefix(upTo:) :  | file://:0:0:0:0 | [summary] to write: return (return) in prefix(upTo:) :  | string.swift:570:14:570:51 | call to prefix(upTo:) :  |
| string.swift:572:20:572:20 | sub4 :  | file://:0:0:0:0 | [summary param] 0 in String.init(_:) :  | file://:0:0:0:0 | [summary] to write: return (return) in String.init(_:) :  | string.swift:572:13:572:24 | call to String.init(_:) |
| string.swift:574:14:574:14 | tainted :  | file://:0:0:0:0 | [summary param] this in suffix(_:) :  | file://:0:0:0:0 | [summary] to write: return (return) in suffix(_:) :  | string.swift:574:14:574:31 | call to suffix(_:) :  |
| string.swift:576:20:576:20 | sub5 :  | file://:0:0:0:0 | [summary param] 0 in String.init(_:) :  | file://:0:0:0:0 | [summary] to write: return (return) in String.init(_:) :  | string.swift:576:13:576:24 | call to String.init(_:) |
| string.swift:578:14:578:14 | tainted :  | file://:0:0:0:0 | [summary param] this in suffix(from:) :  | file://:0:0:0:0 | [summary] to write: return (return) in suffix(from:) :  | string.swift:578:14:578:53 | call to suffix(from:) :  |
| string.swift:580:20:580:20 | sub6 :  | file://:0:0:0:0 | [summary param] 0 in String.init(_:) :  | file://:0:0:0:0 | [summary] to write: return (return) in String.init(_:) :  | string.swift:580:13:580:24 | call to String.init(_:) |
| string.swift:636:20:636:27 | call to source() :  | file://:0:0:0:0 | [summary param] 0 in String.init(_:) :  | file://:0:0:0:0 | [summary] to write: return (return) in String.init(_:) :  | string.swift:636:13:636:28 | call to String.init(_:) |
| string.swift:640:32:640:39 | call to source() :  | file://:0:0:0:0 | [summary param] 0 in String.init(describing:) :  | file://:0:0:0:0 | [summary] to write: return (return) in String.init(describing:) :  | string.swift:640:13:640:40 | call to String.init(describing:) |
| ui.swift:55:10:55:10 | tainted :  | ui.swift:16:9:16:9 | self :  | file://:0:0:0:0 | .url :  | ui.swift:55:10:55:18 | .url |
| ui.swift:64:10:64:10 | tainted :  | ui.swift:32:13:32:13 | self :  | file://:0:0:0:0 | .userActivities :  | ui.swift:64:10:64:18 | .userActivities |
| ui.swift:68:10:68:10 | tainted :  | ui.swift:34:13:34:13 | self :  | file://:0:0:0:0 | .urlContexts :  | ui.swift:68:10:68:18 | .urlContexts |
| url.swift:93:31:93:31 | tainted :  | url.swift:8:2:8:25 | [summary param] 0 in URL.init(string:) :  | file://:0:0:0:0 | [summary] to write: return (return) in URL.init(string:) :  | url.swift:93:19:93:38 | call to URL.init(string:) :  |
| url.swift:117:24:117:24 | tainted :  | url.swift:9:2:9:43 | [summary param] 0 in URL.init(string:relativeTo:) :  | file://:0:0:0:0 | [summary] to write: return (return) in URL.init(string:relativeTo:) :  | url.swift:117:12:117:48 | call to URL.init(string:relativeTo:) :  |
| url.swift:120:43:120:43 | urlTainted :  | url.swift:9:2:9:43 | [summary param] 1 in URL.init(string:relativeTo:) :  | file://:0:0:0:0 | [summary] to write: return (return) in URL.init(string:relativeTo:) :  | url.swift:120:12:120:53 | call to URL.init(string:relativeTo:) :  |
| url.swift:121:43:121:43 | urlTainted :  | url.swift:9:2:9:43 | [summary param] 1 in URL.init(string:relativeTo:) :  | file://:0:0:0:0 | [summary] to write: return (return) in URL.init(string:relativeTo:) :  | url.swift:121:12:121:53 | call to URL.init(string:relativeTo:) :  |
| url.swift:122:46:122:46 | urlTainted :  | url.swift:9:2:9:43 | [summary param] 1 in URL.init(string:relativeTo:) :  | file://:0:0:0:0 | [summary] to write: return (return) in URL.init(string:relativeTo:) :  | url.swift:122:15:122:56 | call to URL.init(string:relativeTo:) :  |
| url.swift:123:46:123:46 | urlTainted :  | url.swift:9:2:9:43 | [summary param] 1 in URL.init(string:relativeTo:) :  | file://:0:0:0:0 | [summary] to write: return (return) in URL.init(string:relativeTo:) :  | url.swift:123:15:123:56 | call to URL.init(string:relativeTo:) :  |
| url.swift:124:46:124:46 | urlTainted :  | url.swift:9:2:9:43 | [summary param] 1 in URL.init(string:relativeTo:) :  | file://:0:0:0:0 | [summary] to write: return (return) in URL.init(string:relativeTo:) :  | url.swift:124:15:124:56 | call to URL.init(string:relativeTo:) :  |
| url.swift:125:46:125:46 | urlTainted :  | url.swift:9:2:9:43 | [summary param] 1 in URL.init(string:relativeTo:) :  | file://:0:0:0:0 | [summary] to write: return (return) in URL.init(string:relativeTo:) :  | url.swift:125:15:125:56 | call to URL.init(string:relativeTo:) :  |
| url.swift:126:46:126:46 | urlTainted :  | url.swift:9:2:9:43 | [summary param] 1 in URL.init(string:relativeTo:) :  | file://:0:0:0:0 | [summary] to write: return (return) in URL.init(string:relativeTo:) :  | url.swift:126:15:126:56 | call to URL.init(string:relativeTo:) :  |
| url.swift:127:46:127:46 | urlTainted :  | url.swift:9:2:9:43 | [summary param] 1 in URL.init(string:relativeTo:) :  | file://:0:0:0:0 | [summary] to write: return (return) in URL.init(string:relativeTo:) :  | url.swift:127:15:127:56 | call to URL.init(string:relativeTo:) :  |
| url.swift:128:43:128:43 | urlTainted :  | url.swift:9:2:9:43 | [summary param] 1 in URL.init(string:relativeTo:) :  | file://:0:0:0:0 | [summary] to write: return (return) in URL.init(string:relativeTo:) :  | url.swift:128:12:128:53 | call to URL.init(string:relativeTo:) :  |
| url.swift:129:46:129:46 | urlTainted :  | url.swift:9:2:9:43 | [summary param] 1 in URL.init(string:relativeTo:) :  | file://:0:0:0:0 | [summary] to write: return (return) in URL.init(string:relativeTo:) :  | url.swift:129:15:129:56 | call to URL.init(string:relativeTo:) :  |
| url.swift:130:46:130:46 | urlTainted :  | url.swift:9:2:9:43 | [summary param] 1 in URL.init(string:relativeTo:) :  | file://:0:0:0:0 | [summary] to write: return (return) in URL.init(string:relativeTo:) :  | url.swift:130:15:130:56 | call to URL.init(string:relativeTo:) :  |
| url.swift:131:46:131:46 | urlTainted :  | url.swift:9:2:9:43 | [summary param] 1 in URL.init(string:relativeTo:) :  | file://:0:0:0:0 | [summary] to write: return (return) in URL.init(string:relativeTo:) :  | url.swift:131:15:131:56 | call to URL.init(string:relativeTo:) :  |
| url.swift:132:46:132:46 | urlTainted :  | url.swift:9:2:9:43 | [summary param] 1 in URL.init(string:relativeTo:) :  | file://:0:0:0:0 | [summary] to write: return (return) in URL.init(string:relativeTo:) :  | url.swift:132:15:132:56 | call to URL.init(string:relativeTo:) :  |
| url.swift:133:43:133:43 | urlTainted :  | url.swift:9:2:9:43 | [summary param] 1 in URL.init(string:relativeTo:) :  | file://:0:0:0:0 | [summary] to write: return (return) in URL.init(string:relativeTo:) :  | url.swift:133:12:133:53 | call to URL.init(string:relativeTo:) :  |
| url.swift:134:43:134:43 | urlTainted :  | url.swift:9:2:9:43 | [summary param] 1 in URL.init(string:relativeTo:) :  | file://:0:0:0:0 | [summary] to write: return (return) in URL.init(string:relativeTo:) :  | url.swift:134:12:134:53 | call to URL.init(string:relativeTo:) :  |
| url.swift:135:46:135:46 | urlTainted :  | url.swift:9:2:9:43 | [summary param] 1 in URL.init(string:relativeTo:) :  | file://:0:0:0:0 | [summary] to write: return (return) in URL.init(string:relativeTo:) :  | url.swift:135:15:135:56 | call to URL.init(string:relativeTo:) :  |
| url.swift:136:46:136:46 | urlTainted :  | url.swift:9:2:9:43 | [summary param] 1 in URL.init(string:relativeTo:) :  | file://:0:0:0:0 | [summary] to write: return (return) in URL.init(string:relativeTo:) :  | url.swift:136:15:136:56 | call to URL.init(string:relativeTo:) :  |
| url.swift:142:25:142:25 | tainted :  | url.swift:8:2:8:25 | [summary param] 0 in URL.init(string:) :  | file://:0:0:0:0 | [summary] to write: return (return) in URL.init(string:) :  | url.swift:142:13:142:32 | call to URL.init(string:) :  |
| url.swift:151:28:151:28 | tainted :  | url.swift:8:2:8:25 | [summary param] 0 in URL.init(string:) :  | file://:0:0:0:0 | [summary] to write: return (return) in URL.init(string:) :  | url.swift:151:16:151:35 | call to URL.init(string:) :  |
| url.swift:170:12:170:12 | tainted :  | url.swift:46:6:46:6 | self :  | file://:0:0:0:0 | .url :  | url.swift:170:12:170:20 | .url |
| url.swift:172:12:172:12 | tainted :  | url.swift:47:6:47:6 | self :  | file://:0:0:0:0 | .httpBody :  | url.swift:172:12:172:20 | .httpBody |
| url.swift:174:12:174:12 | tainted :  | url.swift:48:6:48:6 | self :  | file://:0:0:0:0 | .httpBodyStream :  | url.swift:174:12:174:20 | .httpBodyStream |
| url.swift:176:12:176:12 | tainted :  | url.swift:49:6:49:6 | self :  | file://:0:0:0:0 | .mainDocument :  | url.swift:176:12:176:20 | .mainDocument |
| url.swift:178:12:178:12 | tainted :  | url.swift:50:6:50:6 | self :  | file://:0:0:0:0 | .allHTTPHeaderFields :  | url.swift:178:12:178:20 | .allHTTPHeaderFields |
| webview.swift:90:10:90:10 | source :  | webview.swift:36:5:36:41 | [summary param] this in toObject() :  | file://:0:0:0:0 | [summary] to write: return (return) in toObject() :  | webview.swift:90:10:90:26 | call to toObject() |
| webview.swift:91:10:91:10 | source :  | webview.swift:37:5:37:55 | [summary param] this in toObjectOf(_:) :  | file://:0:0:0:0 | [summary] to write: return (return) in toObjectOf(_:) :  | webview.swift:91:10:91:41 | call to toObjectOf(_:) |
| webview.swift:92:10:92:10 | source :  | webview.swift:38:5:38:42 | [summary param] this in toBool() :  | file://:0:0:0:0 | [summary] to write: return (return) in toBool() :  | webview.swift:92:10:92:24 | call to toBool() |
| webview.swift:93:10:93:10 | source :  | webview.swift:39:5:39:44 | [summary param] this in toDouble() :  | file://:0:0:0:0 | [summary] to write: return (return) in toDouble() :  | webview.swift:93:10:93:26 | call to toDouble() |
| webview.swift:94:10:94:10 | source :  | webview.swift:40:5:40:40 | [summary param] this in toInt32() :  | file://:0:0:0:0 | [summary] to write: return (return) in toInt32() :  | webview.swift:94:10:94:25 | call to toInt32() |
| webview.swift:95:10:95:10 | source :  | webview.swift:41:5:41:42 | [summary param] this in toUInt32() :  | file://:0:0:0:0 | [summary] to write: return (return) in toUInt32() :  | webview.swift:95:10:95:26 | call to toUInt32() |
| webview.swift:96:10:96:10 | source :  | webview.swift:42:5:42:62 | [summary param] this in toNumber() :  | file://:0:0:0:0 | [summary] to write: return (return) in toNumber() :  | webview.swift:96:10:96:26 | call to toNumber() |
| webview.swift:97:10:97:10 | source :  | webview.swift:43:5:43:44 | [summary param] this in toString() :  | file://:0:0:0:0 | [summary] to write: return (return) in toString() :  | webview.swift:97:10:97:26 | call to toString() |
| webview.swift:98:10:98:10 | source :  | webview.swift:44:5:44:44 | [summary param] this in toDate() :  | file://:0:0:0:0 | [summary] to write: return (return) in toDate() :  | webview.swift:98:10:98:24 | call to toDate() |
| webview.swift:99:10:99:10 | source :  | webview.swift:45:5:45:44 | [summary param] this in toArray() :  | file://:0:0:0:0 | [summary] to write: return (return) in toArray() :  | webview.swift:99:10:99:25 | call to toArray() |
| webview.swift:100:10:100:10 | source :  | webview.swift:46:5:46:65 | [summary param] this in toDictionary() :  | file://:0:0:0:0 | [summary] to write: return (return) in toDictionary() :  | webview.swift:100:10:100:30 | call to toDictionary() |
| webview.swift:101:10:101:10 | source :  | webview.swift:47:5:47:50 | [summary param] this in toPoint() :  | file://:0:0:0:0 | [summary] to write: return (return) in toPoint() :  | webview.swift:101:10:101:25 | call to toPoint() |
| webview.swift:102:10:102:10 | source :  | webview.swift:48:5:48:50 | [summary param] this in toRange() :  | file://:0:0:0:0 | [summary] to write: return (return) in toRange() :  | webview.swift:102:10:102:25 | call to toRange() |
| webview.swift:103:10:103:10 | source :  | webview.swift:49:5:49:47 | [summary param] this in toRect() :  | file://:0:0:0:0 | [summary] to write: return (return) in toRect() :  | webview.swift:103:10:103:24 | call to toRect() |
| webview.swift:104:10:104:10 | source :  | webview.swift:50:5:50:47 | [summary param] this in toSize() :  | file://:0:0:0:0 | [summary] to write: return (return) in toSize() :  | webview.swift:104:10:104:24 | call to toSize() |
| webview.swift:105:10:105:10 | source :  | webview.swift:51:5:51:84 | [summary param] this in atIndex(_:) :  | file://:0:0:0:0 | [summary] to write: return (return) in atIndex(_:) :  | webview.swift:105:10:105:26 | call to atIndex(_:) |
| webview.swift:106:10:106:10 | source :  | webview.swift:53:5:53:89 | [summary param] this in forProperty(_:) :  | file://:0:0:0:0 | [summary] to write: return (return) in forProperty(_:) :  | webview.swift:106:10:106:31 | call to forProperty(_:) |
| webview.swift:109:26:109:26 | s :  | webview.swift:27:5:27:39 | [summary param] 0 in JSValue.init(object:in:) :  | file://:0:0:0:0 | [summary] to write: return (return) in JSValue.init(object:in:) :  | webview.swift:109:10:109:47 | call to JSValue.init(object:in:) |
| webview.swift:110:24:110:24 | s :  | webview.swift:28:5:28:38 | [summary param] 0 in JSValue.init(bool:in:) :  | file://:0:0:0:0 | [summary] to write: return (return) in JSValue.init(bool:in:) :  | webview.swift:110:10:110:47 | call to JSValue.init(bool:in:) |
| webview.swift:111:26:111:26 | s :  | webview.swift:29:5:29:42 | [summary param] 0 in JSValue.init(double:in:) :  | file://:0:0:0:0 | [summary] to write: return (return) in JSValue.init(double:in:) :  | webview.swift:111:10:111:51 | call to JSValue.init(double:in:) |
| webview.swift:112:25:112:25 | s :  | webview.swift:30:5:30:40 | [summary param] 0 in JSValue.init(int32:in:) :  | file://:0:0:0:0 | [summary] to write: return (return) in JSValue.init(int32:in:) :  | webview.swift:112:10:112:49 | call to JSValue.init(int32:in:) |
| webview.swift:113:26:113:26 | s :  | webview.swift:31:5:31:42 | [summary param] 0 in JSValue.init(uInt32:in:) :  | file://:0:0:0:0 | [summary] to write: return (return) in JSValue.init(uInt32:in:) :  | webview.swift:113:10:113:51 | call to JSValue.init(uInt32:in:) |
| webview.swift:114:25:114:25 | s :  | webview.swift:32:5:32:42 | [summary param] 0 in JSValue.init(point:in:) :  | file://:0:0:0:0 | [summary] to write: return (return) in JSValue.init(point:in:) :  | webview.swift:114:10:114:51 | call to JSValue.init(point:in:) |
| webview.swift:115:25:115:25 | s :  | webview.swift:33:5:33:42 | [summary param] 0 in JSValue.init(range:in:) :  | file://:0:0:0:0 | [summary] to write: return (return) in JSValue.init(range:in:) :  | webview.swift:115:10:115:51 | call to JSValue.init(range:in:) |
| webview.swift:116:24:116:24 | s :  | webview.swift:34:5:34:40 | [summary param] 0 in JSValue.init(rect:in:) :  | file://:0:0:0:0 | [summary] to write: return (return) in JSValue.init(rect:in:) :  | webview.swift:116:10:116:49 | call to JSValue.init(rect:in:) |
| webview.swift:117:24:117:24 | s :  | webview.swift:35:5:35:40 | [summary param] 0 in JSValue.init(size:in:) :  | file://:0:0:0:0 | [summary] to write: return (return) in JSValue.init(size:in:) :  | webview.swift:117:10:117:49 | call to JSValue.init(size:in:) |
| webview.swift:120:39:120:39 | s :  | webview.swift:52:5:52:53 | [summary param] 1 in defineProperty(_:descriptor:) :  | file://:0:0:0:0 | [summary] to write: argument this in defineProperty(_:descriptor:) :  | webview.swift:120:5:120:5 | [post] v1 :  |
| webview.swift:124:17:124:17 | s :  | webview.swift:54:5:54:38 | [summary param] 0 in setValue(_:at:) :  | file://:0:0:0:0 | [summary] to write: argument this in setValue(_:at:) :  | webview.swift:124:5:124:5 | [post] v2 :  |
| webview.swift:128:17:128:17 | s :  | webview.swift:55:5:55:48 | [summary param] 0 in setValue(_:forProperty:) :  | file://:0:0:0:0 | [summary] to write: argument this in setValue(_:forProperty:) :  | webview.swift:128:5:128:5 | [post] v3 :  |
| webview.swift:138:34:138:41 | call to source() :  | webview.swift:65:5:65:93 | [summary param] 0 in WKUserScript.init(source:injectionTime:forMainFrameOnly:) :  | file://:0:0:0:0 | [summary] to write: return (return) in WKUserScript.init(source:injectionTime:forMainFrameOnly:) :  | webview.swift:138:13:138:102 | call to WKUserScript.init(source:injectionTime:forMainFrameOnly:) :  |
| webview.swift:143:34:143:41 | call to source() :  | webview.swift:66:5:66:126 | [summary param] 0 in WKUserScript.init(source:injectionTime:forMainFrameOnly:in:) :  | file://:0:0:0:0 | [summary] to write: return (return) in WKUserScript.init(source:injectionTime:forMainFrameOnly:in:) :  | webview.swift:143:13:143:113 | call to WKUserScript.init(source:injectionTime:forMainFrameOnly:in:) :  |
| webview.swift:150:10:150:10 | src :  | webview.swift:72:9:72:9 | self :  | file://:0:0:0:0 | .request :  | webview.swift:150:10:150:14 | .request |
#select
| data.swift:85:12:85:12 | dataTainted | data.swift:81:26:81:33 | call to source() :  | data.swift:85:12:85:12 | dataTainted | result |
| data.swift:86:12:86:12 | dataTainted2 | data.swift:81:26:81:33 | call to source() :  | data.swift:86:12:86:12 | dataTainted2 | result |
| data.swift:90:12:90:12 | dataTainted3 | data.swift:89:41:89:48 | call to source() :  | data.swift:90:12:90:12 | dataTainted3 | result |
| data.swift:94:12:94:12 | dataTainted4 | data.swift:93:34:93:41 | call to source() :  | data.swift:94:12:94:12 | dataTainted4 | result |
| data.swift:96:12:96:12 | dataTainted5 | data.swift:95:34:95:41 | call to source() :  | data.swift:96:12:96:12 | dataTainted5 | result |
| data.swift:100:12:100:12 | dataTainted6 | data.swift:99:33:99:40 | call to source() :  | data.swift:100:12:100:12 | dataTainted6 | result |
| data.swift:104:12:104:12 | dataTainted7 | data.swift:103:39:103:46 | call to source() :  | data.swift:104:12:104:12 | dataTainted7 | result |
| data.swift:109:12:109:12 | dataTainted8 | data.swift:107:20:107:27 | call to source() :  | data.swift:109:12:109:12 | dataTainted8 | result |
| data.swift:113:12:113:12 | dataTainted9 | data.swift:112:39:112:46 | call to source() :  | data.swift:113:12:113:12 | dataTainted9 | result |
| data.swift:118:12:118:12 | dataTainted10 | data.swift:117:23:117:30 | call to source() :  | data.swift:118:12:118:12 | dataTainted10 | result |
| data.swift:122:12:122:12 | dataTainted11 | data.swift:121:23:121:30 | call to source() :  | data.swift:122:12:122:12 | dataTainted11 | result |
| data.swift:126:12:126:12 | dataTainted12 | data.swift:125:23:125:30 | call to source() :  | data.swift:126:12:126:12 | dataTainted12 | result |
| data.swift:131:12:131:12 | dataTainted13 | data.swift:130:23:130:30 | call to source() :  | data.swift:131:12:131:12 | dataTainted13 | result |
| data.swift:136:12:136:12 | dataTainted14 | data.swift:135:35:135:42 | call to source() :  | data.swift:136:12:136:12 | dataTainted14 | result |
| data.swift:140:12:140:55 | call to base64EncodedData(options:) | data.swift:139:22:139:29 | call to source() :  | data.swift:140:12:140:55 | call to base64EncodedData(options:) | result |
| data.swift:144:12:144:57 | call to base64EncodedString(options:) | data.swift:143:22:143:29 | call to source() :  | data.swift:144:12:144:57 | call to base64EncodedString(options:) | result |
| data.swift:149:12:149:12 | compactMapped | data.swift:147:22:147:29 | call to source() :  | data.swift:149:12:149:12 | compactMapped | result |
| data.swift:155:12:155:12 | pointerTainted18 | data.swift:152:22:152:29 | call to source() :  | data.swift:155:12:155:12 | pointerTainted18 | result |
| data.swift:172:12:172:12 | flatMapped | data.swift:170:22:170:29 | call to source() :  | data.swift:172:12:172:12 | flatMapped | result |
| data.swift:176:12:176:12 | flatMapped2 | data.swift:174:22:174:29 | call to source() :  | data.swift:176:12:176:12 | flatMapped2 | result |
| data.swift:181:12:181:12 | dataTainted23 | data.swift:180:23:180:30 | call to source() :  | data.swift:181:12:181:12 | dataTainted23 | result |
| data.swift:186:12:186:12 | dataTainted24 | data.swift:185:35:185:42 | call to source() :  | data.swift:186:12:186:12 | dataTainted24 | result |
| data.swift:191:12:191:12 | mapped | data.swift:189:22:189:29 | call to source() :  | data.swift:191:12:191:12 | mapped | result |
| data.swift:196:12:196:12 | reduced | data.swift:194:22:194:29 | call to source() :  | data.swift:196:12:196:12 | reduced | result |
| data.swift:201:12:201:12 | dataTainted27 | data.swift:200:35:200:42 | call to source() :  | data.swift:201:12:201:12 | dataTainted27 | result |
| data.swift:206:12:206:12 | dataTainted28 | data.swift:205:45:205:52 | call to source() :  | data.swift:206:12:206:12 | dataTainted28 | result |
| data.swift:210:12:210:12 | dataTainted29 | data.swift:209:45:209:52 | call to source() :  | data.swift:210:12:210:12 | dataTainted29 | result |
| data.swift:214:12:214:12 | dataTainted30 | data.swift:213:45:213:52 | call to source() :  | data.swift:214:12:214:12 | dataTainted30 | result |
| data.swift:219:12:219:12 | dataTainted31 | data.swift:218:45:218:52 | call to source() :  | data.swift:219:12:219:12 | dataTainted31 | result |
| data.swift:224:12:224:12 | dataTainted32 | data.swift:223:45:223:52 | call to source() :  | data.swift:224:12:224:12 | dataTainted32 | result |
| data.swift:229:12:229:12 | dataTainted33 | data.swift:228:45:228:52 | call to source() :  | data.swift:229:12:229:12 | dataTainted33 | result |
| data.swift:233:12:233:35 | call to reversed() | data.swift:232:22:232:29 | call to source() :  | data.swift:233:12:233:35 | call to reversed() | result |
| data.swift:237:12:237:33 | call to sorted() | data.swift:236:22:236:29 | call to source() :  | data.swift:237:12:237:33 | call to sorted() | result |
| data.swift:241:12:241:54 | call to sorted(by:) | data.swift:240:22:240:29 | call to source() :  | data.swift:241:12:241:54 | call to sorted(by:) | result |
| data.swift:245:12:245:46 | call to sorted(using:) | data.swift:244:22:244:29 | call to source() :  | data.swift:245:12:245:46 | call to sorted(using:) | result |
| data.swift:249:12:249:35 | call to shuffled() | data.swift:248:22:248:29 | call to source() :  | data.swift:249:12:249:35 | call to shuffled() | result |
| data.swift:254:12:254:46 | call to shuffled(using:) | data.swift:252:22:252:29 | call to source() :  | data.swift:254:12:254:46 | call to shuffled(using:) | result |
| data.swift:258:12:258:44 | call to trimmingPrefix(_:) | data.swift:257:22:257:29 | call to source() :  | data.swift:258:12:258:44 | call to trimmingPrefix(_:) | result |
| data.swift:262:12:262:54 | call to trimmingPrefix(while:) | data.swift:261:22:261:29 | call to source() :  | data.swift:262:12:262:54 | call to trimmingPrefix(while:) | result |
| nsdata.swift:58:15:58:15 | nsDataTainted1 | nsdata.swift:57:40:57:47 | call to source() :  | nsdata.swift:58:15:58:15 | nsDataTainted1 | result |
| nsdata.swift:61:15:61:15 | nsDataTainted2 | nsdata.swift:60:46:60:53 | call to source() :  | nsdata.swift:61:15:61:15 | nsDataTainted2 | result |
| nsdata.swift:64:15:64:15 | nsDataTainted3 | nsdata.swift:63:46:63:53 | call to source() :  | nsdata.swift:64:15:64:15 | nsDataTainted3 | result |
| nsdata.swift:67:15:67:15 | nsDataTainted4 | nsdata.swift:66:46:66:53 | call to source() :  | nsdata.swift:67:15:67:15 | nsDataTainted4 | result |
| nsdata.swift:70:15:70:15 | nsDataTainted5 | nsdata.swift:69:39:69:46 | call to source() :  | nsdata.swift:70:15:70:15 | nsDataTainted5 | result |
| nsdata.swift:73:15:73:29 | ...! | nsdata.swift:72:49:72:56 | call to source() :  | nsdata.swift:73:15:73:29 | ...! | result |
| nsdata.swift:76:15:76:15 | nsDataTainted7 | nsdata.swift:75:49:75:56 | call to source() :  | nsdata.swift:76:15:76:15 | nsDataTainted7 | result |
| nsdata.swift:79:15:79:29 | ...! | nsdata.swift:78:45:78:52 | call to source() :  | nsdata.swift:79:15:79:29 | ...! | result |
| nsdata.swift:82:15:82:29 | ...! | nsdata.swift:81:45:81:52 | call to source() :  | nsdata.swift:82:15:82:29 | ...! | result |
| nsdata.swift:85:15:85:30 | ...! | nsdata.swift:84:56:84:63 | call to source() :  | nsdata.swift:85:15:85:30 | ...! | result |
| nsdata.swift:88:15:88:30 | ...! | nsdata.swift:87:49:87:56 | call to source() :  | nsdata.swift:88:15:88:30 | ...! | result |
| nsdata.swift:90:15:90:30 | ...! | nsdata.swift:89:49:89:56 | call to source() :  | nsdata.swift:90:15:90:30 | ...! | result |
| nsdata.swift:93:15:93:30 | ...! | nsdata.swift:92:50:92:57 | call to source() :  | nsdata.swift:93:15:93:30 | ...! | result |
| nsdata.swift:96:15:96:49 | call to base64EncodedData(options:) | nsdata.swift:95:27:95:34 | call to source() :  | nsdata.swift:96:15:96:49 | call to base64EncodedData(options:) | result |
| nsdata.swift:97:15:97:60 | call to base64EncodedData(options:) | nsdata.swift:95:27:95:34 | call to source() :  | nsdata.swift:97:15:97:60 | call to base64EncodedData(options:) | result |
| nsdata.swift:100:15:100:51 | call to base64EncodedString(options:) | nsdata.swift:99:27:99:34 | call to source() :  | nsdata.swift:100:15:100:51 | call to base64EncodedString(options:) | result |
| nsdata.swift:101:15:101:62 | call to base64EncodedString(options:) | nsdata.swift:99:27:99:34 | call to source() :  | nsdata.swift:101:15:101:62 | call to base64EncodedString(options:) | result |
| nsdata.swift:104:15:104:46 | call to base64Encoding() | nsdata.swift:103:27:103:34 | call to source() :  | nsdata.swift:104:15:104:46 | call to base64Encoding() | result |
| nsdata.swift:106:15:106:71 | ...! | nsdata.swift:106:51:106:58 | call to source() :  | nsdata.swift:106:15:106:71 | ...! | result |
| nsdata.swift:110:45:110:45 | bytes | nsdata.swift:108:27:108:34 | call to source() :  | nsdata.swift:110:45:110:45 | bytes | result |
| nsdata.swift:116:15:116:15 | bufferTainted18 | nsdata.swift:113:27:113:34 | call to source() :  | nsdata.swift:116:15:116:15 | bufferTainted18 | result |
| nsdata.swift:121:15:121:15 | bufferTainted19 | nsdata.swift:118:27:118:34 | call to source() :  | nsdata.swift:121:15:121:15 | bufferTainted19 | result |
| nsdata.swift:126:15:126:15 | bufferTainted20 | nsdata.swift:123:27:123:34 | call to source() :  | nsdata.swift:126:15:126:15 | bufferTainted20 | result |
| nsdata.swift:129:15:129:54 | call to subdata(with:) | nsdata.swift:128:27:128:34 | call to source() :  | nsdata.swift:129:15:129:54 | call to subdata(with:) | result |
| nsdata.swift:132:15:132:81 | call to compressed(using:) | nsdata.swift:131:27:131:34 | call to source() :  | nsdata.swift:132:15:132:81 | call to compressed(using:) | result |
| nsdata.swift:135:15:135:83 | call to decompressed(using:) | nsdata.swift:134:27:134:34 | call to source() :  | nsdata.swift:135:15:135:83 | call to decompressed(using:) | result |
| nsdata.swift:139:15:139:31 | .bytes | nsdata.swift:138:27:138:34 | call to source() :  | nsdata.swift:139:15:139:31 | .bytes | result |
| nsdata.swift:140:15:140:31 | .description | nsdata.swift:138:27:138:34 | call to source() :  | nsdata.swift:140:15:140:31 | .description | result |
| nsmutabledata.swift:29:15:29:15 | nsMutableDataTainted1 | nsmutabledata.swift:28:34:28:41 | call to source() :  | nsmutabledata.swift:29:15:29:15 | nsMutableDataTainted1 | result |
| nsmutabledata.swift:33:15:33:15 | nsMutableDataTainted2 | nsmutabledata.swift:32:34:32:41 | call to source() :  | nsmutabledata.swift:33:15:33:15 | nsMutableDataTainted2 | result |
| nsmutabledata.swift:37:15:37:15 | nsMutableDataTainted3 | nsmutabledata.swift:36:66:36:73 | call to source() :  | nsmutabledata.swift:37:15:37:15 | nsMutableDataTainted3 | result |
| nsmutabledata.swift:41:15:41:15 | nsMutableDataTainted4 | nsmutabledata.swift:40:66:40:73 | call to source() :  | nsmutabledata.swift:41:15:41:15 | nsMutableDataTainted4 | result |
| nsmutabledata.swift:45:15:45:15 | nsMutableDataTainted5 | nsmutabledata.swift:44:35:44:42 | call to source() :  | nsmutabledata.swift:45:15:45:15 | nsMutableDataTainted5 | result |
| nsmutabledata.swift:49:15:49:37 | .mutableBytes | nsmutabledata.swift:48:33:48:40 | call to source() :  | nsmutabledata.swift:49:15:49:37 | .mutableBytes | result |
<<<<<<< HEAD
| nsstring.swift:194:13:194:68 | call to NSString.init(characters:length:) | nsstring.swift:194:34:194:54 | call to sourceUnicharString() :  | nsstring.swift:194:13:194:68 | call to NSString.init(characters:length:) | result |
| nsstring.swift:195:13:195:102 | call to NSString.init(charactersNoCopy:length:freeWhenDone:) | nsstring.swift:195:40:195:67 | call to sourceMutableUnicharString() :  | nsstring.swift:195:13:195:102 | call to NSString.init(charactersNoCopy:length:freeWhenDone:) | result |
| nsstring.swift:196:13:196:44 | call to NSString.init(string:) | nsstring.swift:196:30:196:43 | call to sourceString() :  | nsstring.swift:196:13:196:44 | call to NSString.init(string:) | result |
| nsstring.swift:197:13:197:82 | call to Self.init(format:arguments:) | nsstring.swift:197:30:197:43 | call to sourceString() :  | nsstring.swift:197:13:197:82 | call to Self.init(format:arguments:) | result |
| nsstring.swift:198:13:198:95 | call to Self.init(format:locale:arguments:) | nsstring.swift:198:30:198:43 | call to sourceString() :  | nsstring.swift:198:13:198:95 | call to Self.init(format:locale:arguments:) | result |
| nsstring.swift:199:13:199:46 | call to Self.init(format:_:) | nsstring.swift:199:30:199:45 | call to sourceNSString() :  | nsstring.swift:199:13:199:46 | call to Self.init(format:_:) | result |
| nsstring.swift:200:13:200:59 | call to Self.init(format:locale:_:) | nsstring.swift:200:30:200:45 | call to sourceNSString() :  | nsstring.swift:200:13:200:59 | call to Self.init(format:locale:_:) | result |
| nsstring.swift:204:13:204:70 | try! ... | nsstring.swift:204:43:204:56 | call to sourceString() :  | nsstring.swift:204:13:204:70 | try! ... | result |
| nsstring.swift:205:13:205:76 | try! ... | nsstring.swift:205:43:205:56 | call to sourceString() :  | nsstring.swift:205:13:205:76 | try! ... | result |
| nsstring.swift:206:13:206:63 | try! ... | nsstring.swift:206:39:206:49 | call to sourceURL() :  | nsstring.swift:206:13:206:63 | try! ... | result |
| nsstring.swift:207:13:207:80 | try! ... | nsstring.swift:207:51:207:64 | call to sourceString() :  | nsstring.swift:207:13:207:80 | try! ... | result |
| nsstring.swift:208:13:208:69 | try! ... | nsstring.swift:208:39:208:49 | call to sourceURL() :  | nsstring.swift:208:13:208:69 | try! ... | result |
| nsstring.swift:209:13:209:86 | try! ... | nsstring.swift:209:51:209:64 | call to sourceString() :  | nsstring.swift:209:13:209:86 | try! ... | result |
| nsstring.swift:213:13:213:80 | call to Self.init(bytes:length:encoding:) | nsstring.swift:213:29:213:52 | call to sourceUnsafeRawPointer() :  | nsstring.swift:213:13:213:80 | call to Self.init(bytes:length:encoding:) | result |
| nsstring.swift:214:13:214:81 | ...! | nsstring.swift:214:29:214:52 | call to sourceUnsafeRawPointer() :  | nsstring.swift:214:13:214:81 | ...! | result |
| nsstring.swift:217:13:217:114 | call to Self.init(bytesNoCopy:length:encoding:freeWhenDone:) | nsstring.swift:217:35:217:65 | call to sourceUnsafeMutableRawPointer() :  | nsstring.swift:217:13:217:114 | call to Self.init(bytesNoCopy:length:encoding:freeWhenDone:) | result |
| nsstring.swift:218:13:218:115 | ...! | nsstring.swift:218:35:218:65 | call to sourceUnsafeMutableRawPointer() :  | nsstring.swift:218:13:218:115 | ...! | result |
| nsstring.swift:221:13:221:59 | call to Self.init(cString:encoding:) | nsstring.swift:221:31:221:45 | call to sourceCString() :  | nsstring.swift:221:13:221:59 | call to Self.init(cString:encoding:) | result |
| nsstring.swift:222:13:222:60 | ...! | nsstring.swift:222:31:222:45 | call to sourceCString() :  | nsstring.swift:222:13:222:60 | ...! | result |
| nsstring.swift:225:13:225:46 | call to Self.init(cString:) | nsstring.swift:225:31:225:45 | call to sourceCString() :  | nsstring.swift:225:13:225:46 | call to Self.init(cString:) | result |
| nsstring.swift:226:13:226:47 | ...! | nsstring.swift:226:31:226:45 | call to sourceCString() :  | nsstring.swift:226:13:226:47 | ...! | result |
| nsstring.swift:229:13:229:49 | call to Self.init(utf8String:) | nsstring.swift:229:34:229:48 | call to sourceCString() :  | nsstring.swift:229:13:229:49 | call to Self.init(utf8String:) | result |
| nsstring.swift:230:13:230:50 | ...! | nsstring.swift:230:34:230:48 | call to sourceCString() :  | nsstring.swift:230:13:230:50 | ...! | result |
| nsstring.swift:233:13:233:53 | call to Self.init(data:encoding:) | nsstring.swift:233:28:233:39 | call to sourceData() :  | nsstring.swift:233:13:233:53 | call to Self.init(data:encoding:) | result |
| nsstring.swift:234:13:234:54 | ...! | nsstring.swift:234:28:234:39 | call to sourceData() :  | nsstring.swift:234:13:234:54 | ...! | result |
| nsstring.swift:235:13:235:92 | ...! | nsstring.swift:235:40:235:63 | call to sourceUnsafeRawPointer() :  | nsstring.swift:235:13:235:92 | ...! | result |
| nsstring.swift:237:13:237:52 | call to Self.init(contentsOfFile:) | nsstring.swift:237:38:237:51 | call to sourceString() :  | nsstring.swift:237:13:237:52 | call to Self.init(contentsOfFile:) | result |
| nsstring.swift:238:13:238:53 | ...! | nsstring.swift:238:38:238:51 | call to sourceString() :  | nsstring.swift:238:13:238:53 | ...! | result |
| nsstring.swift:240:13:240:45 | call to Self.init(contentsOf:) | nsstring.swift:240:34:240:44 | call to sourceURL() :  | nsstring.swift:240:13:240:45 | call to Self.init(contentsOf:) | result |
| nsstring.swift:241:13:241:46 | ...! | nsstring.swift:241:34:241:44 | call to sourceURL() :  | nsstring.swift:241:13:241:46 | ...! | result |
| nsstring.swift:248:13:248:84 | call to localizedStringWithFormat(_:_:) | nsstring.swift:248:48:248:63 | call to sourceNSString() :  | nsstring.swift:248:13:248:84 | call to localizedStringWithFormat(_:_:) | result |
| nsstring.swift:249:13:249:45 | call to character(at:) | nsstring.swift:249:13:249:28 | call to sourceNSString() :  | nsstring.swift:249:13:249:45 | call to character(at:) | result |
| nsstring.swift:250:13:250:47 | ...! | nsstring.swift:250:13:250:28 | call to sourceNSString() :  | nsstring.swift:250:13:250:47 | ...! | result |
| nsstring.swift:251:13:251:38 | call to cString() | nsstring.swift:251:13:251:28 | call to sourceNSString() :  | nsstring.swift:251:13:251:38 | call to cString() | result |
| nsstring.swift:252:13:252:43 | call to lossyCString() | nsstring.swift:252:13:252:28 | call to sourceNSString() :  | nsstring.swift:252:13:252:43 | call to lossyCString() | result |
| nsstring.swift:253:13:253:80 | call to padding(toLength:withPad:startingAt:) | nsstring.swift:253:13:253:28 | call to sourceNSString() :  | nsstring.swift:253:13:253:80 | call to padding(toLength:withPad:startingAt:) | result |
| nsstring.swift:254:13:254:83 | call to padding(toLength:withPad:startingAt:) | nsstring.swift:254:54:254:67 | call to sourceString() :  | nsstring.swift:254:13:254:83 | call to padding(toLength:withPad:startingAt:) | result |
| nsstring.swift:255:13:255:50 | call to lowercased(with:) | nsstring.swift:255:13:255:28 | call to sourceNSString() :  | nsstring.swift:255:13:255:50 | call to lowercased(with:) | result |
| nsstring.swift:256:13:256:50 | call to uppercased(with:) | nsstring.swift:256:13:256:28 | call to sourceNSString() :  | nsstring.swift:256:13:256:50 | call to uppercased(with:) | result |
| nsstring.swift:257:13:257:51 | call to capitalized(with:) | nsstring.swift:257:13:257:28 | call to sourceNSString() :  | nsstring.swift:257:13:257:51 | call to capitalized(with:) | result |
| nsstring.swift:258:13:258:57 | call to components(separatedBy:) | nsstring.swift:258:13:258:28 | call to sourceNSString() :  | nsstring.swift:258:13:258:57 | call to components(separatedBy:) | result |
| nsstring.swift:259:13:259:60 | ...[...] | nsstring.swift:259:13:259:28 | call to sourceNSString() :  | nsstring.swift:259:13:259:60 | ...[...] | result |
| nsstring.swift:260:13:260:78 | call to components(separatedBy:) | nsstring.swift:260:13:260:28 | call to sourceNSString() :  | nsstring.swift:260:13:260:78 | call to components(separatedBy:) | result |
| nsstring.swift:261:13:261:81 | ...[...] | nsstring.swift:261:13:261:28 | call to sourceNSString() :  | nsstring.swift:261:13:261:81 | ...[...] | result |
| nsstring.swift:262:13:262:77 | call to trimmingCharacters(in:) | nsstring.swift:262:13:262:28 | call to sourceNSString() :  | nsstring.swift:262:13:262:77 | call to trimmingCharacters(in:) | result |
| nsstring.swift:263:13:263:47 | call to substring(from:) | nsstring.swift:263:13:263:28 | call to sourceNSString() :  | nsstring.swift:263:13:263:47 | call to substring(from:) | result |
| nsstring.swift:264:13:264:53 | call to substring(with:) | nsstring.swift:264:13:264:28 | call to sourceNSString() :  | nsstring.swift:264:13:264:53 | call to substring(with:) | result |
| nsstring.swift:265:13:265:46 | call to substring(to:) | nsstring.swift:265:13:265:28 | call to sourceNSString() :  | nsstring.swift:265:13:265:46 | call to substring(to:) | result |
| nsstring.swift:266:13:266:49 | call to folding(options:locale:) | nsstring.swift:266:13:266:28 | call to sourceNSString() :  | nsstring.swift:266:13:266:49 | call to folding(options:locale:) | result |
| nsstring.swift:267:13:267:87 | call to applyingTransform(_:reverse:) | nsstring.swift:267:13:267:28 | call to sourceNSString() :  | nsstring.swift:267:13:267:87 | call to applyingTransform(_:reverse:) | result |
| nsstring.swift:268:13:268:43 | call to propertyList() | nsstring.swift:268:13:268:28 | call to sourceNSString() :  | nsstring.swift:268:13:268:43 | call to propertyList() | result |
| nsstring.swift:269:13:269:64 | call to propertyListFromStringsFileFormat() | nsstring.swift:269:13:269:28 | call to sourceNSString() :  | nsstring.swift:269:13:269:64 | call to propertyListFromStringsFileFormat() | result |
| nsstring.swift:270:13:270:64 | call to variantFittingPresentationWidth(_:) | nsstring.swift:270:13:270:28 | call to sourceNSString() :  | nsstring.swift:270:13:270:64 | call to variantFittingPresentationWidth(_:) | result |
| nsstring.swift:271:13:271:43 | call to data(using:) | nsstring.swift:271:13:271:28 | call to sourceNSString() :  | nsstring.swift:271:13:271:43 | call to data(using:) | result |
| nsstring.swift:272:13:272:72 | call to data(using:allowLossyConversion:) | nsstring.swift:272:13:272:28 | call to sourceNSString() :  | nsstring.swift:272:13:272:72 | call to data(using:allowLossyConversion:) | result |
| nsstring.swift:273:13:273:69 | call to replacingOccurrences(of:with:) | nsstring.swift:273:13:273:28 | call to sourceNSString() :  | nsstring.swift:273:13:273:69 | call to replacingOccurrences(of:with:) | result |
| nsstring.swift:274:13:274:72 | call to replacingOccurrences(of:with:) | nsstring.swift:274:58:274:71 | call to sourceString() :  | nsstring.swift:274:13:274:72 | call to replacingOccurrences(of:with:) | result |
| nsstring.swift:275:13:275:110 | call to replacingOccurrences(of:with:options:range:) | nsstring.swift:275:13:275:28 | call to sourceNSString() :  | nsstring.swift:275:13:275:110 | call to replacingOccurrences(of:with:options:range:) | result |
| nsstring.swift:276:13:276:113 | call to replacingOccurrences(of:with:options:range:) | nsstring.swift:276:58:276:71 | call to sourceString() :  | nsstring.swift:276:13:276:113 | call to replacingOccurrences(of:with:options:range:) | result |
| nsstring.swift:278:13:278:62 | call to path(withComponents:) | nsstring.swift:278:43:278:61 | call to sourceStringArray() :  | nsstring.swift:278:13:278:62 | call to path(withComponents:) | result |
| nsstring.swift:280:13:280:57 | call to string(withCString:) | nsstring.swift:280:42:280:56 | call to sourceCString() :  | nsstring.swift:280:13:280:57 | call to string(withCString:) | result |
| nsstring.swift:281:13:281:70 | call to string(withCString:length:) | nsstring.swift:281:42:281:56 | call to sourceCString() :  | nsstring.swift:281:13:281:70 | call to string(withCString:length:) | result |
| nsstring.swift:282:13:282:63 | call to string(withContentsOfFile:) | nsstring.swift:282:49:282:62 | call to sourceString() :  | nsstring.swift:282:13:282:63 | call to string(withContentsOfFile:) | result |
| nsstring.swift:283:13:283:56 | call to string(withContentsOf:) | nsstring.swift:283:45:283:55 | call to sourceURL() :  | nsstring.swift:283:13:283:56 | call to string(withContentsOf:) | result |
| nsstring.swift:288:13:288:74 | call to appendingFormat(_:_:) | nsstring.swift:288:38:288:53 | call to sourceNSString() :  | nsstring.swift:288:13:288:74 | call to appendingFormat(_:_:) | result |
| nsstring.swift:289:13:289:74 | call to appendingFormat(_:_:) | nsstring.swift:289:13:289:28 | call to sourceNSString() :  | nsstring.swift:289:13:289:74 | call to appendingFormat(_:_:) | result |
| nsstring.swift:292:13:292:59 | call to appendingPathComponent(_:) | nsstring.swift:292:45:292:58 | call to sourceString() :  | nsstring.swift:292:13:292:59 | call to appendingPathComponent(_:) | result |
| nsstring.swift:293:13:293:55 | call to appendingPathComponent(_:) | nsstring.swift:293:13:293:28 | call to sourceNSString() :  | nsstring.swift:293:13:293:55 | call to appendingPathComponent(_:) | result |
| nsstring.swift:296:13:296:92 | call to appendingPathComponent(_:conformingTo:) | nsstring.swift:296:45:296:58 | call to sourceString() :  | nsstring.swift:296:13:296:92 | call to appendingPathComponent(_:conformingTo:) | result |
| nsstring.swift:297:13:297:88 | call to appendingPathComponent(_:conformingTo:) | nsstring.swift:297:13:297:28 | call to sourceNSString() :  | nsstring.swift:297:13:297:88 | call to appendingPathComponent(_:conformingTo:) | result |
| nsstring.swift:300:13:300:59 | call to appendingPathExtension(_:) | nsstring.swift:300:45:300:58 | call to sourceString() :  | nsstring.swift:300:13:300:59 | call to appendingPathExtension(_:) | result |
| nsstring.swift:301:13:301:55 | call to appendingPathExtension(_:) | nsstring.swift:301:13:301:28 | call to sourceNSString() :  | nsstring.swift:301:13:301:55 | call to appendingPathExtension(_:) | result |
| nsstring.swift:304:13:304:42 | call to appending(_:) | nsstring.swift:304:13:304:28 | call to sourceNSString() :  | nsstring.swift:304:13:304:42 | call to appending(_:) | result |
| nsstring.swift:305:13:305:46 | call to appending(_:) | nsstring.swift:305:32:305:45 | call to sourceString() :  | nsstring.swift:305:13:305:46 | call to appending(_:) | result |
| nsstring.swift:311:13:311:60 | call to strings(byAppendingPaths:) | nsstring.swift:311:13:311:28 | call to sourceNSString() :  | nsstring.swift:311:13:311:60 | call to strings(byAppendingPaths:) | result |
| nsstring.swift:312:13:312:63 | ...[...] | nsstring.swift:312:13:312:28 | call to sourceNSString() :  | nsstring.swift:312:13:312:63 | ...[...] | result |
| nsstring.swift:335:13:335:13 | ptr3 | nsstring.swift:334:3:334:18 | call to sourceNSString() :  | nsstring.swift:335:13:335:13 | ptr3 | result |
| nsstring.swift:385:13:385:24 | call to copy() | nsstring.swift:383:15:383:30 | call to sourceNSString() :  | nsstring.swift:385:13:385:24 | call to copy() | result |
| nsstring.swift:386:13:386:31 | call to mutableCopy() | nsstring.swift:383:15:383:30 | call to sourceNSString() :  | nsstring.swift:386:13:386:31 | call to mutableCopy() | result |
| nsstring.swift:387:13:387:33 | call to copy(with:) | nsstring.swift:383:15:383:30 | call to sourceNSString() :  | nsstring.swift:387:13:387:33 | call to copy(with:) | result |
| nsstring.swift:388:13:388:40 | call to mutableCopy(with:) | nsstring.swift:383:15:383:30 | call to sourceNSString() :  | nsstring.swift:388:13:388:40 | call to mutableCopy(with:) | result |
| nsstring.swift:392:13:392:58 | call to capitalized(with:) | nsstring.swift:392:13:392:35 | call to sourceNSMutableString() :  | nsstring.swift:392:13:392:58 | call to capitalized(with:) | result |
| nsstring.swift:397:13:397:13 | str30 | nsstring.swift:396:16:396:29 | call to sourceString() :  | nsstring.swift:397:13:397:13 | str30 | result |
| nsstring.swift:402:13:402:13 | str31 | nsstring.swift:401:16:401:29 | call to sourceString() :  | nsstring.swift:402:13:402:13 | str31 | result |
| nsstring.swift:407:13:407:13 | str32 | nsstring.swift:406:46:406:59 | call to sourceString() :  | nsstring.swift:407:13:407:13 | str32 | result |
| nsstring.swift:412:13:412:13 | str33 | nsstring.swift:411:43:411:56 | call to sourceString() :  | nsstring.swift:412:13:412:13 | str33 | result |
| nsstring.swift:417:13:417:13 | str34 | nsstring.swift:416:19:416:32 | call to sourceString() :  | nsstring.swift:417:13:417:13 | str34 | result |
| nsstring.swift:419:13:419:13 | str34 | nsstring.swift:416:19:416:32 | call to sourceString() :  | nsstring.swift:419:13:419:13 | str34 | result |
| nsstring.swift:421:13:421:13 | str34 | nsstring.swift:416:19:416:32 | call to sourceString() :  | nsstring.swift:421:13:421:13 | str34 | result |
| nsstring.swift:425:13:425:30 | .utf8String | nsstring.swift:425:13:425:28 | call to sourceNSString() :  | nsstring.swift:425:13:425:30 | .utf8String | result |
| nsstring.swift:426:13:426:63 | ...! | nsstring.swift:426:34:426:49 | call to sourceNSString() :  | nsstring.swift:426:13:426:63 | ...! | result |
| nsstring.swift:427:13:427:30 | .lowercased | nsstring.swift:427:13:427:28 | call to sourceNSString() :  | nsstring.swift:427:13:427:30 | .lowercased | result |
| nsstring.swift:429:13:429:30 | .uppercased | nsstring.swift:429:13:429:28 | call to sourceNSString() :  | nsstring.swift:429:13:429:30 | .uppercased | result |
| nsstring.swift:430:13:430:30 | .localizedUppercase | nsstring.swift:430:13:430:28 | call to sourceNSString() :  | nsstring.swift:430:13:430:30 | .localizedUppercase | result |
| nsstring.swift:431:13:431:30 | .capitalized | nsstring.swift:431:13:431:28 | call to sourceNSString() :  | nsstring.swift:431:13:431:30 | .capitalized | result |
| nsstring.swift:432:13:432:30 | .localizedCapitalized | nsstring.swift:432:13:432:28 | call to sourceNSString() :  | nsstring.swift:432:13:432:30 | .localizedCapitalized | result |
| nsstring.swift:433:13:433:30 | .decomposedStringWithCanonicalMapping | nsstring.swift:433:13:433:28 | call to sourceNSString() :  | nsstring.swift:433:13:433:30 | .decomposedStringWithCanonicalMapping | result |
| nsstring.swift:434:13:434:30 | .decomposedStringWithCompatibilityMapping | nsstring.swift:434:13:434:28 | call to sourceNSString() :  | nsstring.swift:434:13:434:30 | .decomposedStringWithCompatibilityMapping | result |
| nsstring.swift:435:13:435:30 | .precomposedStringWithCanonicalMapping | nsstring.swift:435:13:435:28 | call to sourceNSString() :  | nsstring.swift:435:13:435:30 | .precomposedStringWithCanonicalMapping | result |
| nsstring.swift:436:13:436:30 | .precomposedStringWithCompatibilityMapping | nsstring.swift:436:13:436:28 | call to sourceNSString() :  | nsstring.swift:436:13:436:30 | .precomposedStringWithCompatibilityMapping | result |
| nsstring.swift:437:13:437:30 | .doubleValue | nsstring.swift:437:13:437:28 | call to sourceNSString() :  | nsstring.swift:437:13:437:30 | .doubleValue | result |
| nsstring.swift:438:13:438:30 | .floatValue | nsstring.swift:438:13:438:28 | call to sourceNSString() :  | nsstring.swift:438:13:438:30 | .floatValue | result |
| nsstring.swift:439:13:439:30 | .intValue | nsstring.swift:439:13:439:28 | call to sourceNSString() :  | nsstring.swift:439:13:439:30 | .intValue | result |
| nsstring.swift:440:13:440:30 | .integerValue | nsstring.swift:440:13:440:28 | call to sourceNSString() :  | nsstring.swift:440:13:440:30 | .integerValue | result |
| nsstring.swift:441:13:441:30 | .longLongValue | nsstring.swift:441:13:441:28 | call to sourceNSString() :  | nsstring.swift:441:13:441:30 | .longLongValue | result |
| nsstring.swift:442:13:442:30 | .boolValue | nsstring.swift:442:13:442:28 | call to sourceNSString() :  | nsstring.swift:442:13:442:30 | .boolValue | result |
| nsstring.swift:443:13:443:30 | .description | nsstring.swift:443:13:443:28 | call to sourceNSString() :  | nsstring.swift:443:13:443:30 | .description | result |
| nsstring.swift:444:13:444:30 | .pathComponents | nsstring.swift:444:13:444:28 | call to sourceNSString() :  | nsstring.swift:444:13:444:30 | .pathComponents | result |
| nsstring.swift:445:13:445:46 | ...[...] | nsstring.swift:445:13:445:28 | call to sourceNSString() :  | nsstring.swift:445:13:445:46 | ...[...] | result |
| nsstring.swift:446:13:446:30 | .fileSystemRepresentation | nsstring.swift:446:13:446:28 | call to sourceNSString() :  | nsstring.swift:446:13:446:30 | .fileSystemRepresentation | result |
| nsstring.swift:447:13:447:30 | .lastPathComponent | nsstring.swift:447:13:447:28 | call to sourceNSString() :  | nsstring.swift:447:13:447:30 | .lastPathComponent | result |
| nsstring.swift:448:13:448:30 | .pathExtension | nsstring.swift:448:13:448:28 | call to sourceNSString() :  | nsstring.swift:448:13:448:30 | .pathExtension | result |
| nsstring.swift:449:13:449:30 | .abbreviatingWithTildeInPath | nsstring.swift:449:13:449:28 | call to sourceNSString() :  | nsstring.swift:449:13:449:30 | .abbreviatingWithTildeInPath | result |
| nsstring.swift:450:13:450:30 | .deletingLastPathComponent | nsstring.swift:450:13:450:28 | call to sourceNSString() :  | nsstring.swift:450:13:450:30 | .deletingLastPathComponent | result |
| nsstring.swift:451:13:451:30 | .deletingPathExtension | nsstring.swift:451:13:451:28 | call to sourceNSString() :  | nsstring.swift:451:13:451:30 | .deletingPathExtension | result |
| nsstring.swift:452:13:452:30 | .expandingTildeInPath | nsstring.swift:452:13:452:28 | call to sourceNSString() :  | nsstring.swift:452:13:452:30 | .expandingTildeInPath | result |
| nsstring.swift:453:13:453:30 | .resolvingSymlinksInPath | nsstring.swift:453:13:453:28 | call to sourceNSString() :  | nsstring.swift:453:13:453:30 | .resolvingSymlinksInPath | result |
| nsstring.swift:454:13:454:30 | .standardizingPath | nsstring.swift:454:13:454:28 | call to sourceNSString() :  | nsstring.swift:454:13:454:30 | .standardizingPath | result |
| nsstring.swift:455:13:455:30 | .removingPercentEncoding | nsstring.swift:455:13:455:28 | call to sourceNSString() :  | nsstring.swift:455:13:455:30 | .removingPercentEncoding | result |
=======
| simple.swift:12:13:12:24 | ... .+(_:_:) ... | simple.swift:12:17:12:24 | call to source() :  | simple.swift:12:13:12:24 | ... .+(_:_:) ... | result |
| simple.swift:13:13:13:24 | ... .+(_:_:) ... | simple.swift:13:13:13:20 | call to source() :  | simple.swift:13:13:13:24 | ... .+(_:_:) ... | result |
| simple.swift:14:13:14:24 | ... .-(_:_:) ... | simple.swift:14:17:14:24 | call to source() :  | simple.swift:14:13:14:24 | ... .-(_:_:) ... | result |
| simple.swift:15:13:15:24 | ... .-(_:_:) ... | simple.swift:15:13:15:20 | call to source() :  | simple.swift:15:13:15:24 | ... .-(_:_:) ... | result |
| simple.swift:16:13:16:24 | ... .*(_:_:) ... | simple.swift:16:17:16:24 | call to source() :  | simple.swift:16:13:16:24 | ... .*(_:_:) ... | result |
| simple.swift:17:13:17:24 | ... .*(_:_:) ... | simple.swift:17:13:17:20 | call to source() :  | simple.swift:17:13:17:24 | ... .*(_:_:) ... | result |
| simple.swift:18:13:18:26 | ... ./(_:_:) ... | simple.swift:18:19:18:26 | call to source() :  | simple.swift:18:13:18:26 | ... ./(_:_:) ... | result |
| simple.swift:19:13:19:24 | ... ./(_:_:) ... | simple.swift:19:13:19:20 | call to source() :  | simple.swift:19:13:19:24 | ... ./(_:_:) ... | result |
| simple.swift:20:13:20:26 | ... .%(_:_:) ... | simple.swift:20:19:20:26 | call to source() :  | simple.swift:20:13:20:26 | ... .%(_:_:) ... | result |
| simple.swift:21:13:21:24 | ... .%(_:_:) ... | simple.swift:21:13:21:20 | call to source() :  | simple.swift:21:13:21:24 | ... .%(_:_:) ... | result |
| simple.swift:23:13:23:21 | call to -(_:) | simple.swift:23:14:23:21 | call to source() :  | simple.swift:23:13:23:21 | call to -(_:) | result |
>>>>>>> 7f607fb4
| string.swift:139:13:139:13 | "..." | string.swift:137:11:137:18 | call to source() :  | string.swift:139:13:139:13 | "..." | result |
| string.swift:141:13:141:13 | "..." | string.swift:137:11:137:18 | call to source() :  | string.swift:141:13:141:13 | "..." | result |
| string.swift:143:13:143:13 | "..." | string.swift:137:11:137:18 | call to source() :  | string.swift:143:13:143:13 | "..." | result |
| string.swift:149:13:149:13 | "..." | string.swift:137:11:137:18 | call to source() :  | string.swift:149:13:149:13 | "..." | result |
| string.swift:151:13:151:13 | "..." | string.swift:137:11:137:18 | call to source() :  | string.swift:151:13:151:13 | "..." | result |
| string.swift:164:13:164:13 | tainted | string.swift:161:17:161:25 | call to source2() :  | string.swift:164:13:164:13 | tainted | result |
| string.swift:167:13:167:21 | ... .+(_:_:) ... | string.swift:161:17:161:25 | call to source2() :  | string.swift:167:13:167:21 | ... .+(_:_:) ... | result |
| string.swift:168:13:168:23 | ... .+(_:_:) ... | string.swift:161:17:161:25 | call to source2() :  | string.swift:168:13:168:23 | ... .+(_:_:) ... | result |
| string.swift:169:13:169:23 | ... .+(_:_:) ... | string.swift:161:17:161:25 | call to source2() :  | string.swift:169:13:169:23 | ... .+(_:_:) ... | result |
| string.swift:172:13:172:29 | ... .+(_:_:) ... | string.swift:161:17:161:25 | call to source2() :  | string.swift:172:13:172:29 | ... .+(_:_:) ... | result |
| string.swift:175:13:175:36 | call to appending(_:) | string.swift:161:17:161:25 | call to source2() :  | string.swift:175:13:175:36 | call to appending(_:) | result |
| string.swift:176:13:176:36 | call to appending(_:) | string.swift:161:17:161:25 | call to source2() :  | string.swift:176:13:176:36 | call to appending(_:) | result |
| string.swift:177:13:177:38 | call to appending(_:) | string.swift:161:17:161:25 | call to source2() :  | string.swift:177:13:177:38 | call to appending(_:) | result |
| string.swift:191:13:191:13 | str2 | string.swift:190:15:190:23 | call to source2() :  | string.swift:191:13:191:13 | str2 | result |
| string.swift:198:13:198:13 | str3 | string.swift:197:27:197:35 | call to source2() :  | string.swift:198:13:198:13 | str3 | result |
| string.swift:205:13:205:13 | str4 | string.swift:204:14:204:22 | call to source2() :  | string.swift:205:13:205:13 | str4 | result |
| string.swift:212:13:212:13 | str5 | string.swift:211:27:211:35 | call to source2() :  | string.swift:212:13:212:13 | str5 | result |
| string.swift:221:13:221:27 | call to String.init(_:) | string.swift:217:17:217:25 | call to source2() :  | string.swift:221:13:221:27 | call to String.init(_:) | result |
| string.swift:222:13:222:30 | call to String.init(_:) | string.swift:218:20:218:27 | call to source() :  | string.swift:222:13:222:30 | call to String.init(_:) | result |
| string.swift:224:13:224:44 | call to String.init(format:_:) | string.swift:217:17:217:25 | call to source2() :  | string.swift:224:13:224:44 | call to String.init(format:_:) | result |
| string.swift:225:13:225:50 | call to String.init(format:arguments:) | string.swift:217:17:217:25 | call to source2() :  | string.swift:225:13:225:50 | call to String.init(format:arguments:) | result |
| string.swift:226:13:226:57 | call to String.init(format:locale:_:) | string.swift:217:17:217:25 | call to source2() :  | string.swift:226:13:226:57 | call to String.init(format:locale:_:) | result |
| string.swift:227:13:227:63 | call to String.init(format:locale:arguments:) | string.swift:217:17:217:25 | call to source2() :  | string.swift:227:13:227:63 | call to String.init(format:locale:arguments:) | result |
| string.swift:228:13:228:62 | call to localizedStringWithFormat(_:_:) | string.swift:217:17:217:25 | call to source2() :  | string.swift:228:13:228:62 | call to localizedStringWithFormat(_:_:) | result |
| string.swift:233:13:233:48 | call to String.init(repeating:count:) | string.swift:217:17:217:25 | call to source2() :  | string.swift:233:13:233:48 | call to String.init(repeating:count:) | result |
| string.swift:235:13:235:33 | call to dropFirst(_:) | string.swift:217:17:217:25 | call to source2() :  | string.swift:235:13:235:33 | call to dropFirst(_:) | result |
| string.swift:236:13:236:32 | call to dropLast(_:) | string.swift:217:17:217:25 | call to source2() :  | string.swift:236:13:236:32 | call to dropLast(_:) | result |
| string.swift:237:13:237:55 | call to substring(from:) | string.swift:217:17:217:25 | call to source2() :  | string.swift:237:13:237:55 | call to substring(from:) | result |
| string.swift:239:13:239:32 | call to lowercased() | string.swift:217:17:217:25 | call to source2() :  | string.swift:239:13:239:32 | call to lowercased() | result |
| string.swift:240:13:240:32 | call to uppercased() | string.swift:217:17:217:25 | call to source2() :  | string.swift:240:13:240:32 | call to uppercased() | result |
| string.swift:241:13:241:41 | call to lowercased(with:) | string.swift:217:17:217:25 | call to source2() :  | string.swift:241:13:241:41 | call to lowercased(with:) | result |
| string.swift:242:13:242:41 | call to uppercased(with:) | string.swift:217:17:217:25 | call to source2() :  | string.swift:242:13:242:41 | call to uppercased(with:) | result |
| string.swift:243:13:243:42 | call to capitalized(with:) | string.swift:217:17:217:25 | call to source2() :  | string.swift:243:13:243:42 | call to capitalized(with:) | result |
| string.swift:244:13:244:30 | call to reversed() | string.swift:217:17:217:25 | call to source2() :  | string.swift:244:13:244:30 | call to reversed() | result |
| string.swift:246:13:246:41 | call to split(separator:maxSplits:omittingEmptySubsequences:) | string.swift:217:17:217:25 | call to source2() :  | string.swift:246:13:246:41 | call to split(separator:maxSplits:omittingEmptySubsequences:) | result |
| string.swift:247:13:249:4 | call to split(maxSplits:omittingEmptySubsequences:whereSeparator:) | string.swift:217:17:217:25 | call to source2() :  | string.swift:247:13:249:4 | call to split(maxSplits:omittingEmptySubsequences:whereSeparator:) | result |
| string.swift:250:13:250:68 | call to trimmingCharacters(in:) | string.swift:217:17:217:25 | call to source2() :  | string.swift:250:13:250:68 | call to trimmingCharacters(in:) | result |
| string.swift:251:13:251:70 | call to padding(toLength:withPad:startingAt:) | string.swift:217:17:217:25 | call to source2() :  | string.swift:251:13:251:70 | call to padding(toLength:withPad:startingAt:) | result |
| string.swift:252:13:252:69 | call to components(separatedBy:) | string.swift:217:17:217:25 | call to source2() :  | string.swift:252:13:252:69 | call to components(separatedBy:) | result |
| string.swift:253:13:253:72 | ...[...] | string.swift:217:17:217:25 | call to source2() :  | string.swift:253:13:253:72 | ...[...] | result |
| string.swift:254:13:254:40 | call to folding(options:locale:) | string.swift:217:17:217:25 | call to source2() :  | string.swift:254:13:254:40 | call to folding(options:locale:) | result |
| string.swift:255:13:255:55 | call to propertyListFromStringsFileFormat() | string.swift:217:17:217:25 | call to source2() :  | string.swift:255:13:255:55 | call to propertyListFromStringsFileFormat() | result |
| string.swift:256:13:256:63 | ...! | string.swift:217:17:217:25 | call to source2() :  | string.swift:256:13:256:63 | ...! | result |
| string.swift:275:13:275:21 | .description | string.swift:217:17:217:25 | call to source2() :  | string.swift:275:13:275:21 | .description | result |
| string.swift:277:13:277:21 | .debugDescription | string.swift:217:17:217:25 | call to source2() :  | string.swift:277:13:277:21 | .debugDescription | result |
| string.swift:279:13:279:21 | .utf8 | string.swift:217:17:217:25 | call to source2() :  | string.swift:279:13:279:21 | .utf8 | result |
| string.swift:281:13:281:21 | .utf16 | string.swift:217:17:217:25 | call to source2() :  | string.swift:281:13:281:21 | .utf16 | result |
| string.swift:283:13:283:21 | .unicodeScalars | string.swift:217:17:217:25 | call to source2() :  | string.swift:283:13:283:21 | .unicodeScalars | result |
| string.swift:285:13:285:21 | .utf8CString | string.swift:217:17:217:25 | call to source2() :  | string.swift:285:13:285:21 | .utf8CString | result |
| string.swift:287:13:287:21 | .lazy | string.swift:217:17:217:25 | call to source2() :  | string.swift:287:13:287:21 | .lazy | result |
| string.swift:289:13:289:21 | .capitalized | string.swift:217:17:217:25 | call to source2() :  | string.swift:289:13:289:21 | .capitalized | result |
| string.swift:291:13:291:21 | .localizedCapitalized | string.swift:217:17:217:25 | call to source2() :  | string.swift:291:13:291:21 | .localizedCapitalized | result |
| string.swift:293:13:293:21 | .localizedLowercase | string.swift:217:17:217:25 | call to source2() :  | string.swift:293:13:293:21 | .localizedLowercase | result |
| string.swift:295:13:295:21 | .localizedUppercase | string.swift:217:17:217:25 | call to source2() :  | string.swift:295:13:295:21 | .localizedUppercase | result |
| string.swift:297:13:297:21 | .decomposedStringWithCanonicalMapping | string.swift:217:17:217:25 | call to source2() :  | string.swift:297:13:297:21 | .decomposedStringWithCanonicalMapping | result |
| string.swift:299:13:299:21 | .precomposedStringWithCompatibilityMapping | string.swift:217:17:217:25 | call to source2() :  | string.swift:299:13:299:21 | .precomposedStringWithCompatibilityMapping | result |
| string.swift:301:13:301:44 | ...! | string.swift:217:17:217:25 | call to source2() :  | string.swift:301:13:301:44 | ...! | result |
| string.swift:304:13:304:60 | call to replacingOccurrences(of:with:options:range:) | string.swift:217:17:217:25 | call to source2() :  | string.swift:304:13:304:60 | call to replacingOccurrences(of:with:options:range:) | result |
| string.swift:305:13:305:64 | call to replacingOccurrences(of:with:options:range:) | string.swift:305:55:305:63 | call to source2() :  | string.swift:305:13:305:64 | call to replacingOccurrences(of:with:options:range:) | result |
| string.swift:310:13:310:13 | str1 | string.swift:309:14:309:22 | call to source2() :  | string.swift:310:13:310:13 | str1 | result |
| string.swift:311:13:311:44 | call to remove(at:) | string.swift:309:14:309:22 | call to source2() :  | string.swift:311:13:311:44 | call to remove(at:) | result |
| string.swift:312:13:312:13 | str1 | string.swift:309:14:309:22 | call to source2() :  | string.swift:312:13:312:13 | str1 | result |
| string.swift:315:13:315:13 | str2 | string.swift:314:14:314:22 | call to source2() :  | string.swift:315:13:315:13 | str2 | result |
| string.swift:317:13:317:13 | str2 | string.swift:314:14:314:22 | call to source2() :  | string.swift:317:13:317:13 | str2 | result |
| string.swift:320:13:320:13 | str3 | string.swift:319:14:319:22 | call to source2() :  | string.swift:320:13:320:13 | str3 | result |
| string.swift:322:13:322:13 | str3 | string.swift:319:14:319:22 | call to source2() :  | string.swift:322:13:322:13 | str3 | result |
| string.swift:325:13:325:13 | str4 | string.swift:324:14:324:22 | call to source2() :  | string.swift:325:13:325:13 | str4 | result |
| string.swift:326:13:326:30 | call to removeFirst() | string.swift:324:14:324:22 | call to source2() :  | string.swift:326:13:326:30 | call to removeFirst() | result |
| string.swift:327:13:327:13 | str4 | string.swift:324:14:324:22 | call to source2() :  | string.swift:327:13:327:13 | str4 | result |
| string.swift:329:13:329:13 | str4 | string.swift:324:14:324:22 | call to source2() :  | string.swift:329:13:329:13 | str4 | result |
| string.swift:330:13:330:29 | call to removeLast() | string.swift:324:14:324:22 | call to source2() :  | string.swift:330:13:330:29 | call to removeLast() | result |
| string.swift:331:13:331:13 | str4 | string.swift:324:14:324:22 | call to source2() :  | string.swift:331:13:331:13 | str4 | result |
| string.swift:333:13:333:13 | str4 | string.swift:324:14:324:22 | call to source2() :  | string.swift:333:13:333:13 | str4 | result |
| string.swift:336:13:336:13 | str5 | string.swift:335:14:335:22 | call to source2() :  | string.swift:336:13:336:13 | str5 | result |
| string.swift:338:13:338:13 | str5 | string.swift:335:14:335:22 | call to source2() :  | string.swift:338:13:338:13 | str5 | result |
| string.swift:341:13:341:13 | str6 | string.swift:340:14:340:22 | call to source2() :  | string.swift:341:13:341:13 | str6 | result |
| string.swift:343:13:343:13 | str6 | string.swift:340:14:340:22 | call to source2() :  | string.swift:343:13:343:13 | str6 | result |
| string.swift:348:13:348:13 | str7 | string.swift:347:62:347:70 | call to source2() :  | string.swift:348:13:348:13 | str7 | result |
| string.swift:358:12:358:25 | ...! | string.swift:355:36:355:44 | call to source3() :  | string.swift:358:12:358:25 | ...! | result |
| string.swift:361:13:361:54 | call to String.init(decoding:as:) | string.swift:361:30:361:38 | call to source3() :  | string.swift:361:13:361:54 | call to String.init(decoding:as:) | result |
| string.swift:404:13:404:13 | arrayString2 | string.swift:366:17:366:25 | call to source2() :  | string.swift:404:13:404:13 | arrayString2 | result |
| string.swift:470:13:470:78 | ...! | string.swift:450:28:450:36 | call to source4() :  | string.swift:470:13:470:78 | ...! | result |
| string.swift:473:13:473:47 | call to String.init(cString:) | string.swift:450:28:450:36 | call to source4() :  | string.swift:473:13:473:47 | call to String.init(cString:) | result |
| string.swift:526:13:526:47 | call to String.init(cString:) | string.swift:506:37:506:45 | call to source5() :  | string.swift:526:13:526:47 | call to String.init(cString:) | result |
| string.swift:556:13:556:21 | call to source7() | string.swift:556:13:556:21 | call to source7() | string.swift:556:13:556:21 | call to source7() | result |
| string.swift:559:13:559:13 | sub1 | string.swift:554:17:554:25 | call to source2() :  | string.swift:559:13:559:13 | sub1 | result |
| string.swift:560:13:560:24 | call to String.init(_:) | string.swift:554:17:554:25 | call to source2() :  | string.swift:560:13:560:24 | call to String.init(_:) | result |
| string.swift:563:13:563:13 | sub2 | string.swift:554:17:554:25 | call to source2() :  | string.swift:563:13:563:13 | sub2 | result |
| string.swift:564:13:564:24 | call to String.init(_:) | string.swift:554:17:554:25 | call to source2() :  | string.swift:564:13:564:24 | call to String.init(_:) | result |
| string.swift:567:13:567:13 | sub3 | string.swift:554:17:554:25 | call to source2() :  | string.swift:567:13:567:13 | sub3 | result |
| string.swift:568:13:568:24 | call to String.init(_:) | string.swift:554:17:554:25 | call to source2() :  | string.swift:568:13:568:24 | call to String.init(_:) | result |
| string.swift:571:13:571:13 | sub4 | string.swift:554:17:554:25 | call to source2() :  | string.swift:571:13:571:13 | sub4 | result |
| string.swift:572:13:572:24 | call to String.init(_:) | string.swift:554:17:554:25 | call to source2() :  | string.swift:572:13:572:24 | call to String.init(_:) | result |
| string.swift:575:13:575:13 | sub5 | string.swift:554:17:554:25 | call to source2() :  | string.swift:575:13:575:13 | sub5 | result |
| string.swift:576:13:576:24 | call to String.init(_:) | string.swift:554:17:554:25 | call to source2() :  | string.swift:576:13:576:24 | call to String.init(_:) | result |
| string.swift:579:13:579:13 | sub6 | string.swift:554:17:554:25 | call to source2() :  | string.swift:579:13:579:13 | sub6 | result |
| string.swift:580:13:580:24 | call to String.init(_:) | string.swift:554:17:554:25 | call to source2() :  | string.swift:580:13:580:24 | call to String.init(_:) | result |
| string.swift:636:13:636:28 | call to String.init(_:) | string.swift:636:20:636:27 | call to source() :  | string.swift:636:13:636:28 | call to String.init(_:) | result |
| string.swift:640:13:640:40 | call to String.init(describing:) | string.swift:640:32:640:39 | call to source() :  | string.swift:640:13:640:40 | call to String.init(describing:) | result |
| subscript.swift:13:15:13:25 | ...[...] | subscript.swift:13:15:13:22 | call to source() :  | subscript.swift:13:15:13:25 | ...[...] | result |
| subscript.swift:14:15:14:26 | ...[...] | subscript.swift:14:15:14:23 | call to source2() :  | subscript.swift:14:15:14:26 | ...[...] | result |
| try.swift:9:13:9:24 | try ... | try.swift:9:17:9:24 | call to source() :  | try.swift:9:13:9:24 | try ... | result |
| try.swift:15:12:15:24 | try! ... | try.swift:15:17:15:24 | call to source() :  | try.swift:15:12:15:24 | try! ... | result |
| try.swift:18:12:18:27 | ...! | try.swift:18:18:18:25 | call to source() :  | try.swift:18:12:18:27 | ...! | result |
| ui.swift:55:10:55:18 | .url | ui.swift:51:19:51:26 | call to source() :  | ui.swift:55:10:55:18 | .url | result |
| ui.swift:64:10:64:18 | .userActivities | ui.swift:61:19:61:26 | call to source() :  | ui.swift:64:10:64:18 | .userActivities | result |
| ui.swift:68:10:68:18 | .urlContexts | ui.swift:61:19:61:26 | call to source() :  | ui.swift:68:10:68:18 | .urlContexts | result |
| url.swift:96:12:96:12 | urlTainted | url.swift:91:16:91:23 | call to source() :  | url.swift:96:12:96:12 | urlTainted | result |
| url.swift:98:12:98:23 | .absoluteURL | url.swift:91:16:91:23 | call to source() :  | url.swift:98:12:98:23 | .absoluteURL | result |
| url.swift:99:12:99:23 | .baseURL | url.swift:91:16:91:23 | call to source() :  | url.swift:99:12:99:23 | .baseURL | result |
| url.swift:100:15:100:34 | ...! | url.swift:91:16:91:23 | call to source() :  | url.swift:100:15:100:34 | ...! | result |
| url.swift:101:15:101:30 | ...! | url.swift:91:16:91:23 | call to source() :  | url.swift:101:15:101:30 | ...! | result |
| url.swift:102:15:102:26 | .lastPathComponent | url.swift:91:16:91:23 | call to source() :  | url.swift:102:15:102:26 | .lastPathComponent | result |
| url.swift:103:15:103:26 | .path | url.swift:91:16:91:23 | call to source() :  | url.swift:103:15:103:26 | .path | result |
| url.swift:104:15:104:42 | ...[...] | url.swift:91:16:91:23 | call to source() :  | url.swift:104:15:104:42 | ...[...] | result |
| url.swift:105:15:105:26 | .pathExtension | url.swift:91:16:91:23 | call to source() :  | url.swift:105:15:105:26 | .pathExtension | result |
| url.swift:106:12:106:27 | ...! | url.swift:91:16:91:23 | call to source() :  | url.swift:106:12:106:27 | ...! | result |
| url.swift:107:15:107:31 | ...! | url.swift:91:16:91:23 | call to source() :  | url.swift:107:15:107:31 | ...! | result |
| url.swift:108:15:108:26 | .relativePath | url.swift:91:16:91:23 | call to source() :  | url.swift:108:15:108:26 | .relativePath | result |
| url.swift:109:15:109:26 | .relativeString | url.swift:91:16:91:23 | call to source() :  | url.swift:109:15:109:26 | .relativeString | result |
| url.swift:110:15:110:32 | ...! | url.swift:91:16:91:23 | call to source() :  | url.swift:110:15:110:32 | ...! | result |
| url.swift:111:12:111:23 | .standardized | url.swift:91:16:91:23 | call to source() :  | url.swift:111:12:111:23 | .standardized | result |
| url.swift:112:12:112:23 | .standardizedFileURL | url.swift:91:16:91:23 | call to source() :  | url.swift:112:12:112:23 | .standardizedFileURL | result |
| url.swift:113:15:113:30 | ...! | url.swift:91:16:91:23 | call to source() :  | url.swift:113:15:113:30 | ...! | result |
| url.swift:114:15:114:34 | ...! | url.swift:91:16:91:23 | call to source() :  | url.swift:114:15:114:34 | ...! | result |
| url.swift:117:12:117:49 | ...! | url.swift:91:16:91:23 | call to source() :  | url.swift:117:12:117:49 | ...! | result |
| url.swift:120:12:120:56 | .absoluteURL | url.swift:91:16:91:23 | call to source() :  | url.swift:120:12:120:56 | .absoluteURL | result |
| url.swift:121:12:121:56 | .baseURL | url.swift:91:16:91:23 | call to source() :  | url.swift:121:12:121:56 | .baseURL | result |
| url.swift:122:15:122:67 | ...! | url.swift:91:16:91:23 | call to source() :  | url.swift:122:15:122:67 | ...! | result |
| url.swift:123:15:123:63 | ...! | url.swift:91:16:91:23 | call to source() :  | url.swift:123:15:123:63 | ...! | result |
| url.swift:124:15:124:59 | .lastPathComponent | url.swift:91:16:91:23 | call to source() :  | url.swift:124:15:124:59 | .lastPathComponent | result |
| url.swift:125:15:125:59 | .path | url.swift:91:16:91:23 | call to source() :  | url.swift:125:15:125:59 | .path | result |
| url.swift:126:15:126:75 | ...[...] | url.swift:91:16:91:23 | call to source() :  | url.swift:126:15:126:75 | ...[...] | result |
| url.swift:127:15:127:59 | .pathExtension | url.swift:91:16:91:23 | call to source() :  | url.swift:127:15:127:59 | .pathExtension | result |
| url.swift:128:12:128:60 | ...! | url.swift:91:16:91:23 | call to source() :  | url.swift:128:12:128:60 | ...! | result |
| url.swift:129:15:129:64 | ...! | url.swift:91:16:91:23 | call to source() :  | url.swift:129:15:129:64 | ...! | result |
| url.swift:130:15:130:59 | .relativePath | url.swift:91:16:91:23 | call to source() :  | url.swift:130:15:130:59 | .relativePath | result |
| url.swift:131:15:131:59 | .relativeString | url.swift:91:16:91:23 | call to source() :  | url.swift:131:15:131:59 | .relativeString | result |
| url.swift:132:15:132:65 | ...! | url.swift:91:16:91:23 | call to source() :  | url.swift:132:15:132:65 | ...! | result |
| url.swift:133:12:133:56 | .standardized | url.swift:91:16:91:23 | call to source() :  | url.swift:133:12:133:56 | .standardized | result |
| url.swift:134:12:134:56 | .standardizedFileURL | url.swift:91:16:91:23 | call to source() :  | url.swift:134:12:134:56 | .standardizedFileURL | result |
| url.swift:135:15:135:63 | ...! | url.swift:91:16:91:23 | call to source() :  | url.swift:135:15:135:63 | ...! | result |
| url.swift:136:15:136:67 | ...! | url.swift:91:16:91:23 | call to source() :  | url.swift:136:15:136:67 | ...! | result |
| url.swift:143:13:143:13 | y | url.swift:91:16:91:23 | call to source() :  | url.swift:143:13:143:13 | y | result |
| url.swift:152:12:152:12 | ...! | url.swift:91:16:91:23 | call to source() :  | url.swift:152:12:152:12 | ...! | result |
| url.swift:155:15:155:19 | ...! | url.swift:91:16:91:23 | call to source() :  | url.swift:155:15:155:19 | ...! | result |
| url.swift:164:12:164:12 | tainted | url.swift:161:16:161:23 | call to source() :  | url.swift:164:12:164:12 | tainted | result |
| url.swift:170:12:170:20 | .url | url.swift:161:16:161:23 | call to source() :  | url.swift:170:12:170:20 | .url | result |
| url.swift:172:12:172:20 | .httpBody | url.swift:161:16:161:23 | call to source() :  | url.swift:172:12:172:20 | .httpBody | result |
| url.swift:174:12:174:20 | .httpBodyStream | url.swift:161:16:161:23 | call to source() :  | url.swift:174:12:174:20 | .httpBodyStream | result |
| url.swift:176:12:176:20 | .mainDocument | url.swift:161:16:161:23 | call to source() :  | url.swift:176:12:176:20 | .mainDocument | result |
| url.swift:178:12:178:20 | .allHTTPHeaderFields | url.swift:161:16:161:23 | call to source() :  | url.swift:178:12:178:20 | .allHTTPHeaderFields | result |
| webview.swift:83:10:83:41 | .body | webview.swift:83:11:83:18 | call to source() :  | webview.swift:83:10:83:41 | .body | result |
| webview.swift:90:10:90:26 | call to toObject() | webview.swift:87:13:87:20 | call to source() :  | webview.swift:90:10:90:26 | call to toObject() | result |
| webview.swift:91:10:91:41 | call to toObjectOf(_:) | webview.swift:87:13:87:20 | call to source() :  | webview.swift:91:10:91:41 | call to toObjectOf(_:) | result |
| webview.swift:92:10:92:24 | call to toBool() | webview.swift:87:13:87:20 | call to source() :  | webview.swift:92:10:92:24 | call to toBool() | result |
| webview.swift:93:10:93:26 | call to toDouble() | webview.swift:87:13:87:20 | call to source() :  | webview.swift:93:10:93:26 | call to toDouble() | result |
| webview.swift:94:10:94:25 | call to toInt32() | webview.swift:87:13:87:20 | call to source() :  | webview.swift:94:10:94:25 | call to toInt32() | result |
| webview.swift:95:10:95:26 | call to toUInt32() | webview.swift:87:13:87:20 | call to source() :  | webview.swift:95:10:95:26 | call to toUInt32() | result |
| webview.swift:96:10:96:26 | call to toNumber() | webview.swift:87:13:87:20 | call to source() :  | webview.swift:96:10:96:26 | call to toNumber() | result |
| webview.swift:97:10:97:26 | call to toString() | webview.swift:87:13:87:20 | call to source() :  | webview.swift:97:10:97:26 | call to toString() | result |
| webview.swift:98:10:98:24 | call to toDate() | webview.swift:87:13:87:20 | call to source() :  | webview.swift:98:10:98:24 | call to toDate() | result |
| webview.swift:99:10:99:25 | call to toArray() | webview.swift:87:13:87:20 | call to source() :  | webview.swift:99:10:99:25 | call to toArray() | result |
| webview.swift:100:10:100:30 | call to toDictionary() | webview.swift:87:13:87:20 | call to source() :  | webview.swift:100:10:100:30 | call to toDictionary() | result |
| webview.swift:101:10:101:25 | call to toPoint() | webview.swift:87:13:87:20 | call to source() :  | webview.swift:101:10:101:25 | call to toPoint() | result |
| webview.swift:102:10:102:25 | call to toRange() | webview.swift:87:13:87:20 | call to source() :  | webview.swift:102:10:102:25 | call to toRange() | result |
| webview.swift:103:10:103:24 | call to toRect() | webview.swift:87:13:87:20 | call to source() :  | webview.swift:103:10:103:24 | call to toRect() | result |
| webview.swift:104:10:104:24 | call to toSize() | webview.swift:87:13:87:20 | call to source() :  | webview.swift:104:10:104:24 | call to toSize() | result |
| webview.swift:105:10:105:26 | call to atIndex(_:) | webview.swift:87:13:87:20 | call to source() :  | webview.swift:105:10:105:26 | call to atIndex(_:) | result |
| webview.swift:106:10:106:31 | call to forProperty(_:) | webview.swift:87:13:87:20 | call to source() :  | webview.swift:106:10:106:31 | call to forProperty(_:) | result |
| webview.swift:109:10:109:47 | call to JSValue.init(object:in:) | webview.swift:87:13:87:20 | call to source() :  | webview.swift:109:10:109:47 | call to JSValue.init(object:in:) | result |
| webview.swift:110:10:110:47 | call to JSValue.init(bool:in:) | webview.swift:87:13:87:20 | call to source() :  | webview.swift:110:10:110:47 | call to JSValue.init(bool:in:) | result |
| webview.swift:111:10:111:51 | call to JSValue.init(double:in:) | webview.swift:87:13:87:20 | call to source() :  | webview.swift:111:10:111:51 | call to JSValue.init(double:in:) | result |
| webview.swift:112:10:112:49 | call to JSValue.init(int32:in:) | webview.swift:87:13:87:20 | call to source() :  | webview.swift:112:10:112:49 | call to JSValue.init(int32:in:) | result |
| webview.swift:113:10:113:51 | call to JSValue.init(uInt32:in:) | webview.swift:87:13:87:20 | call to source() :  | webview.swift:113:10:113:51 | call to JSValue.init(uInt32:in:) | result |
| webview.swift:114:10:114:51 | call to JSValue.init(point:in:) | webview.swift:87:13:87:20 | call to source() :  | webview.swift:114:10:114:51 | call to JSValue.init(point:in:) | result |
| webview.swift:115:10:115:51 | call to JSValue.init(range:in:) | webview.swift:87:13:87:20 | call to source() :  | webview.swift:115:10:115:51 | call to JSValue.init(range:in:) | result |
| webview.swift:116:10:116:49 | call to JSValue.init(rect:in:) | webview.swift:87:13:87:20 | call to source() :  | webview.swift:116:10:116:49 | call to JSValue.init(rect:in:) | result |
| webview.swift:117:10:117:49 | call to JSValue.init(size:in:) | webview.swift:87:13:87:20 | call to source() :  | webview.swift:117:10:117:49 | call to JSValue.init(size:in:) | result |
| webview.swift:121:10:121:10 | v1 | webview.swift:87:13:87:20 | call to source() :  | webview.swift:121:10:121:10 | v1 | result |
| webview.swift:125:10:125:10 | v2 | webview.swift:87:13:87:20 | call to source() :  | webview.swift:125:10:125:10 | v2 | result |
| webview.swift:129:10:129:10 | v3 | webview.swift:87:13:87:20 | call to source() :  | webview.swift:129:10:129:10 | v3 | result |
| webview.swift:139:10:139:10 | b | webview.swift:138:34:138:41 | call to source() :  | webview.swift:139:10:139:10 | b | result |
| webview.swift:140:10:140:12 | .source | webview.swift:138:34:138:41 | call to source() :  | webview.swift:140:10:140:12 | .source | result |
| webview.swift:144:10:144:10 | c | webview.swift:143:34:143:41 | call to source() :  | webview.swift:144:10:144:10 | c | result |
| webview.swift:145:10:145:12 | .source | webview.swift:143:34:143:41 | call to source() :  | webview.swift:145:10:145:12 | .source | result |
| webview.swift:150:10:150:14 | .request | webview.swift:149:15:149:22 | call to source() :  | webview.swift:150:10:150:14 | .request | result |<|MERGE_RESOLUTION|>--- conflicted
+++ resolved
@@ -331,7 +331,6 @@
 | nsmutabledata.swift:48:33:48:40 | call to source() :  | nsmutabledata.swift:49:15:49:37 | .mutableBytes |
 | nsmutabledata.swift:49:15:49:15 | nsMutableDataTainted6 :  | nsmutabledata.swift:13:9:13:9 | self :  |
 | nsmutabledata.swift:49:15:49:15 | nsMutableDataTainted6 :  | nsmutabledata.swift:49:15:49:37 | .mutableBytes |
-<<<<<<< HEAD
 | nsstring.swift:7:3:7:33 | [summary param] this in copy() :  | file://:0:0:0:0 | [summary] to write: return (return) in copy() :  |
 | nsstring.swift:8:3:8:40 | [summary param] this in mutableCopy() :  | file://:0:0:0:0 | [summary] to write: return (return) in mutableCopy() :  |
 | nsstring.swift:31:3:31:58 | [summary param] 0 in NSString.init(characters:length:) :  | file://:0:0:0:0 | [summary] to write: return (return) in NSString.init(characters:length:) :  |
@@ -652,7 +651,6 @@
 | nsstring.swift:453:13:453:28 | call to sourceNSString() :  | nsstring.swift:453:13:453:30 | .resolvingSymlinksInPath |
 | nsstring.swift:454:13:454:28 | call to sourceNSString() :  | nsstring.swift:454:13:454:30 | .standardizingPath |
 | nsstring.swift:455:13:455:28 | call to sourceNSString() :  | nsstring.swift:455:13:455:30 | .removingPercentEncoding |
-=======
 | simple.swift:12:17:12:24 | call to source() :  | simple.swift:12:13:12:24 | ... .+(_:_:) ... |
 | simple.swift:13:13:13:20 | call to source() :  | simple.swift:13:13:13:24 | ... .+(_:_:) ... |
 | simple.swift:14:17:14:24 | call to source() :  | simple.swift:14:13:14:24 | ... .-(_:_:) ... |
@@ -664,7 +662,6 @@
 | simple.swift:20:19:20:26 | call to source() :  | simple.swift:20:13:20:26 | ... .%(_:_:) ... |
 | simple.swift:21:13:21:20 | call to source() :  | simple.swift:21:13:21:24 | ... .%(_:_:) ... |
 | simple.swift:23:14:23:21 | call to source() :  | simple.swift:23:13:23:21 | call to -(_:) |
->>>>>>> 7f607fb4
 | string.swift:60:2:60:54 | [summary param] 0 in String.init(data:encoding:) :  | file://:0:0:0:0 | [summary] to write: return (return) in String.init(data:encoding:) :  |
 | string.swift:64:3:64:63 | [summary param] 0 in String.init(format:_:) :  | file://:0:0:0:0 | [summary] to write: return (return) in String.init(format:_:) :  |
 | string.swift:65:3:65:60 | [summary param] 0 in String.init(format:arguments:) :  | file://:0:0:0:0 | [summary] to write: return (return) in String.init(format:arguments:) :  |
@@ -1778,7 +1775,6 @@
 | nsmutabledata.swift:48:33:48:40 | call to source() :  | semmle.label | call to source() :  |
 | nsmutabledata.swift:49:15:49:15 | nsMutableDataTainted6 :  | semmle.label | nsMutableDataTainted6 :  |
 | nsmutabledata.swift:49:15:49:37 | .mutableBytes | semmle.label | .mutableBytes |
-<<<<<<< HEAD
 | nsstring.swift:7:3:7:33 | [summary param] this in copy() :  | semmle.label | [summary param] this in copy() :  |
 | nsstring.swift:8:3:8:40 | [summary param] this in mutableCopy() :  | semmle.label | [summary param] this in mutableCopy() :  |
 | nsstring.swift:31:3:31:58 | [summary param] 0 in NSString.init(characters:length:) :  | semmle.label | [summary param] 0 in NSString.init(characters:length:) :  |
@@ -2122,7 +2118,6 @@
 | nsstring.swift:454:13:454:30 | .standardizingPath | semmle.label | .standardizingPath |
 | nsstring.swift:455:13:455:28 | call to sourceNSString() :  | semmle.label | call to sourceNSString() :  |
 | nsstring.swift:455:13:455:30 | .removingPercentEncoding | semmle.label | .removingPercentEncoding |
-=======
 | simple.swift:12:13:12:24 | ... .+(_:_:) ... | semmle.label | ... .+(_:_:) ... |
 | simple.swift:12:17:12:24 | call to source() :  | semmle.label | call to source() :  |
 | simple.swift:13:13:13:20 | call to source() :  | semmle.label | call to source() :  |
@@ -2145,7 +2140,6 @@
 | simple.swift:21:13:21:24 | ... .%(_:_:) ... | semmle.label | ... .%(_:_:) ... |
 | simple.swift:23:13:23:21 | call to -(_:) | semmle.label | call to -(_:) |
 | simple.swift:23:14:23:21 | call to source() :  | semmle.label | call to source() :  |
->>>>>>> 7f607fb4
 | string.swift:60:2:60:54 | [summary param] 0 in String.init(data:encoding:) :  | semmle.label | [summary param] 0 in String.init(data:encoding:) :  |
 | string.swift:64:3:64:63 | [summary param] 0 in String.init(format:_:) :  | semmle.label | [summary param] 0 in String.init(format:_:) :  |
 | string.swift:65:3:65:60 | [summary param] 0 in String.init(format:arguments:) :  | semmle.label | [summary param] 0 in String.init(format:arguments:) :  |
@@ -2951,7 +2945,6 @@
 | nsmutabledata.swift:41:15:41:15 | nsMutableDataTainted4 | nsmutabledata.swift:40:66:40:73 | call to source() :  | nsmutabledata.swift:41:15:41:15 | nsMutableDataTainted4 | result |
 | nsmutabledata.swift:45:15:45:15 | nsMutableDataTainted5 | nsmutabledata.swift:44:35:44:42 | call to source() :  | nsmutabledata.swift:45:15:45:15 | nsMutableDataTainted5 | result |
 | nsmutabledata.swift:49:15:49:37 | .mutableBytes | nsmutabledata.swift:48:33:48:40 | call to source() :  | nsmutabledata.swift:49:15:49:37 | .mutableBytes | result |
-<<<<<<< HEAD
 | nsstring.swift:194:13:194:68 | call to NSString.init(characters:length:) | nsstring.swift:194:34:194:54 | call to sourceUnicharString() :  | nsstring.swift:194:13:194:68 | call to NSString.init(characters:length:) | result |
 | nsstring.swift:195:13:195:102 | call to NSString.init(charactersNoCopy:length:freeWhenDone:) | nsstring.swift:195:40:195:67 | call to sourceMutableUnicharString() :  | nsstring.swift:195:13:195:102 | call to NSString.init(charactersNoCopy:length:freeWhenDone:) | result |
 | nsstring.swift:196:13:196:44 | call to NSString.init(string:) | nsstring.swift:196:30:196:43 | call to sourceString() :  | nsstring.swift:196:13:196:44 | call to NSString.init(string:) | result |
@@ -3071,7 +3064,6 @@
 | nsstring.swift:453:13:453:30 | .resolvingSymlinksInPath | nsstring.swift:453:13:453:28 | call to sourceNSString() :  | nsstring.swift:453:13:453:30 | .resolvingSymlinksInPath | result |
 | nsstring.swift:454:13:454:30 | .standardizingPath | nsstring.swift:454:13:454:28 | call to sourceNSString() :  | nsstring.swift:454:13:454:30 | .standardizingPath | result |
 | nsstring.swift:455:13:455:30 | .removingPercentEncoding | nsstring.swift:455:13:455:28 | call to sourceNSString() :  | nsstring.swift:455:13:455:30 | .removingPercentEncoding | result |
-=======
 | simple.swift:12:13:12:24 | ... .+(_:_:) ... | simple.swift:12:17:12:24 | call to source() :  | simple.swift:12:13:12:24 | ... .+(_:_:) ... | result |
 | simple.swift:13:13:13:24 | ... .+(_:_:) ... | simple.swift:13:13:13:20 | call to source() :  | simple.swift:13:13:13:24 | ... .+(_:_:) ... | result |
 | simple.swift:14:13:14:24 | ... .-(_:_:) ... | simple.swift:14:17:14:24 | call to source() :  | simple.swift:14:13:14:24 | ... .-(_:_:) ... | result |
@@ -3083,7 +3075,6 @@
 | simple.swift:20:13:20:26 | ... .%(_:_:) ... | simple.swift:20:19:20:26 | call to source() :  | simple.swift:20:13:20:26 | ... .%(_:_:) ... | result |
 | simple.swift:21:13:21:24 | ... .%(_:_:) ... | simple.swift:21:13:21:20 | call to source() :  | simple.swift:21:13:21:24 | ... .%(_:_:) ... | result |
 | simple.swift:23:13:23:21 | call to -(_:) | simple.swift:23:14:23:21 | call to source() :  | simple.swift:23:13:23:21 | call to -(_:) | result |
->>>>>>> 7f607fb4
 | string.swift:139:13:139:13 | "..." | string.swift:137:11:137:18 | call to source() :  | string.swift:139:13:139:13 | "..." | result |
 | string.swift:141:13:141:13 | "..." | string.swift:137:11:137:18 | call to source() :  | string.swift:141:13:141:13 | "..." | result |
 | string.swift:143:13:143:13 | "..." | string.swift:137:11:137:18 | call to source() :  | string.swift:143:13:143:13 | "..." | result |
